// Copyright 2023 Greptime Team
//
// Licensed under the Apache License, Version 2.0 (the "License");
// you may not use this file except in compliance with the License.
// You may obtain a copy of the License at
//
//     http://www.apache.org/licenses/LICENSE-2.0
//
// Unless required by applicable law or agreed to in writing, software
// distributed under the License is distributed on an "AS IS" BASIS,
// WITHOUT WARRANTIES OR CONDITIONS OF ANY KIND, either express or implied.
// See the License for the specific language governing permissions and
// limitations under the License.

use std::collections::{HashMap, HashSet};

use api::helper::ColumnDataTypeWrapper;
use api::v1::region::{alter_request, AddColumn as PbAddColumn};
use api::v1::SemanticType;
use common_error::ext::ErrorExt;
use common_query::logical_plan::Expr;
use common_recordbatch::OrderOption;
use datatypes::vectors::VectorRef;
use snafu::{OptionExt, ResultExt};

use crate::error::{
    BuildColumnDescriptorSnafu, Error, InvalidDefaultConstraintSnafu, InvalidRawRegionRequestSnafu,
};
use crate::storage::{ColumnDescriptor, ColumnDescriptorBuilder, RegionDescriptor};

/// Write request holds a collection of updates to apply to a region.
///
/// The implementation of the write request should ensure all operations in
/// the request follows the same schema restriction.
pub trait WriteRequest: Send {
    type Error: ErrorExt + Send + Sync;

    /// Add put operation to the request.
    ///
    /// `data` is the columnar format of the data to put.
    fn put(&mut self, data: HashMap<String, VectorRef>) -> Result<(), Self::Error>;

    /// Delete rows by `keys`.
    ///
    /// `keys` are the row keys, in columnar format, of the rows to delete.
    fn delete(&mut self, keys: HashMap<String, VectorRef>) -> Result<(), Self::Error>;
}

#[derive(Default, Clone, Debug, PartialEq, Eq)]
pub struct ScanRequest {
<<<<<<< HEAD
    /// Max sequence number to read, None for latest sequence.
    ///
    /// Default is None. Only returns data whose sequence number is less than or
    /// equal to the `sequence`.
    pub sequence: Option<SequenceNumber>,
    /// Indices of columns to read, `None` to read all columns. This indices is
    /// based on table schema.
=======
    /// Indices of columns to read, `None` to read all columns.
>>>>>>> 4c76d4d9
    pub projection: Option<Vec<usize>>,
    /// Filters pushed down
    pub filters: Vec<Expr>,
    /// Expected output ordering. This is only a hint and isn't guaranteed.
    pub output_ordering: Option<Vec<OrderOption>>,
    /// limit can be used to reduce the amount scanned
    /// from the datasource as a performance optimization.
    /// If set, it contains the amount of rows needed by the caller,
    /// The data source should return *at least* this number of rows if available.
    pub limit: Option<usize>,
}

#[derive(Debug)]
pub struct GetRequest {}

/// Operation to add a column.
#[derive(Debug, Clone)]
pub struct AddColumn {
    /// Descriptor of the column to add.
    pub desc: ColumnDescriptor,
    /// Is the column a key column.
    pub is_key: bool,
}

/// Operation to alter a region.
#[derive(Debug, Clone)]
pub enum AlterOperation {
    /// Add columns to the region.
    AddColumns {
        /// Columns to add.
        columns: Vec<AddColumn>,
    },
    /// Drop columns from the region, only value columns are allowed to drop.
    DropColumns {
        /// Name of columns to drop.
        names: Vec<String>,
    },
}

impl AlterOperation {
    /// Apply the operation to the [RegionDescriptor].
    pub fn apply(&self, descriptor: &mut RegionDescriptor) {
        match self {
            AlterOperation::AddColumns { columns } => {
                Self::apply_add(columns, descriptor);
            }
            AlterOperation::DropColumns { names } => {
                Self::apply_drop(names, descriptor);
            }
        }
    }

    /// Add `columns` to the [RegionDescriptor].
    ///
    /// Value columns would be added to the default column family.
    fn apply_add(columns: &[AddColumn], descriptor: &mut RegionDescriptor) {
        for col in columns {
            if col.is_key {
                descriptor.row_key.columns.push(col.desc.clone());
            } else {
                descriptor.default_cf.columns.push(col.desc.clone());
            }
        }
    }

    /// Drop columns from the [RegionDescriptor] by their `names`.
    ///
    /// Only value columns would be removed, non-value columns in `names` would be ignored.
    fn apply_drop(names: &[String], descriptor: &mut RegionDescriptor) {
        let name_set: HashSet<_> = names.iter().collect();
        // Remove columns in the default cf.
        descriptor
            .default_cf
            .columns
            .retain(|col| !name_set.contains(&col.name));
        // Remove columns in other cfs.
        for cf in &mut descriptor.extra_cfs {
            cf.columns.retain(|col| !name_set.contains(&col.name));
        }
    }
}

impl TryFrom<PbAddColumn> for AddColumn {
    type Error = Error;

    fn try_from(add_column: PbAddColumn) -> Result<Self, Self::Error> {
        let column_def = add_column
            .column_def
            .context(InvalidRawRegionRequestSnafu {
                err: "'column_def' is absent",
            })?;
        let column_id = column_def.column_id;

        let column_def = column_def
            .column_def
            .context(InvalidRawRegionRequestSnafu {
                err: "'column_def' is absent",
            })?;

        let data_type = column_def.data_type;
        let data_type = ColumnDataTypeWrapper::try_new(data_type)
            .map_err(|_| {
                InvalidRawRegionRequestSnafu {
                    err: format!("unknown raw column datatype: {data_type}"),
                }
                .build()
            })?
            .into();

        let constraint = column_def.default_constraint.as_slice();
        let constraint = if constraint.is_empty() {
            None
        } else {
            Some(
                constraint
                    .try_into()
                    .context(InvalidDefaultConstraintSnafu {
                        constraint: String::from_utf8_lossy(constraint),
                    })?,
            )
        };

        let desc = ColumnDescriptorBuilder::new(column_id, column_def.name.clone(), data_type)
            .is_nullable(column_def.is_nullable)
            .is_time_index(column_def.semantic_type() == SemanticType::Timestamp)
            .default_constraint(constraint)
            .build()
            .context(BuildColumnDescriptorSnafu)?;

        Ok(AddColumn {
            desc,
            is_key: column_def.semantic_type() == SemanticType::Tag,
            // TODO(ruihang & yingwen): support alter column's "location"
        })
    }
}

impl TryFrom<alter_request::Kind> for AlterOperation {
    type Error = Error;

    fn try_from(kind: alter_request::Kind) -> Result<Self, Self::Error> {
        let operation = match kind {
            alter_request::Kind::AddColumns(x) => {
                let columns = x
                    .add_columns
                    .into_iter()
                    .map(|x| x.try_into())
                    .collect::<Result<Vec<_>, Self::Error>>()?;
                AlterOperation::AddColumns { columns }
            }
            alter_request::Kind::DropColumns(x) => {
                let names = x.drop_columns.into_iter().map(|x| x.name).collect();
                AlterOperation::DropColumns { names }
            }
        };
        Ok(operation)
    }
}

/// Alter region request.
#[derive(Debug)]
pub struct AlterRequest {
    /// Operation to do.
    pub operation: AlterOperation,
    /// The version of the schema before applying the alteration.
    pub version: u32,
}

#[cfg(test)]
mod tests {
    use api::v1::region::{
        AddColumn as PbAddColumn, AddColumns, DropColumn, DropColumns, RegionColumnDef,
    };
    use api::v1::{ColumnDataType, ColumnDef};
    use datatypes::prelude::*;
    use datatypes::schema::ColumnDefaultConstraint;

    use super::*;
    use crate::storage::{
        ColumnDescriptorBuilder, ColumnFamilyDescriptorBuilder, ColumnId, RegionDescriptorBuilder,
        RowKeyDescriptorBuilder,
    };

    fn new_column_desc(id: ColumnId) -> ColumnDescriptor {
        ColumnDescriptorBuilder::new(id, id.to_string(), ConcreteDataType::int64_datatype())
            .is_nullable(false)
            .build()
            .unwrap()
    }

    fn new_region_descriptor() -> RegionDescriptor {
        let row_key = RowKeyDescriptorBuilder::default()
            .timestamp(new_column_desc(1))
            .build()
            .unwrap();
        let default_cf = ColumnFamilyDescriptorBuilder::default()
            .push_column(new_column_desc(2))
            .build()
            .unwrap();

        RegionDescriptorBuilder::default()
            .id(1)
            .name("test")
            .row_key(row_key)
            .default_cf(default_cf)
            .build()
            .unwrap()
    }

    #[test]
    fn test_alter_operation() {
        let mut desc = new_region_descriptor();

        let op = AlterOperation::AddColumns {
            columns: vec![
                AddColumn {
                    desc: new_column_desc(3),
                    is_key: true,
                },
                AddColumn {
                    desc: new_column_desc(4),
                    is_key: false,
                },
            ],
        };
        op.apply(&mut desc);

        assert_eq!(1, desc.row_key.columns.len());
        assert_eq!("3", desc.row_key.columns[0].name);
        assert_eq!(2, desc.default_cf.columns.len());
        assert_eq!("2", desc.default_cf.columns[0].name);
        assert_eq!("4", desc.default_cf.columns[1].name);

        let op = AlterOperation::DropColumns {
            names: vec![String::from("2")],
        };
        op.apply(&mut desc);
        assert_eq!(1, desc.row_key.columns.len());
        assert_eq!(1, desc.default_cf.columns.len());
        assert_eq!("4", desc.default_cf.columns[0].name);

        // Key columns are ignored.
        let op = AlterOperation::DropColumns {
            names: vec![String::from("1"), String::from("3")],
        };
        op.apply(&mut desc);
        assert_eq!(1, desc.row_key.columns.len());
        assert_eq!(1, desc.default_cf.columns.len());
    }

    #[test]
    fn test_try_from_raw_alter_kind() {
        let kind = alter_request::Kind::AddColumns(AddColumns {
            add_columns: vec![
                PbAddColumn {
                    column_def: Some(RegionColumnDef {
                        column_def: Some(ColumnDef {
                            name: "my_tag".to_string(),
                            data_type: ColumnDataType::Int32 as _,
                            is_nullable: false,
                            default_constraint: vec![],
                            semantic_type: SemanticType::Tag as _,
                            comment: String::new(),
                        }),
                        column_id: 1,
                    }),
                    location: None,
                },
                PbAddColumn {
                    column_def: Some(RegionColumnDef {
                        column_def: Some(ColumnDef {
                            name: "my_field".to_string(),
                            data_type: ColumnDataType::String as _,
                            is_nullable: true,
                            default_constraint: ColumnDefaultConstraint::Value("hello".into())
                                .try_into()
                                .unwrap(),
                            semantic_type: SemanticType::Field as _,
                            comment: String::new(),
                        }),
                        column_id: 2,
                    }),
                    location: None,
                },
            ],
        });

        let AlterOperation::AddColumns { columns } = AlterOperation::try_from(kind).unwrap() else {
            unreachable!()
        };
        assert_eq!(2, columns.len());

        let desc = &columns[0].desc;
        assert_eq!(desc.id, 1);
        assert_eq!(&desc.name, "my_tag");
        assert_eq!(desc.data_type, ConcreteDataType::int32_datatype());
        assert!(!desc.is_nullable());
        assert!(!desc.is_time_index());
        assert_eq!(desc.default_constraint(), None);
        assert!(columns[0].is_key);

        let desc = &columns[1].desc;
        assert_eq!(desc.id, 2);
        assert_eq!(&desc.name, "my_field");
        assert_eq!(desc.data_type, ConcreteDataType::string_datatype());
        assert!(desc.is_nullable());
        assert!(!desc.is_time_index());
        assert_eq!(
            desc.default_constraint(),
            Some(&ColumnDefaultConstraint::Value("hello".into()))
        );
        assert!(!columns[1].is_key);

        let kind = alter_request::Kind::DropColumns(DropColumns {
            drop_columns: vec![
                DropColumn {
                    name: "c1".to_string(),
                },
                DropColumn {
                    name: "c2".to_string(),
                },
            ],
        });

        let AlterOperation::DropColumns { names } = AlterOperation::try_from(kind).unwrap() else {
            unreachable!()
        };
        assert_eq!(names, vec!["c1", "c2"]);
    }
}<|MERGE_RESOLUTION|>--- conflicted
+++ resolved
@@ -48,17 +48,8 @@
 
 #[derive(Default, Clone, Debug, PartialEq, Eq)]
 pub struct ScanRequest {
-<<<<<<< HEAD
-    /// Max sequence number to read, None for latest sequence.
-    ///
-    /// Default is None. Only returns data whose sequence number is less than or
-    /// equal to the `sequence`.
-    pub sequence: Option<SequenceNumber>,
     /// Indices of columns to read, `None` to read all columns. This indices is
     /// based on table schema.
-=======
-    /// Indices of columns to read, `None` to read all columns.
->>>>>>> 4c76d4d9
     pub projection: Option<Vec<usize>>,
     /// Filters pushed down
     pub filters: Vec<Expr>,
