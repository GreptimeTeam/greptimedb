--- conflicted
+++ resolved
@@ -14,10 +14,6 @@
 
 use std::collections::HashMap;
 use std::fmt::{self, Display};
-<<<<<<< HEAD
-=======
-use std::time::{Duration, Instant};
->>>>>>> f298a110
 
 use api::helper::{value_to_grpc_value, ColumnDataTypeWrapper};
 use api::v1::add_column_location::LocationType;
@@ -39,17 +35,8 @@
 use common_grpc::FlightData;
 use common_recordbatch::DfRecordBatch;
 use common_time::TimeToLive;
-<<<<<<< HEAD
 use datatypes::prelude::ConcreteDataType;
 use datatypes::schema::{FulltextOptions, SkippingIndexOptions};
-=======
-use datatypes::arrow;
-use datatypes::arrow::array::{Array, BooleanArray};
-use datatypes::arrow::buffer::{BooleanBuffer, Buffer};
-use datatypes::prelude::{ConcreteDataType, VectorRef};
-use datatypes::schema::{FulltextOptions, SkippingIndexOptions};
-use datatypes::vectors::Helper;
->>>>>>> f298a110
 use prost::Message;
 use serde::{Deserialize, Serialize};
 use snafu::{ensure, OptionExt, ResultExt};
@@ -57,13 +44,8 @@
 
 use crate::logstore::entry;
 use crate::metadata::{
-<<<<<<< HEAD
     ColumnMetadata, DecodeProtoSnafu, FlightCodecSnafu, InvalidRawRegionRequestSnafu,
     InvalidRegionRequestSnafu, InvalidSetRegionOptionRequestSnafu,
-=======
-    ColumnMetadata, DecodeArrowIpcSnafu, DecodeProtoSnafu, FlightCodecSnafu,
-    InvalidRawRegionRequestSnafu, InvalidRegionRequestSnafu, InvalidSetRegionOptionRequestSnafu,
->>>>>>> f298a110
     InvalidUnsetRegionOptionRequestSnafu, MetadataError, ProstSnafu, RegionMetadata, Result,
     UnexpectedSnafu,
 };
@@ -172,11 +154,7 @@
             region_request::Body::Creates(creates) => make_region_creates(creates),
             region_request::Body::Drops(drops) => make_region_drops(drops),
             region_request::Body::Alters(alters) => make_region_alters(alters),
-<<<<<<< HEAD
-            region_request::Body::BulkInsert(bulk) => make_region_bulk_inserts(bulk),
-=======
             region_request::Body::BulkInsert(bulk) => make_region_rows_bulk_inserts(bulk),
->>>>>>> f298a110
             region_request::Body::Sync(_) => UnexpectedSnafu {
                 reason: "Sync request should be handled separately by RegionServer",
             }
@@ -351,92 +329,23 @@
 }
 
 /// Convert [BulkInsertRequest] to [RegionRequest] and group by [RegionId].
-<<<<<<< HEAD
-=======
-#[allow(unused)]
->>>>>>> f298a110
 fn make_region_bulk_inserts(request: BulkInsertRequest) -> Result<Vec<(RegionId, RegionRequest)>> {
     let Some(Body::ArrowIpc(request)) = request.body else {
         return Ok(vec![]);
     };
 
-<<<<<<< HEAD
     let decoder_timer = metrics::CONVERT_REGION_BULK_REQUEST
-=======
-    let mut region_requests: HashMap<u64, BulkInsertPayload> =
-        HashMap::with_capacity(request.region_selection.len());
-
+        .with_label_values(&["decode"])
+        .start_timer();
     let schema_data = FlightData::decode(request.schema.clone()).context(ProstSnafu)?;
     let payload_data = FlightData::decode(request.payload.clone()).context(ProstSnafu)?;
     let mut decoder = FlightDecoder::default();
-    let _schema_message = decoder.try_decode(schema_data).context(FlightCodecSnafu)?;
+    let _ = decoder.try_decode(schema_data).context(FlightCodecSnafu)?;
     let FlightMessage::Recordbatch(rb) =
         decoder.try_decode(payload_data).context(FlightCodecSnafu)?
     else {
         unreachable!("Always expect record batch message after schema");
     };
-
-    for region_selection in request.region_selection {
-        let region_id = region_selection.region_id;
-        let region_mask = BooleanArray::new(
-            BooleanBuffer::new(Buffer::from(region_selection.selection), 0, rb.num_rows()),
-            None,
-        );
-
-        let region_batch = if region_mask.true_count() == rb.num_rows() {
-            rb.df_record_batch().clone()
-        } else {
-            arrow::compute::filter_record_batch(rb.df_record_batch(), &region_mask)
-                .context(DecodeArrowIpcSnafu)?
-        };
-
-        region_requests.insert(region_id, BulkInsertPayload::ArrowIpc(region_batch));
-    }
-
-    let result = region_requests
-        .into_iter()
-        .map(|(region_id, payload)| {
-            (
-                region_id.into(),
-                RegionRequest::BulkInserts(RegionBulkInsertsRequest {
-                    region_id: region_id.into(),
-                    payloads: vec![payload],
-                }),
-            )
-        })
-        .collect::<Vec<_>>();
-    Ok(result)
-}
-
-/// Convert [BulkInsertRequest] to [RegionRequest] and group by [RegionId].
-fn make_region_rows_bulk_inserts(
-    request: BulkInsertRequest,
-) -> Result<Vec<(RegionId, RegionRequest)>> {
-    let Some(Body::ArrowIpc(request)) = request.body else {
-        return Ok(vec![]);
-    };
-
-    let mut region_requests: HashMap<u64, BulkInsertPayload> =
-        HashMap::with_capacity(request.region_selection.len());
-
-    let decode_timer = metrics::CONVERT_REGION_BULK_REQUEST
->>>>>>> f298a110
-        .with_label_values(&["decode"])
-        .start_timer();
-    let schema_data = FlightData::decode(request.schema.clone()).context(ProstSnafu)?;
-    let payload_data = FlightData::decode(request.payload.clone()).context(ProstSnafu)?;
-    let mut decoder = FlightDecoder::default();
-<<<<<<< HEAD
-    let _ = decoder.try_decode(schema_data).context(FlightCodecSnafu)?;
-=======
-    let _schema_message = decoder.try_decode(schema_data).context(FlightCodecSnafu)?;
->>>>>>> f298a110
-    let FlightMessage::Recordbatch(rb) =
-        decoder.try_decode(payload_data).context(FlightCodecSnafu)?
-    else {
-        unreachable!("Always expect record batch message after schema");
-    };
-<<<<<<< HEAD
     decoder_timer.observe_duration();
     let payload = rb.into_df_record_batch();
     let region_id: RegionId = request.region_id.into();
@@ -444,61 +353,6 @@
         region_id,
         RegionRequest::BulkInserts(RegionBulkInsertsRequest { region_id, payload }),
     )])
-=======
-    decode_timer.observe_duration();
-
-    let filter_timer = metrics::CONVERT_REGION_BULK_REQUEST.with_label_values(&["filter_batch"]);
-    let convert_to_rows_timer =
-        metrics::CONVERT_REGION_BULK_REQUEST.with_label_values(&["convert_to_rows"]);
-
-    let mut filter_time = Duration::default();
-    let mut convert_to_rows_time = Duration::default();
-    for region_selection in request.region_selection {
-        let region_id = region_selection.region_id;
-        let start = Instant::now();
-        let region_mask = BooleanArray::new(
-            BooleanBuffer::new(Buffer::from(region_selection.selection), 0, rb.num_rows()),
-            None,
-        );
-
-        let region_batch = if region_mask.true_count() == rb.num_rows() {
-            rb.df_record_batch().clone()
-        } else {
-            arrow::compute::filter_record_batch(rb.df_record_batch(), &region_mask)
-                .context(DecodeArrowIpcSnafu)?
-        };
-        filter_time += start.elapsed();
-
-        let start = Instant::now();
-        let (rows, has_null) = record_batch_to_rows(&region_batch);
-        convert_to_rows_time += start.elapsed();
-
-        region_requests.insert(
-            region_id,
-            BulkInsertPayload::Rows {
-                data: rows,
-                has_null,
-            },
-        );
-    }
-    filter_timer.observe(filter_time.as_secs_f64());
-    convert_to_rows_timer.observe(convert_to_rows_time.as_secs_f64());
-
-    let result = region_requests
-        .into_iter()
-        .map(|(region_id, payload)| {
-            (
-                region_id.into(),
-                RegionRequest::BulkInserts(RegionBulkInsertsRequest {
-                    region_id: region_id.into(),
-                    payloads: vec![payload],
-                }),
-            )
-        })
-        .collect::<Vec<_>>();
-
-    Ok(result)
->>>>>>> f298a110
 }
 
 /// Convert [DfRecordBatch] to gRPC rows.
@@ -1343,17 +1197,10 @@
     pub payload: DfRecordBatch,
 }
 
-<<<<<<< HEAD
 impl RegionBulkInsertsRequest {
     pub fn estimated_size(&self) -> usize {
         self.payload.get_array_memory_size()
     }
-=======
-#[derive(Debug, Clone)]
-pub enum BulkInsertPayload {
-    ArrowIpc(DfRecordBatch),
-    Rows { data: Vec<Row>, has_null: Vec<bool> },
->>>>>>> f298a110
 }
 
 impl fmt::Display for RegionRequest {
