// Copyright 2023 Greptime Team
//
// Licensed under the Apache License, Version 2.0 (the "License");
// you may not use this file except in compliance with the License.
// You may obtain a copy of the License at
//
//     http://www.apache.org/licenses/LICENSE-2.0
//
// Unless required by applicable law or agreed to in writing, software
// distributed under the License is distributed on an "AS IS" BASIS,
// WITHOUT WARRANTIES OR CONDITIONS OF ANY KIND, either express or implied.
// See the License for the specific language governing permissions and
// limitations under the License.

//! Region Engine's definition

use std::any::Any;
use std::collections::HashMap;
use std::fmt::{Debug, Display};
use std::sync::{Arc, Mutex};

use api::greptime_proto::v1::meta::{GrantedRegion as PbGrantedRegion, RegionRole as PbRegionRole};
use api::region::RegionResponse;
use async_trait::async_trait;
use common_error::ext::{BoxedError, PlainError};
use common_error::status_code::StatusCode;
use common_recordbatch::SendableRecordBatchStream;
use common_time::Timestamp;
use datafusion_physical_plan::metrics::ExecutionPlanMetricsSet;
use datafusion_physical_plan::{DisplayAs, DisplayFormatType};
use datatypes::schema::SchemaRef;
use futures::future::join_all;
use serde::{Deserialize, Serialize};
use tokio::sync::Semaphore;

use crate::logstore::entry;
use crate::manifest::ManifestVersion;
use crate::metadata::RegionMetadataRef;
use crate::region_request::{
    BatchRegionDdlRequest, RegionOpenRequest, RegionRequest, RegionSequencesRequest,
};
use crate::storage::{RegionId, ScanRequest, SequenceNumber};

/// The settable region role state.
#[derive(Debug, PartialEq, Eq, Clone, Copy)]
pub enum SettableRegionRoleState {
    Follower,
    DowngradingLeader,
}

impl From<SettableRegionRoleState> for RegionRole {
    fn from(value: SettableRegionRoleState) -> Self {
        match value {
            SettableRegionRoleState::Follower => RegionRole::Follower,
            SettableRegionRoleState::DowngradingLeader => RegionRole::DowngradingLeader,
        }
    }
}

/// The request to set region role state.
#[derive(Debug, PartialEq, Eq)]
pub struct SetRegionRoleStateRequest {
    region_id: RegionId,
    region_role_state: SettableRegionRoleState,
}

/// The response of setting region role state.
#[derive(Debug, PartialEq, Eq)]
pub enum SetRegionRoleStateResponse {
    Success {
        /// Returns `last_entry_id` of the region if available(e.g., It's not available in file engine).
        last_entry_id: Option<entry::Id>,
    },
    NotFound,
}

impl SetRegionRoleStateResponse {
    /// Returns a [SetRegionRoleStateResponse::Success] with the `last_entry_id`.
    pub fn success(last_entry_id: Option<entry::Id>) -> Self {
        Self::Success { last_entry_id }
    }
}

#[derive(Debug, Clone, Copy, PartialEq, Eq)]
pub struct GrantedRegion {
    pub region_id: RegionId,
    pub region_role: RegionRole,
    pub manifest_version: u64,
}

impl GrantedRegion {
    pub fn new(region_id: RegionId, region_role: RegionRole) -> Self {
        Self {
            region_id,
            region_role,
<<<<<<< HEAD
=======
            // TODO(weny): use real manifest version
>>>>>>> 5d688c65
            manifest_version: 0,
        }
    }
}

impl From<GrantedRegion> for PbGrantedRegion {
    fn from(value: GrantedRegion) -> Self {
        PbGrantedRegion {
            region_id: value.region_id.as_u64(),
            role: PbRegionRole::from(value.region_role).into(),
            manifest_version: value.manifest_version,
        }
    }
}

impl From<PbGrantedRegion> for GrantedRegion {
    fn from(value: PbGrantedRegion) -> Self {
        GrantedRegion {
            region_id: RegionId::from_u64(value.region_id),
            region_role: value.role().into(),
            manifest_version: value.manifest_version,
        }
    }
}

/// The role of the region.
/// TODO(weny): rename it to `RegionRoleState`
#[derive(Debug, Clone, Copy, PartialEq, Eq, Serialize, Deserialize)]
pub enum RegionRole {
    // Readonly region(mito2)
    Follower,
    // Writable region(mito2), Readonly region(file).
    Leader,
    // Leader is downgrading to follower.
    //
    // This state is used to prevent new write requests.
    DowngradingLeader,
}

impl Display for RegionRole {
    fn fmt(&self, f: &mut std::fmt::Formatter<'_>) -> std::fmt::Result {
        match self {
            RegionRole::Follower => write!(f, "Follower"),
            RegionRole::Leader => write!(f, "Leader"),
            RegionRole::DowngradingLeader => write!(f, "Leader(Downgrading)"),
        }
    }
}

impl RegionRole {
    pub fn writable(&self) -> bool {
        matches!(self, RegionRole::Leader)
    }
}

impl From<RegionRole> for PbRegionRole {
    fn from(value: RegionRole) -> Self {
        match value {
            RegionRole::Follower => PbRegionRole::Follower,
            RegionRole::Leader => PbRegionRole::Leader,
            RegionRole::DowngradingLeader => PbRegionRole::DowngradingLeader,
        }
    }
}

impl From<PbRegionRole> for RegionRole {
    fn from(value: PbRegionRole) -> Self {
        match value {
            PbRegionRole::Leader => RegionRole::Leader,
            PbRegionRole::Follower => RegionRole::Follower,
            PbRegionRole::DowngradingLeader => RegionRole::DowngradingLeader,
        }
    }
}

/// Output partition properties of the [RegionScanner].
#[derive(Debug)]
pub enum ScannerPartitioning {
    /// Unknown partitioning scheme with a known number of partitions
    Unknown(usize),
}

impl ScannerPartitioning {
    /// Returns the number of partitions.
    pub fn num_partitions(&self) -> usize {
        match self {
            ScannerPartitioning::Unknown(num_partitions) => *num_partitions,
        }
    }
}

/// Represents one data range within a partition
#[derive(Debug, Clone, Copy, PartialEq, Eq)]
pub struct PartitionRange {
    /// Start time of time index column. Inclusive.
    pub start: Timestamp,
    /// End time of time index column. Exclusive.
    pub end: Timestamp,
    /// Number of rows in this range. Is used to balance ranges between partitions.
    pub num_rows: usize,
    /// Identifier to this range. Assigned by storage engine.
    pub identifier: usize,
}

/// Properties of the [RegionScanner].
#[derive(Debug, Default)]
pub struct ScannerProperties {
    /// A 2-dim partition ranges.
    ///
    /// The first dim vector's length represents the output partition number. The second
    /// dim is ranges within one partition.
    pub partitions: Vec<Vec<PartitionRange>>,

    /// Whether scanner is in append-only mode.
    append_mode: bool,

    /// Total rows that **may** return by scanner. This field is only read iff
    /// [ScannerProperties::append_mode] is true.
    total_rows: usize,

    /// Whether to yield an empty batch to distinguish partition ranges.
    pub distinguish_partition_range: bool,

    /// The target partitions of the scanner. 0 indicates using the number of partitions as target partitions.
    target_partitions: usize,

    /// Whether the scanner is scanning a logical region.
    logical_region: bool,
}

impl ScannerProperties {
    /// Sets append mode for scanner.
    pub fn with_append_mode(mut self, append_mode: bool) -> Self {
        self.append_mode = append_mode;
        self
    }

    /// Sets total rows for scanner.
    pub fn with_total_rows(mut self, total_rows: usize) -> Self {
        self.total_rows = total_rows;
        self
    }

    /// Creates a new [`ScannerProperties`] with the given partitioning.
    pub fn new(partitions: Vec<Vec<PartitionRange>>, append_mode: bool, total_rows: usize) -> Self {
        Self {
            partitions,
            append_mode,
            total_rows,
            distinguish_partition_range: false,
            target_partitions: 0,
            logical_region: false,
        }
    }

    /// Updates the properties with the given [PrepareRequest].
    pub fn prepare(&mut self, request: PrepareRequest) {
        if let Some(ranges) = request.ranges {
            self.partitions = ranges;
        }
        if let Some(distinguish_partition_range) = request.distinguish_partition_range {
            self.distinguish_partition_range = distinguish_partition_range;
        }
        if let Some(target_partitions) = request.target_partitions {
            self.target_partitions = target_partitions;
        }
    }

    /// Returns the number of actual partitions.
    pub fn num_partitions(&self) -> usize {
        self.partitions.len()
    }

    pub fn append_mode(&self) -> bool {
        self.append_mode
    }

    pub fn total_rows(&self) -> usize {
        self.total_rows
    }

    /// Returns whether the scanner is scanning a logical region.
    pub fn is_logical_region(&self) -> bool {
        self.logical_region
    }

    /// Returns the target partitions of the scanner. If it is not set, returns the number of partitions.
    pub fn target_partitions(&self) -> usize {
        if self.target_partitions == 0 {
            self.num_partitions()
        } else {
            self.target_partitions
        }
    }

    /// Sets whether the scanner is reading a logical region.
    pub fn set_logical_region(&mut self, logical_region: bool) {
        self.logical_region = logical_region;
    }
}

/// Request to override the scanner properties.
#[derive(Default)]
pub struct PrepareRequest {
    /// Assigned partition ranges.
    pub ranges: Option<Vec<Vec<PartitionRange>>>,
    /// Distringuishes partition range by empty batches.
    pub distinguish_partition_range: Option<bool>,
    /// The expected number of target partitions.
    pub target_partitions: Option<usize>,
}

impl PrepareRequest {
    /// Sets the ranges.
    pub fn with_ranges(mut self, ranges: Vec<Vec<PartitionRange>>) -> Self {
        self.ranges = Some(ranges);
        self
    }

    /// Sets the distinguish partition range flag.
    pub fn with_distinguish_partition_range(mut self, distinguish_partition_range: bool) -> Self {
        self.distinguish_partition_range = Some(distinguish_partition_range);
        self
    }

    /// Sets the target partitions.
    pub fn with_target_partitions(mut self, target_partitions: usize) -> Self {
        self.target_partitions = Some(target_partitions);
        self
    }
}

/// A scanner that provides a way to scan the region concurrently.
///
/// The scanner splits the region into partitions so that each partition can be scanned concurrently.
/// You can use this trait to implement an [`ExecutionPlan`](datafusion_physical_plan::ExecutionPlan).
pub trait RegionScanner: Debug + DisplayAs + Send {
    /// Returns the properties of the scanner.
    fn properties(&self) -> &ScannerProperties;

    /// Returns the schema of the record batches.
    fn schema(&self) -> SchemaRef;

    /// Returns the metadata of the region.
    fn metadata(&self) -> RegionMetadataRef;

    /// Prepares the scanner with the given partition ranges.
    ///
    /// This method is for the planner to adjust the scanner's behavior based on the partition ranges.
    fn prepare(&mut self, request: PrepareRequest) -> Result<(), BoxedError>;

    /// Scans the partition and returns a stream of record batches.
    ///
    /// # Panics
    /// Panics if the `partition` is out of bound.
    fn scan_partition(
        &self,
        metrics_set: &ExecutionPlanMetricsSet,
        partition: usize,
    ) -> Result<SendableRecordBatchStream, BoxedError>;

    /// Check if there is any predicate that may be executed in this scanner.
    fn has_predicate(&self) -> bool;

    /// Sets whether the scanner is reading a logical region.
    fn set_logical_region(&mut self, logical_region: bool);
}

pub type RegionScannerRef = Box<dyn RegionScanner>;

pub type BatchResponses = Vec<(RegionId, Result<RegionResponse, BoxedError>)>;

/// Represents the statistics of a region.
#[derive(Debug, Deserialize, Serialize, Default)]
pub struct RegionStatistic {
    /// The number of rows
    #[serde(default)]
    pub num_rows: u64,
    /// The size of memtable in bytes.
    pub memtable_size: u64,
    /// The size of WAL in bytes.
    pub wal_size: u64,
    /// The size of manifest in bytes.
    pub manifest_size: u64,
    /// The size of SST data files in bytes.
    pub sst_size: u64,
    /// The size of SST index files in bytes.
    #[serde(default)]
    pub index_size: u64,
    /// The version of manifest.
    #[serde(default)]
    pub manifest_version: u64,
}

impl RegionStatistic {
    /// Deserializes the region statistic to a byte array.
    ///
    /// Returns None if the deserialization fails.
    pub fn deserialize_from_slice(value: &[u8]) -> Option<RegionStatistic> {
        serde_json::from_slice(value).ok()
    }

    /// Serializes the region statistic to a byte array.
    ///
    /// Returns None if the serialization fails.
    pub fn serialize_to_vec(&self) -> Option<Vec<u8>> {
        serde_json::to_vec(self).ok()
    }
}

impl RegionStatistic {
    /// Returns the estimated disk size of the region.
    pub fn estimated_disk_size(&self) -> u64 {
        self.wal_size + self.sst_size + self.manifest_size + self.index_size
    }
}

#[async_trait]
pub trait RegionEngine: Send + Sync {
    /// Name of this engine
    fn name(&self) -> &str;

    /// Handles batch open region requests.
    async fn handle_batch_open_requests(
        &self,
        parallelism: usize,
        requests: Vec<(RegionId, RegionOpenRequest)>,
    ) -> Result<BatchResponses, BoxedError> {
        let semaphore = Arc::new(Semaphore::new(parallelism));
        let mut tasks = Vec::with_capacity(requests.len());

        for (region_id, request) in requests {
            let semaphore_moved = semaphore.clone();

            tasks.push(async move {
                // Safety: semaphore must exist
                let _permit = semaphore_moved.acquire().await.unwrap();
                let result = self
                    .handle_request(region_id, RegionRequest::Open(request))
                    .await;
                (region_id, result)
            });
        }

        Ok(join_all(tasks).await)
    }

    async fn handle_batch_ddl_requests(
        &self,
        request: BatchRegionDdlRequest,
    ) -> Result<RegionResponse, BoxedError> {
        let requests = request.into_region_requests();

        let mut affected_rows = 0;
        let mut extensions = HashMap::new();

        for (region_id, request) in requests {
            let result = self.handle_request(region_id, request).await?;
            affected_rows += result.affected_rows;
            extensions.extend(result.extensions);
        }

        Ok(RegionResponse {
            affected_rows,
            extensions,
        })
    }

    /// Handles non-query request to the region. Returns the count of affected rows.
    async fn handle_request(
        &self,
        region_id: RegionId,
        request: RegionRequest,
    ) -> Result<RegionResponse, BoxedError>;

    /// Returns the last sequence number of the region.
    async fn get_last_seq_num(
        &self,
        region_id: RegionId,
    ) -> Result<Option<SequenceNumber>, BoxedError>;

    async fn get_region_sequences(
        &self,
        seqs: RegionSequencesRequest,
    ) -> Result<HashMap<u64, u64>, BoxedError> {
        let mut results = HashMap::with_capacity(seqs.region_ids.len());

        for region_id in seqs.region_ids {
            let seq = self.get_last_seq_num(region_id).await?.unwrap_or_default();
            results.insert(region_id.as_u64(), seq);
        }

        Ok(results)
    }

    /// Handles query and return a scanner that can be used to scan the region concurrently.
    async fn handle_query(
        &self,
        region_id: RegionId,
        request: ScanRequest,
    ) -> Result<RegionScannerRef, BoxedError>;

    /// Retrieves region's metadata.
    async fn get_metadata(&self, region_id: RegionId) -> Result<RegionMetadataRef, BoxedError>;

    /// Retrieves region's statistic.
    fn region_statistic(&self, region_id: RegionId) -> Option<RegionStatistic>;

    /// Stops the engine
    async fn stop(&self) -> Result<(), BoxedError>;

    /// Sets [RegionRole] for a region.
    ///
    /// The engine checks whether the region is writable before writing to the region. Setting
    /// the region as readonly doesn't guarantee that write operations in progress will not
    /// take effect.
    fn set_region_role(&self, region_id: RegionId, role: RegionRole) -> Result<(), BoxedError>;

    /// Syncs the region manifest to the given manifest version.
    async fn sync_region(
        &self,
        region_id: RegionId,
        manifest_version: ManifestVersion,
    ) -> Result<(), BoxedError>;

    /// Sets region role state gracefully.
    ///
    /// After the call returns, the engine ensures no more write operations will succeed in the region.
    async fn set_region_role_state_gracefully(
        &self,
        region_id: RegionId,
        region_role_state: SettableRegionRoleState,
    ) -> Result<SetRegionRoleStateResponse, BoxedError>;

    /// Indicates region role.
    ///
    /// Returns the `None` if the region is not found.
    fn role(&self, region_id: RegionId) -> Option<RegionRole>;

    fn as_any(&self) -> &dyn Any;
}

pub type RegionEngineRef = Arc<dyn RegionEngine>;

/// A [RegionScanner] that only scans a single partition.
pub struct SinglePartitionScanner {
    stream: Mutex<Option<SendableRecordBatchStream>>,
    schema: SchemaRef,
    properties: ScannerProperties,
    metadata: RegionMetadataRef,
}

impl SinglePartitionScanner {
    /// Creates a new [SinglePartitionScanner] with the given stream and metadata.
    pub fn new(
        stream: SendableRecordBatchStream,
        append_mode: bool,
        metadata: RegionMetadataRef,
    ) -> Self {
        let schema = stream.schema();
        Self {
            stream: Mutex::new(Some(stream)),
            schema,
            properties: ScannerProperties::default().with_append_mode(append_mode),
            metadata,
        }
    }
}

impl Debug for SinglePartitionScanner {
    fn fmt(&self, f: &mut std::fmt::Formatter<'_>) -> std::fmt::Result {
        write!(f, "SinglePartitionScanner: <SendableRecordBatchStream>")
    }
}

impl RegionScanner for SinglePartitionScanner {
    fn properties(&self) -> &ScannerProperties {
        &self.properties
    }

    fn schema(&self) -> SchemaRef {
        self.schema.clone()
    }

    fn prepare(&mut self, request: PrepareRequest) -> Result<(), BoxedError> {
        self.properties.prepare(request);
        Ok(())
    }

    fn scan_partition(
        &self,
        _metrics_set: &ExecutionPlanMetricsSet,
        _partition: usize,
    ) -> Result<SendableRecordBatchStream, BoxedError> {
        let mut stream = self.stream.lock().unwrap();
        stream.take().ok_or_else(|| {
            BoxedError::new(PlainError::new(
                "Not expected to run ExecutionPlan more than once".to_string(),
                StatusCode::Unexpected,
            ))
        })
    }

    fn has_predicate(&self) -> bool {
        false
    }

    fn metadata(&self) -> RegionMetadataRef {
        self.metadata.clone()
    }

    fn set_logical_region(&mut self, logical_region: bool) {
        self.properties.set_logical_region(logical_region);
    }
}

impl DisplayAs for SinglePartitionScanner {
    fn fmt_as(&self, _t: DisplayFormatType, f: &mut std::fmt::Formatter) -> std::fmt::Result {
        write!(f, "{:?}", self)
    }
}<|MERGE_RESOLUTION|>--- conflicted
+++ resolved
@@ -93,10 +93,6 @@
         Self {
             region_id,
             region_role,
-<<<<<<< HEAD
-=======
-            // TODO(weny): use real manifest version
->>>>>>> 5d688c65
             manifest_version: 0,
         }
     }
