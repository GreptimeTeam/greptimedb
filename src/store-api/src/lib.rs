--- conflicted
+++ resolved
@@ -20,10 +20,6 @@
 pub mod codec;
 pub mod data_source;
 pub mod logstore;
-<<<<<<< HEAD
-// pub mod manifest;
-=======
->>>>>>> b4d64417
 pub mod metadata;
 pub mod metric_engine_consts;
 mod metrics;
