--- conflicted
+++ resolved
@@ -17,16 +17,8 @@
 use crate::logstore::namespace::Namespace;
 
 /// An entry's id.
-<<<<<<< HEAD
-/// An append operation tries to append an entry at the id.
-/// A read operation tries to read an entry at the id.
-pub type Id = u64;
-/// An entry's offset. It's not used for now.
-pub type Offset = usize;
-=======
 /// Different log store implementations may interpret the id to different meanings.
 pub type Id = u64;
->>>>>>> d4ac8734
 
 /// Entry is the minimal data storage unit through which users interact with the log store.
 /// The log store implementation may have larger or smaller data storage unit than an entry.
@@ -38,10 +30,7 @@
     fn data(&self) -> &[u8];
 
     /// Returns the id of the entry.
-<<<<<<< HEAD
-=======
     /// Usually the namespace id is identical with the region id.
->>>>>>> d4ac8734
     fn id(&self) -> Id;
 
     /// Returns the namespace of the entry.
