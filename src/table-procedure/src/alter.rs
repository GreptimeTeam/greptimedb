--- conflicted
+++ resolved
@@ -137,23 +137,14 @@
         let request = &self.data.request;
         let catalog = self
             .catalog_manager
-<<<<<<< HEAD
-            .catalog_async(&self.data.request.catalog_name)
+            .catalog(&request.catalog_name)
             .await
-=======
-            .catalog(&request.catalog_name)
->>>>>>> 4d9afee8
             .context(AccessCatalogSnafu)?
             .context(CatalogNotFoundSnafu {
                 name: &request.catalog_name,
             })?;
         let schema = catalog
-<<<<<<< HEAD
-            .schema(&self.data.request.schema_name)
-            .await
-=======
             .schema(&request.schema_name)
->>>>>>> 4d9afee8
             .context(AccessCatalogSnafu)?
             .context(SchemaNotFoundSnafu {
                 name: &request.schema_name,
