--- conflicted
+++ resolved
@@ -185,24 +185,15 @@
             }
             Statement::Alter(alter_table) => self.alter_table(alter_table, query_ctx).await,
             Statement::DropTable(stmt) => {
-<<<<<<< HEAD
-                let (catalog, schema, table) =
-                    table_idents_to_full_name(stmt.table_name(), &query_ctx)
-                        .map_err(BoxedError::new)
-                        .context(ExternalSnafu)?;
-                let table_name = TableName::new(catalog, schema, table);
-                self.drop_table(table_name, stmt.drop_if_exists(), query_ctx)
-=======
                 let mut table_names = Vec::with_capacity(stmt.table_names().len());
                 for table_name_stmt in stmt.table_names() {
                     let (catalog, schema, table) =
                         table_idents_to_full_name(table_name_stmt, &query_ctx)
                             .map_err(BoxedError::new)
-                            .context(error::ExternalSnafu)?;
+                            .context(ExternalSnafu)?;
                     table_names.push(TableName::new(catalog, schema, table));
                 }
                 self.drop_tables(&table_names[..], stmt.drop_if_exists(), query_ctx.clone())
->>>>>>> dd06e107
                     .await
             }
             Statement::DropDatabase(stmt) => {
