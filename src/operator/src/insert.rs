// Copyright 2023 Greptime Team
//
// Licensed under the Apache License, Version 2.0 (the "License");
// you may not use this file except in compliance with the License.
// You may obtain a copy of the License at
//
//     http://www.apache.org/licenses/LICENSE-2.0
//
// Unless required by applicable law or agreed to in writing, software
// distributed under the License is distributed on an "AS IS" BASIS,
// WITHOUT WARRANTIES OR CONDITIONS OF ANY KIND, either express or implied.
// See the License for the specific language governing permissions and
// limitations under the License.

use std::collections::HashMap;
use std::sync::Arc;

use api::v1::alter_expr::Kind;
use api::v1::region::{InsertRequests as RegionInsertRequests, RegionRequestHeader};
use api::v1::{
    AlterExpr, ColumnDataType, ColumnSchema, CreateTableExpr, InsertRequests, RowInsertRequest,
    RowInsertRequests, SemanticType,
};
use catalog::CatalogManagerRef;
use client::{OutputData, OutputMeta};
use common_catalog::consts::default_engine;
use common_grpc_expr::util::{extract_new_columns, ColumnExpr};
use common_meta::cache::TableFlownodeSetCacheRef;
use common_meta::node_manager::{AffectedRows, NodeManagerRef};
use common_meta::peer::Peer;
use common_query::prelude::{GREPTIME_TIMESTAMP, GREPTIME_VALUE};
use common_query::Output;
use common_telemetry::tracing_context::TracingContext;
use common_telemetry::{error, info, warn};
use datatypes::schema::Schema;
use futures_util::future;
use meter_macros::write_meter;
use partition::manager::PartitionRuleManagerRef;
use session::context::QueryContextRef;
use snafu::prelude::*;
use snafu::ResultExt;
use sql::statements::insert::Insert;
use store_api::metric_engine_consts::{
    LOGICAL_TABLE_METADATA_KEY, METRIC_ENGINE_NAME, PHYSICAL_TABLE_METADATA_KEY,
};
use store_api::storage::{RegionId, TableId};
use table::requests::InsertRequest as TableInsertRequest;
use table::table_reference::TableReference;
use table::TableRef;

use crate::error::{
    CatalogSnafu, FindNewColumnsOnInsertionSnafu, FindRegionLeaderSnafu, InvalidInsertRequestSnafu,
    JoinTaskSnafu, RequestInsertsSnafu, Result, TableNotFoundSnafu,
};
use crate::expr_factory::CreateExprFactory;
use crate::region_req_factory::RegionRequestFactory;
use crate::req_convert::insert::{ColumnToRow, RowToRegion, StatementToRegion, TableToRegion};
use crate::statement::StatementExecutor;

pub struct Inserter {
    catalog_manager: CatalogManagerRef,
    partition_manager: PartitionRuleManagerRef,
    node_manager: NodeManagerRef,
    table_flownode_set_cache: TableFlownodeSetCacheRef,
}

pub type InserterRef = Arc<Inserter>;

enum AutoCreateTableType {
    Logical(String),
    Physical,
    Log,
}

impl AutoCreateTableType {
    fn as_str(&self) -> &'static str {
        match self {
            AutoCreateTableType::Logical(_) => "logical",
            AutoCreateTableType::Physical => "physical",
            AutoCreateTableType::Log => "log",
        }
    }
}

impl Inserter {
    pub fn new(
        catalog_manager: CatalogManagerRef,
        partition_manager: PartitionRuleManagerRef,
        node_manager: NodeManagerRef,
        table_flownode_set_cache: TableFlownodeSetCacheRef,
    ) -> Self {
        Self {
            catalog_manager,
            partition_manager,
            node_manager,
            table_flownode_set_cache,
        }
    }

    pub async fn handle_column_inserts(
        &self,
        requests: InsertRequests,
        ctx: QueryContextRef,
        statement_executor: &StatementExecutor,
    ) -> Result<Output> {
        let row_inserts = ColumnToRow::convert(requests)?;
        self.handle_row_inserts(row_inserts, ctx, statement_executor)
            .await
    }

    pub async fn handle_row_inserts(
        &self,
        mut requests: RowInsertRequests,
        ctx: QueryContextRef,
        statement_executor: &StatementExecutor,
    ) -> Result<Output> {
        // remove empty requests
        requests.inserts.retain(|req| {
            req.rows
                .as_ref()
                .map(|r| !r.rows.is_empty())
                .unwrap_or_default()
        });
        validate_column_count_match(&requests)?;

        let table_name_to_ids = self
            .create_or_alter_tables_on_demand(
                &requests,
                &ctx,
                AutoCreateTableType::Physical,
                statement_executor,
            )
            .await?;
        let inserts = RowToRegion::new(table_name_to_ids, self.partition_manager.as_ref())
            .convert(requests)
            .await?;

        self.do_request(inserts, &ctx).await
    }

    pub async fn handle_log_inserts(
        &self,
        mut requests: RowInsertRequests,
        ctx: QueryContextRef,
        statement_executor: &StatementExecutor,
    ) -> Result<Output> {
        // remove empty requests
        requests.inserts.retain(|req| {
            req.rows
                .as_ref()
                .map(|r| !r.rows.is_empty())
                .unwrap_or_default()
        });
        validate_column_count_match(&requests)?;

        let table_name_to_ids = self
            .create_or_alter_tables_on_demand(
                &requests,
                &ctx,
                AutoCreateTableType::Log,
                statement_executor,
            )
            .await?;
        let inserts = RowToRegion::new(table_name_to_ids, self.partition_manager.as_ref())
            .convert(requests)
            .await?;

        self.do_request(inserts, &ctx).await
    }

    /// Handle row inserts request with metric engine.
    pub async fn handle_metric_row_inserts(
        &self,
        mut requests: RowInsertRequests,
        ctx: QueryContextRef,
        statement_executor: &StatementExecutor,
        physical_table: String,
    ) -> Result<Output> {
        // remove empty requests
        requests.inserts.retain(|req| {
            req.rows
                .as_ref()
                .map(|r| !r.rows.is_empty())
                .unwrap_or_default()
        });
        validate_column_count_match(&requests)?;

        // check and create physical table
        self.create_physical_table_on_demand(&ctx, physical_table.clone(), statement_executor)
            .await?;

        // check and create logical tables
        let table_name_to_ids = self
            .create_or_alter_tables_on_demand(
                &requests,
                &ctx,
                AutoCreateTableType::Logical(physical_table.to_string()),
                statement_executor,
            )
            .await?;
        let inserts = RowToRegion::new(table_name_to_ids, &self.partition_manager)
            .convert(requests)
            .await?;

        self.do_request(inserts, &ctx).await
    }

    pub async fn handle_table_insert(
        &self,
        request: TableInsertRequest,
        ctx: QueryContextRef,
    ) -> Result<Output> {
        let catalog = request.catalog_name.as_str();
        let schema = request.schema_name.as_str();
        let table_name = request.table_name.as_str();
        let table = self.get_table(catalog, schema, table_name).await?;
        let table = table.with_context(|| TableNotFoundSnafu {
            table_name: common_catalog::format_full_table_name(catalog, schema, table_name),
        })?;
        let table_info = table.table_info();

        let inserts = TableToRegion::new(&table_info, &self.partition_manager)
            .convert(request)
            .await?;

        self.do_request(inserts, &ctx).await
    }

    pub async fn handle_statement_insert(
        &self,
        insert: &Insert,
        ctx: &QueryContextRef,
    ) -> Result<Output> {
        let inserts =
            StatementToRegion::new(self.catalog_manager.as_ref(), &self.partition_manager, ctx)
                .convert(insert, ctx)
                .await?;

        self.do_request(inserts, ctx).await
    }
}

impl Inserter {
    async fn do_request(
        &self,
        requests: RegionInsertRequests,
        ctx: &QueryContextRef,
    ) -> Result<Output> {
        let write_cost = write_meter!(ctx.current_catalog(), ctx.current_schema(), requests);
        let request_factory = RegionRequestFactory::new(RegionRequestHeader {
            tracing_context: TracingContext::from_current_span().to_w3c(),
            dbname: ctx.get_db_string(),
            ..Default::default()
        });

        // Mirror requests for source table to flownode
        match self.mirror_flow_node_requests(&requests).await {
            Ok(flow_requests) => {
                let node_manager = self.node_manager.clone();
                let flow_tasks = flow_requests.into_iter().map(|(peer, inserts)| {
                    let node_manager = node_manager.clone();
                    common_runtime::spawn_bg(async move {
                        node_manager
                            .flownode(&peer)
                            .await
                            .handle_inserts(inserts)
                            .await
                            .context(RequestInsertsSnafu)
                    })
                });

                match future::try_join_all(flow_tasks)
                    .await
                    .context(JoinTaskSnafu)
                {
                    Ok(ret) => {
                        let affected_rows = ret
                            .into_iter()
                            .map(|resp| resp.map(|r| r.affected_rows))
                            .sum::<Result<u64>>()
                            .unwrap_or(0);
                        crate::metrics::DIST_MIRROR_ROW_COUNT.inc_by(affected_rows);
                    }
                    Err(err) => {
                        warn!(err; "Failed to insert data into flownode");
                    }
                }
            }
            Err(err) => warn!(err; "Failed to mirror request to flownode"),
        }

        let write_tasks = self
            .group_requests_by_peer(requests)
            .await?
            .into_iter()
            .map(|(peer, inserts)| {
                let node_manager = self.node_manager.clone();
                let request = request_factory.build_insert(inserts);
                common_runtime::spawn_write(async move {
                    node_manager
                        .datanode(&peer)
                        .await
                        .handle(request)
                        .await
                        .context(RequestInsertsSnafu)
                })
            });
        let results = future::try_join_all(write_tasks)
            .await
            .context(JoinTaskSnafu)?;
        let affected_rows = results
            .into_iter()
            .map(|resp| resp.map(|r| r.affected_rows))
            .sum::<Result<AffectedRows>>()?;
        crate::metrics::DIST_INGEST_ROW_COUNT.inc_by(affected_rows as u64);
        Ok(Output::new(
            OutputData::AffectedRows(affected_rows),
            OutputMeta::new_with_cost(write_cost as _),
        ))
    }

    /// Mirror requests for source table to flownode
    async fn mirror_flow_node_requests(
        &self,
        requests: &RegionInsertRequests,
    ) -> Result<HashMap<Peer, RegionInsertRequests>> {
        // store partial source table requests used by flow node(only store what's used)
        let mut src_table_reqs: HashMap<TableId, Option<(Vec<Peer>, RegionInsertRequests)>> =
            HashMap::new();
        for req in &requests.requests {
            let table_id = RegionId::from_u64(req.region_id).table_id();
            match src_table_reqs.get_mut(&table_id) {
                Some(Some((_peers, reqs))) => reqs.requests.push(req.clone()),
                // already know this is not source table
                Some(None) => continue,
                _ => {
                    // TODO(discord9): determine where to store the flow node address in distributed mode
                    let peers = self
                        .table_flownode_set_cache
                        .get(table_id)
                        .await
                        .context(RequestInsertsSnafu)?
                        .unwrap_or_default()
                        .into_iter()
                        .map(|id| Peer::new(id, ""))
                        .collect::<Vec<_>>();

                    if !peers.is_empty() {
                        let mut reqs = RegionInsertRequests::default();
                        reqs.requests.push(req.clone());
                        src_table_reqs.insert(table_id, Some((peers, reqs)));
                    } else {
                        // insert a empty entry to avoid repeat query
                        src_table_reqs.insert(table_id, None);
                    }
                }
            }
        }

        let mut inserts: HashMap<Peer, RegionInsertRequests> = HashMap::new();

        for (_table_id, (peers, reqs)) in src_table_reqs
            .into_iter()
            .filter_map(|(k, v)| v.map(|v| (k, v)))
        {
            if peers.len() == 1 {
                // fast path, zero copy
                inserts
                    .entry(peers[0].clone())
                    .or_default()
                    .requests
                    .extend(reqs.requests);
                continue;
            } else {
                // TODO(discord9): need to split requests to multiple flownodes
                for flownode in peers {
                    inserts
                        .entry(flownode.clone())
                        .or_default()
                        .requests
                        .extend(reqs.requests.clone());
                }
            }
        }

        Ok(inserts)
    }

    async fn group_requests_by_peer(
        &self,
        requests: RegionInsertRequests,
    ) -> Result<HashMap<Peer, RegionInsertRequests>> {
        // group by region ids first to reduce repeatedly call `find_region_leader`
        // TODO(discord9): determine if a addition clone is worth it
        let mut requests_per_region: HashMap<RegionId, RegionInsertRequests> = HashMap::new();

        for req in requests.requests {
            let region_id = RegionId::from_u64(req.region_id);
            requests_per_region
                .entry(region_id)
                .or_default()
                .requests
                .push(req);
        }

        let mut inserts: HashMap<Peer, RegionInsertRequests> = HashMap::new();

        for (region_id, reqs) in requests_per_region {
            let peer = self
                .partition_manager
                .find_region_leader(region_id)
                .await
                .context(FindRegionLeaderSnafu)?;
            inserts
                .entry(peer)
                .or_default()
                .requests
                .extend(reqs.requests);
        }

        Ok(inserts)
    }

    /// Creates or alter tables on demand:
    /// - if table does not exist, create table by inferred CreateExpr
    /// - if table exist, check if schema matches. If any new column found, alter table by inferred `AlterExpr`
    ///
    /// Returns a mapping from table name to table id, where table name is the table name involved in the requests.
    /// This mapping is used in the conversion of RowToRegion.
    async fn create_or_alter_tables_on_demand(
        &self,
        requests: &RowInsertRequests,
        ctx: &QueryContextRef,
        auto_create_table_type: AutoCreateTableType,
        statement_executor: &StatementExecutor,
    ) -> Result<HashMap<String, TableId>> {
        let mut table_name_to_ids = HashMap::with_capacity(requests.inserts.len());
        let mut create_tables = vec![];
        let mut alter_tables = vec![];
<<<<<<< HEAD
        let _timer = crate::metrics::CREATE_OR_ALTER_TABLES
=======
        let _timer = crate::metrics::CREATE_ALTER_ON_DEMAND
>>>>>>> a2e3532a
            .with_label_values(&[auto_create_table_type.as_str()])
            .start_timer();
        for req in &requests.inserts {
            let catalog = ctx.current_catalog();
            let schema = ctx.current_schema();
            let table = self.get_table(catalog, schema, &req.table_name).await?;
            match table {
                Some(table) => {
                    let table_info = table.table_info();
                    table_name_to_ids.insert(table_info.name.clone(), table_info.table_id());
                    validate_request_with_table(req, &table)?;
                    if let Some(alter_expr) =
                        self.get_alter_table_expr_on_demand(req, table, ctx)?
                    {
                        alter_tables.push(alter_expr);
                    }
                }
                None => {
                    create_tables.push(req);
                }
            }
        }

        match auto_create_table_type {
            AutoCreateTableType::Logical(on_physical_table) => {
                if !create_tables.is_empty() {
                    // Creates logical tables in batch.
                    let tables = self
                        .create_logical_tables(
                            create_tables,
                            ctx,
                            &on_physical_table,
                            statement_executor,
                        )
                        .await?;

                    for table in tables {
                        let table_info = table.table_info();
                        table_name_to_ids.insert(table_info.name.clone(), table_info.table_id());
                    }
                }
                if !alter_tables.is_empty() {
                    // Alter logical tables in batch.
                    statement_executor
                        .alter_logical_tables(alter_tables, ctx.clone())
                        .await?;
                }
            }
            AutoCreateTableType::Physical => {
                for req in create_tables {
                    let table = self.create_table(req, ctx, statement_executor).await?;
                    let table_info = table.table_info();
                    table_name_to_ids.insert(table_info.name.clone(), table_info.table_id());
                }
                for alter_expr in alter_tables.into_iter() {
                    statement_executor
                        .alter_table_inner(alter_expr, ctx.clone())
                        .await?;
                }
            }
            AutoCreateTableType::Log => {
                for req in create_tables {
                    let table = self.create_log_table(req, ctx, statement_executor).await?;
                    let table_info = table.table_info();
                    table_name_to_ids.insert(table_info.name.clone(), table_info.table_id());
                }
                for alter_expr in alter_tables.into_iter() {
                    statement_executor
                        .alter_table_inner(alter_expr, ctx.clone())
                        .await?;
                }
            }
        }
        Ok(table_name_to_ids)
    }

    async fn create_physical_table_on_demand(
        &self,
        ctx: &QueryContextRef,
        physical_table: String,
        statement_executor: &StatementExecutor,
    ) -> Result<()> {
        let catalog_name = ctx.current_catalog();
        let schema_name = ctx.current_schema();

        // check if exist
        if self
            .get_table(catalog_name, schema_name, &physical_table)
            .await?
            .is_some()
        {
            return Ok(());
        }

        let table_reference = TableReference::full(catalog_name, schema_name, &physical_table);
        info!("Physical metric table `{table_reference}` does not exist, try creating table");

        // schema with timestamp and field column
        let default_schema = vec![
            ColumnSchema {
                column_name: GREPTIME_TIMESTAMP.to_string(),
                datatype: ColumnDataType::TimestampMillisecond as _,
                semantic_type: SemanticType::Timestamp as _,
                datatype_extension: None,
            },
            ColumnSchema {
                column_name: GREPTIME_VALUE.to_string(),
                datatype: ColumnDataType::Float64 as _,
                semantic_type: SemanticType::Field as _,
                datatype_extension: None,
            },
        ];
        let create_table_expr = &mut build_create_table_expr(&table_reference, &default_schema)?;

        create_table_expr.engine = METRIC_ENGINE_NAME.to_string();
        create_table_expr
            .table_options
            .insert(PHYSICAL_TABLE_METADATA_KEY.to_string(), "true".to_string());

        // create physical table
        let res = statement_executor
            .create_table_inner(create_table_expr, None, ctx.clone())
            .await;

        match res {
            Ok(_) => {
                info!("Successfully created table {table_reference}",);
                Ok(())
            }
            Err(err) => {
                error!(err; "Failed to create table {table_reference}");
                Err(err)
            }
        }
    }

    async fn get_table(
        &self,
        catalog: &str,
        schema: &str,
        table: &str,
    ) -> Result<Option<TableRef>> {
        self.catalog_manager
            .table(catalog, schema, table)
            .await
            .context(CatalogSnafu)
    }

    fn get_alter_table_expr_on_demand(
        &self,
        req: &RowInsertRequest,
        table: TableRef,
        ctx: &QueryContextRef,
    ) -> Result<Option<AlterExpr>> {
        let catalog_name = ctx.current_catalog();
        let schema_name = ctx.current_schema();
        let table_name = table.table_info().name.clone();

        let request_schema = req.rows.as_ref().unwrap().schema.as_slice();
        let column_exprs = ColumnExpr::from_column_schemas(request_schema);
        let add_columns = extract_new_columns(&table.schema(), column_exprs)
            .context(FindNewColumnsOnInsertionSnafu)?;
        let Some(add_columns) = add_columns else {
            return Ok(None);
        };

        Ok(Some(AlterExpr {
            catalog_name: catalog_name.to_string(),
            schema_name: schema_name.to_string(),
            table_name: table_name.to_string(),
            kind: Some(Kind::AddColumns(add_columns)),
        }))
    }

    /// Create a table with schema from insert request.
    ///
    /// To create a metric engine logical table, specify the `on_physical_table` parameter.
    async fn create_table(
        &self,
        req: &RowInsertRequest,
        ctx: &QueryContextRef,
        statement_executor: &StatementExecutor,
    ) -> Result<TableRef> {
        let table_ref =
            TableReference::full(ctx.current_catalog(), ctx.current_schema(), &req.table_name);

        let request_schema = req.rows.as_ref().unwrap().schema.as_slice();
        let create_table_expr = &mut build_create_table_expr(&table_ref, request_schema)?;

        info!("Table `{table_ref}` does not exist, try creating table");

        // TODO(weny): multiple regions table.
        let res = statement_executor
            .create_table_inner(create_table_expr, None, ctx.clone())
            .await;

        match res {
            Ok(table) => {
                info!("Successfully created table {}", table_ref,);
                Ok(table)
            }
            Err(err) => {
                error!(err; "Failed to create table {}", table_ref);
                Err(err)
            }
        }
    }

    async fn create_log_table(
        &self,
        req: &RowInsertRequest,
        ctx: &QueryContextRef,
        statement_executor: &StatementExecutor,
    ) -> Result<TableRef> {
        let table_ref =
            TableReference::full(ctx.current_catalog(), ctx.current_schema(), &req.table_name);
        // SAFETY: `req.rows` is guaranteed to be `Some` by `handle_log_inserts`.
        let request_schema = req.rows.as_ref().unwrap().schema.as_slice();
        let create_table_expr = &mut build_create_table_expr(&table_ref, request_schema)?;

        info!("Table `{table_ref}` does not exist, try creating the log table");
        // Set append_mode to true for log table.
        // because log tables should keep rows with the same ts and tags.
        create_table_expr
            .table_options
            .insert("append_mode".to_string(), "true".to_string());
        let res = statement_executor
            .create_table_inner(create_table_expr, None, ctx.clone())
            .await;

        match res {
            Ok(table) => {
                info!("Successfully created a log table {}", table_ref);
                Ok(table)
            }
            Err(err) => {
                error!(err; "Failed to create a log table {}", table_ref);
                Err(err)
            }
        }
    }

    async fn create_log_table(
        &self,
        req: &RowInsertRequest,
        ctx: &QueryContextRef,
        statement_executor: &StatementExecutor,
    ) -> Result<TableRef> {
        let table_ref =
            TableReference::full(ctx.current_catalog(), ctx.current_schema(), &req.table_name);
        // SAFETY: `req.rows` is guaranteed to be `Some` by `handle_log_inserts`.
        let request_schema = req.rows.as_ref().unwrap().schema.as_slice();
        let create_table_expr = &mut build_create_table_expr(&table_ref, request_schema)?;

        info!("Table `{table_ref}` does not exist, try creating the log table");
        // Set append_mode to true for log table.
        // because log table does not need to esure the ts and tags unique.
        create_table_expr
            .table_options
            .insert("append_mode".to_string(), "true".to_string());
        let res = statement_executor
            .create_table_inner(create_table_expr, None, ctx.clone())
            .await;

        match res {
            Ok(table) => {
                info!(
                    "Successfully created a log table {}.{}.{}",
                    table_ref.catalog, table_ref.schema, table_ref.table,
                );
                Ok(table)
            }
            Err(err) => {
                error!(
                    "Failed to create a log table {}.{}.{}: {}",
                    table_ref.catalog, table_ref.schema, table_ref.table, err
                );
                Err(err)
            }
        }
    }

    async fn create_logical_tables(
        &self,
        create_tables: Vec<&RowInsertRequest>,
        ctx: &QueryContextRef,
        physical_table: &str,
        statement_executor: &StatementExecutor,
    ) -> Result<Vec<TableRef>> {
        let catalog_name = ctx.current_catalog();
        let schema_name = ctx.current_schema();
        let create_table_exprs = create_tables
            .iter()
            .map(|req| {
                let table_ref = TableReference::full(catalog_name, schema_name, &req.table_name);
                let request_schema = req.rows.as_ref().unwrap().schema.as_slice();
                let mut create_table_expr = build_create_table_expr(&table_ref, request_schema)?;

                create_table_expr.engine = METRIC_ENGINE_NAME.to_string();
                create_table_expr.table_options.insert(
                    LOGICAL_TABLE_METADATA_KEY.to_string(),
                    physical_table.to_string(),
                );

                Ok(create_table_expr)
            })
            .collect::<Result<Vec<_>>>()?;

        let res = statement_executor
            .create_logical_tables(catalog_name, schema_name, &create_table_exprs, ctx.clone())
            .await;

        match res {
            Ok(res) => {
                info!("Successfully created logical tables");
                Ok(res)
            }
            Err(err) => {
                let failed_tables = create_table_exprs
                    .into_iter()
                    .map(|expr| {
                        format!(
                            "{}.{}.{}",
                            expr.catalog_name, expr.schema_name, expr.table_name
                        )
                    })
                    .collect::<Vec<_>>();
                error!(
                    err;
                    "Failed to create logical tables {:?}",
                    failed_tables
                );
                Err(err)
            }
        }
    }
}

fn validate_column_count_match(requests: &RowInsertRequests) -> Result<()> {
    for request in &requests.inserts {
        let rows = request.rows.as_ref().unwrap();
        let column_count = rows.schema.len();
        rows.rows.iter().try_for_each(|r| {
            ensure!(
                r.values.len() == column_count,
                InvalidInsertRequestSnafu {
                    reason: format!(
                        "column count mismatch, columns: {}, values: {}",
                        column_count,
                        r.values.len()
                    )
                }
            );
            Ok(())
        })?;
    }
    Ok(())
}

fn validate_request_with_table(req: &RowInsertRequest, table: &TableRef) -> Result<()> {
    let request_schema = req.rows.as_ref().unwrap().schema.as_slice();
    let table_schema = table.schema();

    validate_required_columns(request_schema, &table_schema)?;

    Ok(())
}

fn validate_required_columns(request_schema: &[ColumnSchema], table_schema: &Schema) -> Result<()> {
    for column_schema in table_schema.column_schemas() {
        if column_schema.is_nullable() || column_schema.default_constraint().is_some() {
            continue;
        }
        if !request_schema
            .iter()
            .any(|c| c.column_name == column_schema.name)
        {
            return InvalidInsertRequestSnafu {
                reason: format!(
                    "Expecting insert data to be presented on a not null or no default value column '{}'.",
                    &column_schema.name
                )
            }.fail();
        }
    }
    Ok(())
}

fn build_create_table_expr(
    table: &TableReference,
    request_schema: &[ColumnSchema],
) -> Result<CreateTableExpr> {
    CreateExprFactory.create_table_expr_by_column_schemas(table, request_schema, default_engine())
}

#[cfg(test)]
mod tests {
    use datatypes::prelude::{ConcreteDataType, Value as DtValue};
    use datatypes::schema::{ColumnDefaultConstraint, ColumnSchema as DtColumnSchema};

    use super::*;

    #[test]
    fn test_validate_required_columns() {
        let schema = Schema::new(vec![
            DtColumnSchema::new("a", ConcreteDataType::int32_datatype(), true)
                .with_default_constraint(None)
                .unwrap(),
            DtColumnSchema::new("b", ConcreteDataType::int32_datatype(), true)
                .with_default_constraint(Some(ColumnDefaultConstraint::Value(DtValue::Int32(100))))
                .unwrap(),
        ]);
        let request_schema = &[ColumnSchema {
            column_name: "c".to_string(),
            ..Default::default()
        }];
        // If nullable is true, it doesn't matter whether the insert request has the column.
        validate_required_columns(request_schema, &schema).unwrap();

        let schema = Schema::new(vec![
            DtColumnSchema::new("a", ConcreteDataType::int32_datatype(), false)
                .with_default_constraint(None)
                .unwrap(),
            DtColumnSchema::new("b", ConcreteDataType::int32_datatype(), false)
                .with_default_constraint(Some(ColumnDefaultConstraint::Value(DtValue::Int32(-100))))
                .unwrap(),
        ]);
        let request_schema = &[ColumnSchema {
            column_name: "a".to_string(),
            ..Default::default()
        }];
        // If nullable is false, but the column is defined with default value,
        // it also doesn't matter whether the insert request has the column.
        validate_required_columns(request_schema, &schema).unwrap();

        let request_schema = &[ColumnSchema {
            column_name: "b".to_string(),
            ..Default::default()
        }];
        // Neither of the above cases.
        assert!(validate_required_columns(request_schema, &schema).is_err());
    }
}<|MERGE_RESOLUTION|>--- conflicted
+++ resolved
@@ -437,11 +437,7 @@
         let mut table_name_to_ids = HashMap::with_capacity(requests.inserts.len());
         let mut create_tables = vec![];
         let mut alter_tables = vec![];
-<<<<<<< HEAD
-        let _timer = crate::metrics::CREATE_OR_ALTER_TABLES
-=======
         let _timer = crate::metrics::CREATE_ALTER_ON_DEMAND
->>>>>>> a2e3532a
             .with_label_values(&[auto_create_table_type.as_str()])
             .start_timer();
         for req in &requests.inserts {
@@ -684,46 +680,6 @@
         }
     }
 
-    async fn create_log_table(
-        &self,
-        req: &RowInsertRequest,
-        ctx: &QueryContextRef,
-        statement_executor: &StatementExecutor,
-    ) -> Result<TableRef> {
-        let table_ref =
-            TableReference::full(ctx.current_catalog(), ctx.current_schema(), &req.table_name);
-        // SAFETY: `req.rows` is guaranteed to be `Some` by `handle_log_inserts`.
-        let request_schema = req.rows.as_ref().unwrap().schema.as_slice();
-        let create_table_expr = &mut build_create_table_expr(&table_ref, request_schema)?;
-
-        info!("Table `{table_ref}` does not exist, try creating the log table");
-        // Set append_mode to true for log table.
-        // because log table does not need to esure the ts and tags unique.
-        create_table_expr
-            .table_options
-            .insert("append_mode".to_string(), "true".to_string());
-        let res = statement_executor
-            .create_table_inner(create_table_expr, None, ctx.clone())
-            .await;
-
-        match res {
-            Ok(table) => {
-                info!(
-                    "Successfully created a log table {}.{}.{}",
-                    table_ref.catalog, table_ref.schema, table_ref.table,
-                );
-                Ok(table)
-            }
-            Err(err) => {
-                error!(
-                    "Failed to create a log table {}.{}.{}: {}",
-                    table_ref.catalog, table_ref.schema, table_ref.table, err
-                );
-                Err(err)
-            }
-        }
-    }
-
     async fn create_logical_tables(
         &self,
         create_tables: Vec<&RowInsertRequest>,
