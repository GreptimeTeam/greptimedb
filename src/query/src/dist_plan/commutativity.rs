// Copyright 2023 Greptime Team
//
// Licensed under the Apache License, Version 2.0 (the "License");
// you may not use this file except in compliance with the License.
// You may obtain a copy of the License at
//
//     http://www.apache.org/licenses/LICENSE-2.0
//
// Unless required by applicable law or agreed to in writing, software
// distributed under the License is distributed on an "AS IS" BASIS,
// WITHOUT WARRANTIES OR CONDITIONS OF ANY KIND, either express or implied.
// See the License for the specific language governing permissions and
// limitations under the License.

use std::sync::Arc;

use datafusion_expr::{Expr, LogicalPlan, UserDefinedLogicalNode};
use promql::extension_plan::{
    EmptyMetric, InstantManipulate, RangeManipulate, SeriesDivide, SeriesNormalize,
};

use crate::dist_plan::MergeScanLogicalPlan;

#[allow(dead_code)]
pub enum Commutativity {
    Commutative,
    PartialCommutative,
    ConditionalCommutative(Option<Transformer>),
    TransformedCommutative(Option<Transformer>),
    NonCommutative,
    Unimplemented,
    CheckPartition,
    /// For unrelated plans like DDL
    Unsupported,
}

pub struct Categorizer {}

impl Categorizer {
    pub fn check_plan(plan: &LogicalPlan) -> Commutativity {
        match plan {
            LogicalPlan::Projection(proj) => {
                for expr in &proj.expr {
                    let commutativity = Self::check_expr(expr);
                    if !matches!(commutativity, Commutativity::Commutative) {
                        return commutativity;
                    }
                }
                Commutativity::Commutative
            }
            // TODO(ruihang): Change this to Commutative once Like is supported in substrait
            LogicalPlan::Filter(filter) => Self::check_expr(&filter.predicate),
            LogicalPlan::Window(_) => Commutativity::Unimplemented,
            LogicalPlan::Aggregate(_) => {
                // check all children exprs and uses the strictest level
                Commutativity::Unimplemented
            }
            LogicalPlan::Sort(_) => Commutativity::Unimplemented,
            LogicalPlan::Join(_) => Commutativity::NonCommutative,
            LogicalPlan::CrossJoin(_) => Commutativity::NonCommutative,
            LogicalPlan::Repartition(_) => {
                // unsupported? or non-commutative
                Commutativity::Unimplemented
            }
            LogicalPlan::Union(_) => Commutativity::Unimplemented,
            LogicalPlan::TableScan(_) => Commutativity::CheckPartition,
            LogicalPlan::EmptyRelation(_) => Commutativity::NonCommutative,
            LogicalPlan::Subquery(_) => Commutativity::Unimplemented,
            LogicalPlan::SubqueryAlias(_) => Commutativity::Unimplemented,
            LogicalPlan::Limit(_) => Commutativity::PartialCommutative,
            LogicalPlan::Extension(extension) => {
                Self::check_extension_plan(extension.node.as_ref() as _)
            }
            LogicalPlan::Distinct(_) => Commutativity::PartialCommutative,
            LogicalPlan::Unnest(_) => Commutativity::Commutative,
            LogicalPlan::Statement(_) => Commutativity::Unsupported,
            LogicalPlan::Values(_) => Commutativity::Unsupported,
            LogicalPlan::Explain(_) => Commutativity::Unsupported,
            LogicalPlan::Analyze(_) => Commutativity::Unsupported,
            LogicalPlan::Prepare(_) => Commutativity::Unsupported,
            LogicalPlan::DescribeTable(_) => Commutativity::Unsupported,
            LogicalPlan::Dml(_) => Commutativity::Unsupported,
            LogicalPlan::Ddl(_) => Commutativity::Unsupported,
        }
    }

    pub fn check_extension_plan(plan: &dyn UserDefinedLogicalNode) -> Commutativity {
        match plan.name() {
            name if name == EmptyMetric::name()
                || name == InstantManipulate::name()
                || name == SeriesNormalize::name()
                || name == RangeManipulate::name()
                || name == SeriesDivide::name()
                || name == MergeScanLogicalPlan::name() =>
            {
                Commutativity::Commutative
            }
            _ => Commutativity::Unsupported,
        }
    }

    pub fn check_expr(expr: &Expr) -> Commutativity {
        match expr {
<<<<<<< HEAD
            Expr::Alias(_)
            | Expr::Column(_)
=======
            Expr::Column(_)
>>>>>>> 5bd80a74
            | Expr::ScalarVariable(_, _)
            | Expr::Literal(_)
            | Expr::BinaryExpr(_)
            | Expr::Not(_)
            | Expr::IsNotNull(_)
            | Expr::IsNull(_)
            | Expr::IsTrue(_)
            | Expr::IsFalse(_)
            | Expr::IsNotTrue(_)
            | Expr::IsNotFalse(_)
            | Expr::Negative(_)
            | Expr::Between(_)
            | Expr::Sort(_)
            | Expr::Exists(_) => Commutativity::Commutative,

            Expr::Like(_)
            | Expr::SimilarTo(_)
            | Expr::IsUnknown(_)
            | Expr::IsNotUnknown(_)
            | Expr::GetIndexedField(_)
            | Expr::Case(_)
            | Expr::Cast(_)
            | Expr::TryCast(_)
            | Expr::ScalarFunction(_)
            | Expr::ScalarUDF(_)
            | Expr::AggregateFunction(_)
            | Expr::WindowFunction(_)
            | Expr::AggregateUDF(_)
            | Expr::InList(_)
            | Expr::InSubquery(_)
            | Expr::ScalarSubquery(_)
            | Expr::Wildcard => Commutativity::Unimplemented,

            Expr::Alias(_, _)
            | Expr::QualifiedWildcard { .. }
            | Expr::GroupingSet(_)
            | Expr::Placeholder(_)
            | Expr::OuterReferenceColumn(_, _) => Commutativity::Unimplemented,
        }
    }
}

pub type Transformer = Arc<dyn Fn(&LogicalPlan) -> Option<LogicalPlan>>;

pub fn partial_commutative_transformer(plan: &LogicalPlan) -> Option<LogicalPlan> {
    Some(plan.clone())
}<|MERGE_RESOLUTION|>--- conflicted
+++ resolved
@@ -101,12 +101,7 @@
 
     pub fn check_expr(expr: &Expr) -> Commutativity {
         match expr {
-<<<<<<< HEAD
-            Expr::Alias(_)
-            | Expr::Column(_)
-=======
             Expr::Column(_)
->>>>>>> 5bd80a74
             | Expr::ScalarVariable(_, _)
             | Expr::Literal(_)
             | Expr::BinaryExpr(_)
@@ -140,7 +135,7 @@
             | Expr::ScalarSubquery(_)
             | Expr::Wildcard => Commutativity::Unimplemented,
 
-            Expr::Alias(_, _)
+            Expr::Alias(_)
             | Expr::QualifiedWildcard { .. }
             | Expr::GroupingSet(_)
             | Expr::Placeholder(_)
