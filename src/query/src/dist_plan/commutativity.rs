--- conflicted
+++ resolved
@@ -225,15 +225,9 @@
                 }
 
                 // sort plan needs to consider column priority
-<<<<<<< HEAD
-                // We can implement a merge-sort on partial ordered data
-
-                Commutativity::PartialCommutative
-=======
                 // Change Sort to MergeSort which assumes the input streams are already sorted hence can be more efficient
                 // We should ensure the number of partition is not smaller than the number of region at present. Otherwise this would result in incorrect output.
                 Commutativity::ConditionalCommutative(Some(Arc::new(merge_sort_transformer)))
->>>>>>> 8b60c27c
             }
             LogicalPlan::Join(_) => Commutativity::NonCommutative,
             LogicalPlan::CrossJoin(_) => Commutativity::NonCommutative,
