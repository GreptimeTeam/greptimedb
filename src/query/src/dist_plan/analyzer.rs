--- conflicted
+++ resolved
@@ -160,15 +160,7 @@
         {
             return true;
         }
-<<<<<<< HEAD
-
-        let result = Categorizer::check_plan(plan, self.partition_cols.clone());
-        common_telemetry::info!("[DEBUG] Categorizer result: {:?}", result);
-
-        match result {
-=======
         match Categorizer::check_plan(plan, self.partition_cols.clone()) {
->>>>>>> 8b60c27c
             Commutativity::Commutative => {}
             Commutativity::PartialCommutative => {
                 if let Some(plan) = partial_commutative_transformer(plan) {
@@ -180,11 +172,7 @@
                 if let Some(transformer) = transformer
                     && let Some(plan) = transformer(plan)
                 {
-<<<<<<< HEAD
-                    common_telemetry::info!("ConditionalCommutative new plan: {:?}", plan);
-=======
                     self.update_column_requirements(&plan);
->>>>>>> 8b60c27c
                     self.stage.push(plan)
                 }
             }
@@ -192,11 +180,7 @@
                 if let Some(transformer) = transformer
                     && let Some(plan) = transformer(plan)
                 {
-<<<<<<< HEAD
-                    common_telemetry::info!("TransformedCommutative new plan: {:?}", plan);
-=======
                     self.update_column_requirements(&plan);
->>>>>>> 8b60c27c
                     self.stage.push(plan)
                 }
             }
@@ -369,45 +353,15 @@
         self.maybe_set_partitions(&node);
 
         let Some(parent) = self.get_parent() else {
-<<<<<<< HEAD
-            // add merge scan as the new root
-            let mut node = MergeScanLogicalPlan::new(node, false).into_logical_plan();
-            // expand stages
-            common_telemetry::info!("[DEBUG] end with stage, expanding: {:?}", self.stage);
-            for new_stage in self.stage.drain(..) {
-                node = new_stage.with_new_exprs(new_stage.expressions(), vec![node.clone()])?
-            }
-            self.set_expanded();
-
-=======
             let node = self.expand(node)?;
->>>>>>> 8b60c27c
             self.pop_stack();
             return Ok(Transformed::yes(node));
         };
 
         // TODO(ruihang): avoid this clone
         if self.should_expand(&parent.clone()) {
-<<<<<<< HEAD
-            common_telemetry::info!("[DEBUG] expand with stage: {:?}", self.stage);
-            // TODO(ruihang): does this work for nodes with multiple children?
-            // replace the current node with expanded one
-            let mut node = MergeScanLogicalPlan::new(node, false).into_logical_plan();
-
-            let merge_scan_schema = node.schema();
-            common_telemetry::info!("[DEBUG] merge scan schema: {:?}", merge_scan_schema);
-
-            // expand stages
-            for new_stage in self.stage.drain(..) {
-                node = new_stage.with_new_exprs(new_stage.expressions(), vec![node.clone()])?
-                // node = new_stage.with_new
-            }
-            self.set_expanded();
-
-=======
             // TODO(ruihang): does this work for nodes with multiple children?;
             let node = self.expand(node)?;
->>>>>>> 8b60c27c
             self.pop_stack();
             return Ok(Transformed::yes(node));
         }
