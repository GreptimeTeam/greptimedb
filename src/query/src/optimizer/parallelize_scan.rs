// Copyright 2023 Greptime Team
//
// Licensed under the Apache License, Version 2.0 (the "License");
// you may not use this file except in compliance with the License.
// You may obtain a copy of the License at
//
//     http://www.apache.org/licenses/LICENSE-2.0
//
// Unless required by applicable law or agreed to in writing, software
// distributed under the License is distributed on an "AS IS" BASIS,
// WITHOUT WARRANTIES OR CONDITIONS OF ANY KIND, either express or implied.
// See the License for the specific language governing permissions and
// limitations under the License.

use std::collections::BinaryHeap;
use std::sync::Arc;

use common_telemetry::debug;
use datafusion::config::ConfigOptions;
use datafusion::physical_optimizer::PhysicalOptimizerRule;
use datafusion::physical_plan::sorts::sort::SortExec;
use datafusion::physical_plan::ExecutionPlan;
use datafusion_common::tree_node::{Transformed, TreeNode};
use datafusion_common::{DataFusionError, Result};
use store_api::region_engine::PartitionRange;
use table::table::scan::RegionScanExec;

#[derive(Debug)]
pub struct ParallelizeScan;

impl PhysicalOptimizerRule for ParallelizeScan {
    fn optimize(
        &self,
        plan: Arc<dyn ExecutionPlan>,
        config: &ConfigOptions,
    ) -> Result<Arc<dyn ExecutionPlan>> {
        Self::do_optimize(plan, config)
    }

    fn name(&self) -> &str {
        "parallelize_scan"
    }

    fn schema_check(&self) -> bool {
        true
    }
}

impl ParallelizeScan {
    fn do_optimize(
        plan: Arc<dyn ExecutionPlan>,
        config: &ConfigOptions,
    ) -> Result<Arc<dyn ExecutionPlan>> {
        let mut first_order_expr = None;

        let result = plan
            .transform_down(|plan| {
                if let Some(sort_exec) = plan.as_any().downcast_ref::<SortExec>() {
                    // save the first order expr
                    first_order_expr = sort_exec.expr().first().cloned();
                } else if let Some(region_scan_exec) =
                    plan.as_any().downcast_ref::<RegionScanExec>()
                {
                    let expected_partition_num = config.execution.target_partitions;
                    if region_scan_exec.is_partition_set() {
                        return Ok(Transformed::no(plan));
                    }

<<<<<<< HEAD
                    if matches!(
                        region_scan_exec.distribution(),
                        Some(TimeSeriesDistribution::PerSeries)
                    ) {
                        let partition_range = region_scan_exec.get_partition_ranges();
                        // HACK: Allocate expected_partition_num empty partitions to indicate
                        // the expected partition number.
                        let mut new_partitions = vec![vec![]; expected_partition_num];
                        new_partitions[0] = partition_range;
                        let new_plan = region_scan_exec
                            .with_new_partitions(new_partitions, expected_partition_num)
                            .map_err(|e| DataFusionError::External(e.into_inner()))?;
                        return Ok(Transformed::yes(Arc::new(new_plan)));
                    }

=======
>>>>>>> 99b352ce
                    let ranges = region_scan_exec.get_partition_ranges();
                    let total_range_num = ranges.len();

                    // assign ranges to each partition
                    let mut partition_ranges =
                        Self::assign_partition_range(ranges, expected_partition_num);
                    debug!(
                        "Assign {total_range_num} ranges to {expected_partition_num} partitions"
                    );

                    // Sort the ranges in each partition based on the order expr
                    //
                    // This optimistically assumes that the first order expr is on the time index column
                    // to skip the validation of the order expr. As it's not harmful if this condition
                    // is not met.
                    if let Some(order_expr) = &first_order_expr
                        && order_expr.options.descending
                    {
                        for ranges in partition_ranges.iter_mut() {
                            ranges.sort_by(|a, b| b.end.cmp(&a.end));
                        }
                    } else {
                        for ranges in partition_ranges.iter_mut() {
                            ranges.sort_by(|a, b| a.start.cmp(&b.start));
                        }
                    }

                    // update the partition ranges
                    let new_exec = region_scan_exec
                        .with_new_partitions(partition_ranges, expected_partition_num)
                        .map_err(|e| DataFusionError::External(e.into_inner()))?;
                    return Ok(Transformed::yes(Arc::new(new_exec)));
                }

                // The plan might be modified, but it's modified in-place so we always return
                // Transformed::no(plan) to indicate there is no "new child"
                Ok(Transformed::no(plan))
            })?
            .data;

        Ok(result)
    }

    /// Distribute [`PartitionRange`]s to each partition.
    ///
    /// Currently we assign ranges to partitions according to their rows so each partition
    /// has similar number of rows.
    /// This method may return partitions with smaller number than `expected_partition_num`
    /// if the number of ranges is smaller than `expected_partition_num`. But this will
    /// return at least one partition.
    fn assign_partition_range(
        mut ranges: Vec<PartitionRange>,
        expected_partition_num: usize,
    ) -> Vec<Vec<PartitionRange>> {
        if ranges.is_empty() {
            // Returns a single partition with no range.
            return vec![vec![]; expected_partition_num];
        }

        if ranges.len() == 1 {
            let mut vec = vec![vec![]; expected_partition_num];
            vec[0] = ranges;
            return vec;
        }

        // Sort ranges by number of rows in descending order.
        ranges.sort_by(|a, b| b.num_rows.cmp(&a.num_rows));
        let mut partition_ranges = vec![vec![]; expected_partition_num];

        #[derive(Eq, PartialEq)]
        struct HeapNode {
            num_rows: usize,
            partition_idx: usize,
        }

        impl Ord for HeapNode {
            fn cmp(&self, other: &Self) -> std::cmp::Ordering {
                // Reverse for min-heap.
                self.num_rows.cmp(&other.num_rows).reverse()
            }
        }

        impl PartialOrd for HeapNode {
            fn partial_cmp(&self, other: &Self) -> Option<std::cmp::Ordering> {
                Some(self.cmp(other))
            }
        }

        let mut part_heap =
            BinaryHeap::from_iter((0..expected_partition_num).map(|partition_idx| HeapNode {
                num_rows: 0,
                partition_idx,
            }));

        // Assigns the range to the partition with the smallest number of rows.
        for range in ranges {
            // Safety: actual_partition_num always > 0.
            let mut node = part_heap.pop().unwrap();
            let partition_idx = node.partition_idx;
            node.num_rows += range.num_rows;
            partition_ranges[partition_idx].push(range);
            part_heap.push(node);
        }

        partition_ranges
    }
}

#[cfg(test)]
mod test {
    use common_time::timestamp::TimeUnit;
    use common_time::Timestamp;

    use super::*;

    #[test]
    fn test_assign_partition_range() {
        let ranges = vec![
            PartitionRange {
                start: Timestamp::new(0, TimeUnit::Second),
                end: Timestamp::new(10, TimeUnit::Second),
                num_rows: 100,
                identifier: 1,
            },
            PartitionRange {
                start: Timestamp::new(10, TimeUnit::Second),
                end: Timestamp::new(20, TimeUnit::Second),
                num_rows: 200,
                identifier: 2,
            },
            PartitionRange {
                start: Timestamp::new(20, TimeUnit::Second),
                end: Timestamp::new(30, TimeUnit::Second),
                num_rows: 150,
                identifier: 3,
            },
            PartitionRange {
                start: Timestamp::new(30, TimeUnit::Second),
                end: Timestamp::new(40, TimeUnit::Second),
                num_rows: 250,
                identifier: 4,
            },
        ];

        // assign to 2 partitions
        let expected_partition_num = 2;
        let result =
            ParallelizeScan::assign_partition_range(ranges.clone(), expected_partition_num);
        let expected = vec![
            vec![
                PartitionRange {
                    start: Timestamp::new(30, TimeUnit::Second),
                    end: Timestamp::new(40, TimeUnit::Second),
                    num_rows: 250,
                    identifier: 4,
                },
                PartitionRange {
                    start: Timestamp::new(0, TimeUnit::Second),
                    end: Timestamp::new(10, TimeUnit::Second),
                    num_rows: 100,
                    identifier: 1,
                },
            ],
            vec![
                PartitionRange {
                    start: Timestamp::new(10, TimeUnit::Second),
                    end: Timestamp::new(20, TimeUnit::Second),
                    num_rows: 200,
                    identifier: 2,
                },
                PartitionRange {
                    start: Timestamp::new(20, TimeUnit::Second),
                    end: Timestamp::new(30, TimeUnit::Second),
                    num_rows: 150,
                    identifier: 3,
                },
            ],
        ];
        assert_eq!(result, expected);

        // assign 4 ranges to 5 partitions.
        let expected_partition_num = 5;
        let result = ParallelizeScan::assign_partition_range(ranges, expected_partition_num);
        let expected = vec![
            vec![PartitionRange {
                start: Timestamp::new(30, TimeUnit::Second),
                end: Timestamp::new(40, TimeUnit::Second),
                num_rows: 250,
                identifier: 4,
            }],
            vec![PartitionRange {
                start: Timestamp::new(0, TimeUnit::Second),
                end: Timestamp::new(10, TimeUnit::Second),
                num_rows: 100,
                identifier: 1,
            }],
            vec![PartitionRange {
                start: Timestamp::new(10, TimeUnit::Second),
                end: Timestamp::new(20, TimeUnit::Second),
                num_rows: 200,
                identifier: 2,
            }],
            vec![],
            vec![PartitionRange {
                start: Timestamp::new(20, TimeUnit::Second),
                end: Timestamp::new(30, TimeUnit::Second),
                num_rows: 150,
                identifier: 3,
            }],
        ];
        assert_eq!(result, expected);

        // assign 0 ranges to 5 partitions. Should return 5 empty ranges.
        let result = ParallelizeScan::assign_partition_range(vec![], 5);
        assert_eq!(result.len(), 5);
    }

    #[test]
    fn test_assign_unbalance_partition_range() {
        let ranges = vec![
            PartitionRange {
                start: Timestamp::new(0, TimeUnit::Second),
                end: Timestamp::new(10, TimeUnit::Second),
                num_rows: 100,
                identifier: 1,
            },
            PartitionRange {
                start: Timestamp::new(10, TimeUnit::Second),
                end: Timestamp::new(20, TimeUnit::Second),
                num_rows: 200,
                identifier: 2,
            },
            PartitionRange {
                start: Timestamp::new(20, TimeUnit::Second),
                end: Timestamp::new(30, TimeUnit::Second),
                num_rows: 150,
                identifier: 3,
            },
            PartitionRange {
                start: Timestamp::new(30, TimeUnit::Second),
                end: Timestamp::new(40, TimeUnit::Second),
                num_rows: 2500,
                identifier: 4,
            },
        ];

        // assign to 2 partitions
        let expected_partition_num = 2;
        let result =
            ParallelizeScan::assign_partition_range(ranges.clone(), expected_partition_num);
        let expected = vec![
            vec![PartitionRange {
                start: Timestamp::new(30, TimeUnit::Second),
                end: Timestamp::new(40, TimeUnit::Second),
                num_rows: 2500,
                identifier: 4,
            }],
            vec![
                PartitionRange {
                    start: Timestamp::new(10, TimeUnit::Second),
                    end: Timestamp::new(20, TimeUnit::Second),
                    num_rows: 200,
                    identifier: 2,
                },
                PartitionRange {
                    start: Timestamp::new(20, TimeUnit::Second),
                    end: Timestamp::new(30, TimeUnit::Second),
                    num_rows: 150,
                    identifier: 3,
                },
                PartitionRange {
                    start: Timestamp::new(0, TimeUnit::Second),
                    end: Timestamp::new(10, TimeUnit::Second),
                    num_rows: 100,
                    identifier: 1,
                },
            ],
        ];
        assert_eq!(result, expected);
    }
}<|MERGE_RESOLUTION|>--- conflicted
+++ resolved
@@ -23,6 +23,7 @@
 use datafusion_common::tree_node::{Transformed, TreeNode};
 use datafusion_common::{DataFusionError, Result};
 use store_api::region_engine::PartitionRange;
+use store_api::storage::TimeSeriesDistribution;
 use table::table::scan::RegionScanExec;
 
 #[derive(Debug)]
@@ -66,7 +67,6 @@
                         return Ok(Transformed::no(plan));
                     }
 
-<<<<<<< HEAD
                     if matches!(
                         region_scan_exec.distribution(),
                         Some(TimeSeriesDistribution::PerSeries)
@@ -82,8 +82,6 @@
                         return Ok(Transformed::yes(Arc::new(new_plan)));
                     }
 
-=======
->>>>>>> 99b352ce
                     let ranges = region_scan_exec.get_partition_ranges();
                     let total_range_num = ranges.len();
 
