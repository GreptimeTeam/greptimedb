// Copyright 2023 Greptime Team
//
// Licensed under the Apache License, Version 2.0 (the "License");
// you may not use this file except in compliance with the License.
// You may obtain a copy of the License at
//
//     http://www.apache.org/licenses/LICENSE-2.0
//
// Unless required by applicable law or agreed to in writing, software
// distributed under the License is distributed on an "AS IS" BASIS,
// WITHOUT WARRANTIES OR CONDITIONS OF ANY KIND, either express or implied.
// See the License for the specific language governing permissions and
// limitations under the License.

use std::any::Any;
use std::collections::HashMap;
use std::sync::Arc;
use std::time::{Duration, SystemTime};

use chrono::DateTime;
use common_error::ext::PlainError;
use common_error::prelude::BoxedError;
use common_error::status_code::StatusCode;
use common_telemetry::timer;
use promql_parser::parser::ast::{Extension as NodeExtension, ExtensionExpr};
use promql_parser::parser::Expr::Extension;
use promql_parser::parser::{EvalStmt, Expr, ValueType};
use snafu::ResultExt;
use sql::dialect::GenericDialect;
use sql::parser::ParserContext;
use sql::statements::statement::Statement;

use crate::error::{
    MultipleStatementsSnafu, ParseFloatSnafu, ParseTimestampSnafu, QueryParseSnafu, Result,
    UnimplementedSnafu,
};
use crate::metrics::{METRIC_PARSE_PROMQL_ELAPSED, METRIC_PARSE_SQL_ELAPSED};

const DEFAULT_LOOKBACK: u64 = 5 * 60; // 5m
<<<<<<< HEAD
pub const DEFAULT_LOOKBACK_STRING: &str = "5m";
=======
pub const EXPLAIN_NODE_NAME: &str = "EXPLAIN";
pub const ANALYZE_NODE_NAME: &str = "ANALYZE";
>>>>>>> fb1ac0cb

#[derive(Debug, Clone)]
pub enum QueryStatement {
    Sql(Statement),
    Promql(EvalStmt),
}

impl QueryStatement {
    pub fn post_process(&self, params: HashMap<String, String>) -> Result<QueryStatement> {
        match self {
            QueryStatement::Sql(_) => UnimplementedSnafu {
                operation: "sql post process",
            }
            .fail(),
            QueryStatement::Promql(eval_stmt) => {
                let node_name = match params.get("name") {
                    Some(name) => name.as_str(),
                    None => "",
                };
                let extension_node = Self::create_extension_node(node_name, &eval_stmt.expr);
                Ok(QueryStatement::Promql(EvalStmt {
                    expr: Extension(extension_node.unwrap()),
                    start: eval_stmt.start,
                    end: eval_stmt.end,
                    interval: eval_stmt.interval,
                    lookback_delta: eval_stmt.lookback_delta,
                }))
            }
        }
    }

    fn create_extension_node(node_name: &str, expr: &Expr) -> Option<NodeExtension> {
        match node_name {
            ANALYZE_NODE_NAME => Some(NodeExtension {
                expr: Arc::new(AnalyzeExpr { expr: expr.clone() }),
            }),
            EXPLAIN_NODE_NAME => Some(NodeExtension {
                expr: Arc::new(ExplainExpr { expr: expr.clone() }),
            }),
            _ => None,
        }
    }
}

#[derive(Debug, Clone, PartialEq, Eq)]
pub struct PromQuery {
    pub query: String,
    pub start: String,
    pub end: String,
    pub step: String,
}

impl Default for PromQuery {
    fn default() -> Self {
        PromQuery {
            query: String::new(),
            start: String::from("0"),
            end: String::from("0"),
            step: String::from("5m"),
        }
    }
}

pub struct QueryLanguageParser {}

impl QueryLanguageParser {
    pub fn parse_sql(sql: &str) -> Result<QueryStatement> {
        let _timer = timer!(METRIC_PARSE_SQL_ELAPSED);
        let mut statement = ParserContext::create_with_dialect(sql, &GenericDialect {})
            .map_err(BoxedError::new)
            .context(QueryParseSnafu {
                query: sql.to_string(),
            })?;
        if statement.len() != 1 {
            MultipleStatementsSnafu {
                query: sql.to_string(),
            }
            .fail()
        } else {
            Ok(QueryStatement::Sql(statement.pop().unwrap()))
        }
    }

    pub fn parse_promql(query: &PromQuery) -> Result<QueryStatement> {
        let _timer = timer!(METRIC_PARSE_PROMQL_ELAPSED);

        let expr = promql_parser::parser::parse(&query.query)
            .map_err(|msg| BoxedError::new(PlainError::new(msg, StatusCode::InvalidArguments)))
            .context(QueryParseSnafu {
                query: &query.query,
            })?;

        let start = Self::parse_promql_timestamp(&query.start)
            .map_err(BoxedError::new)
            .context(QueryParseSnafu {
                query: &query.query,
            })?;

        let end = Self::parse_promql_timestamp(&query.end)
            .map_err(BoxedError::new)
            .context(QueryParseSnafu {
                query: &query.query,
            })?;

        let step = query
            .step
            .parse::<u64>()
            .map(Duration::from_secs)
            .or_else(|_| promql_parser::util::parse_duration(&query.step))
            .map_err(|msg| BoxedError::new(PlainError::new(msg, StatusCode::InvalidArguments)))
            .context(QueryParseSnafu {
                query: &query.query,
            })?;

        let eval_stmt = EvalStmt {
            expr,
            start,
            end,
            interval: step,
            // TODO(ruihang): provide a way to adjust this parameter.
            lookback_delta: Duration::from_secs(DEFAULT_LOOKBACK),
        };

        Ok(QueryStatement::Promql(eval_stmt))
    }

    fn parse_promql_timestamp(timestamp: &str) -> Result<SystemTime> {
        // try rfc3339 format
        let rfc3339_result = DateTime::parse_from_rfc3339(timestamp)
            .context(ParseTimestampSnafu { raw: timestamp })
            .map(Into::<SystemTime>::into);

        // shorthand
        if rfc3339_result.is_ok() {
            return rfc3339_result;
        }

        // try float format
        timestamp
            .parse::<f64>()
            .context(ParseFloatSnafu { raw: timestamp })
            .map(|float| {
                let duration = Duration::from_secs_f64(float);
                SystemTime::UNIX_EPOCH
                    .checked_add(duration)
                    .unwrap_or(max_system_timestamp())
            })
            // also report rfc3339 error if float parsing fails
            .map_err(|_| rfc3339_result.unwrap_err())
    }
}

fn max_system_timestamp() -> SystemTime {
    SystemTime::UNIX_EPOCH
        .checked_add(Duration::from_secs(std::i64::MAX as u64))
        .unwrap()
}

macro_rules! define_node_ast_extension {
    ($name:ident, $name_expr:ident, $expr_type:ty, $extension_name:expr) => {
        /// The implementation of the `$name_expr` extension AST node
        #[derive(Debug, Clone)]
        pub struct $name_expr {
            pub expr: $expr_type,
        }

        impl ExtensionExpr for $name_expr {
            fn as_any(&self) -> &dyn Any {
                self
            }

            fn name(&self) -> &str {
                $extension_name
            }

            fn value_type(&self) -> ValueType {
                self.expr.value_type()
            }

            fn children(&self) -> &[Expr] {
                std::slice::from_ref(&self.expr)
            }
        }

        #[allow(rustdoc::broken_intra_doc_links)]
        #[derive(Debug, Clone)]
        pub struct $name {
            pub expr: Arc<$name_expr>,
        }

        impl $name {
            pub fn new(expr: $expr_type) -> Self {
                Self {
                    expr: Arc::new($name_expr { expr }),
                }
            }
        }
    };
}

define_node_ast_extension!(Analyze, AnalyzeExpr, Expr, ANALYZE_NODE_NAME);
define_node_ast_extension!(Explain, ExplainExpr, Expr, EXPLAIN_NODE_NAME);

#[cfg(test)]
mod test {
    use super::*;

    // Detailed logic tests are covered in the parser crate.
    #[test]
    fn parse_sql_simple() {
        let sql = "select * from t1";
        let stmt = QueryLanguageParser::parse_sql(sql).unwrap();
        let expected = String::from("Sql(Query(Query { \
            inner: Query { \
                with: None, body: Select(Select { \
                    distinct: false, \
                    top: None, \
                    projection: \
                    [Wildcard(WildcardAdditionalOptions { opt_exclude: None, opt_except: None, opt_rename: None, opt_replace: None })], \
                    into: None, \
                    from: [TableWithJoins { relation: Table { name: ObjectName([Ident { value: \"t1\", quote_style: None }]\
                ), \
                alias: None, \
                args: None, \
                with_hints: [] \
            }, \
            joins: [] }], \
            lateral_views: [], \
            selection: None, \
            group_by: [], \
            cluster_by: [], \
            distribute_by: [], \
            sort_by: [], \
            having: None, \
            qualify: None \
            }), order_by: [], limit: None, offset: None, fetch: None, locks: [] }, param_types: [] }))");

        assert_eq!(format!("{stmt:?}"), expected);
    }

    #[test]
    fn parse_promql_timestamp() {
        let cases = vec![
            (
                "1435781451.781",
                SystemTime::UNIX_EPOCH
                    .checked_add(Duration::from_secs_f64(1435781451.781))
                    .unwrap(),
            ),
            ("0.000", SystemTime::UNIX_EPOCH),
            ("00", SystemTime::UNIX_EPOCH),
            (
                // i64::MAX + 1
                "9223372036854775808.000",
                max_system_timestamp(),
            ),
            (
                "2015-07-01T20:10:51.781Z",
                SystemTime::UNIX_EPOCH
                    .checked_add(Duration::from_secs_f64(1435781451.781))
                    .unwrap(),
            ),
            ("1970-01-01T00:00:00.000Z", SystemTime::UNIX_EPOCH),
        ];

        for (input, expected) in cases {
            let result = QueryLanguageParser::parse_promql_timestamp(input).unwrap();

            let result = result
                .duration_since(SystemTime::UNIX_EPOCH)
                .unwrap()
                .as_millis();
            let expected = expected
                .duration_since(SystemTime::UNIX_EPOCH)
                .unwrap()
                .as_millis();

            // assert difference < 0.1 second
            assert!(result.abs_diff(expected) < 100);
        }
    }

    #[test]
    fn parse_promql_simple() {
        let promql = PromQuery {
            query: "http_request".to_string(),
            start: "2022-02-13T17:14:00Z".to_string(),
            end: "2023-02-13T17:14:00Z".to_string(),
            step: "1d".to_string(),
        };

        let expected = String::from(
            "\
            Promql(EvalStmt { \
                expr: VectorSelector(VectorSelector { \
                    name: Some(\"http_request\"), \
                    matchers: Matchers { \
                        matchers: {Matcher { \
                            op: Equal, \
                            name: \"__name__\", \
                            value: \"http_request\" \
                    }} }, \
                    offset: None, at: None }), \
                start: SystemTime { tv_sec: 1644772440, tv_nsec: 0 }, \
                end: SystemTime { tv_sec: 1676308440, tv_nsec: 0 }, \
                interval: 86400s, \
                lookback_delta: 300s \
            })",
        );

        let result = QueryLanguageParser::parse_promql(&promql).unwrap();
        assert_eq!(format!("{result:?}"), expected);
    }
}<|MERGE_RESOLUTION|>--- conflicted
+++ resolved
@@ -37,12 +37,10 @@
 use crate::metrics::{METRIC_PARSE_PROMQL_ELAPSED, METRIC_PARSE_SQL_ELAPSED};
 
 const DEFAULT_LOOKBACK: u64 = 5 * 60; // 5m
-<<<<<<< HEAD
 pub const DEFAULT_LOOKBACK_STRING: &str = "5m";
-=======
 pub const EXPLAIN_NODE_NAME: &str = "EXPLAIN";
 pub const ANALYZE_NODE_NAME: &str = "ANALYZE";
->>>>>>> fb1ac0cb
+
 
 #[derive(Debug, Clone)]
 pub enum QueryStatement {
