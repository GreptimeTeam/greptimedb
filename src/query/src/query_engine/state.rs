--- conflicted
+++ resolved
@@ -81,10 +81,7 @@
         // `SessionContext` has a `register_udf()` method, which requires `&mut self`, this is
         // a workaround.
         // TODO(yingwen): Use `SessionContext::register_udf()` once it taks `&self`.
-<<<<<<< HEAD
-=======
         // It's implemented in https://github.com/apache/arrow-datafusion/pull/4612
->>>>>>> ce6d1cb7
         self.df_context
             .state
             .write()
