// Copyright 2023 Greptime Team
//
// Licensed under the Apache License, Version 2.0 (the "License");
// you may not use this file except in compliance with the License.
// You may obtain a copy of the License at
//
//     http://www.apache.org/licenses/LICENSE-2.0
//
// Unless required by applicable law or agreed to in writing, software
// distributed under the License is distributed on an "AS IS" BASIS,
// WITHOUT WARRANTIES OR CONDITIONS OF ANY KIND, either express or implied.
// See the License for the specific language governing permissions and
// limitations under the License.

//! Planner, QueryEngine implementations based on DataFusion.

mod catalog_adapter;
mod error;
mod planner;

use std::collections::HashMap;
use std::sync::Arc;

use async_trait::async_trait;
use common_error::prelude::BoxedError;
use common_function::scalars::aggregate::AggregateFunctionMetaRef;
use common_function::scalars::udf::create_udf;
use common_function::scalars::FunctionRef;
use common_query::physical_plan::{DfPhysicalPlanAdapter, PhysicalPlan, PhysicalPlanAdapter};
use common_query::prelude::ScalarUdf;
use common_query::Output;
use common_recordbatch::adapter::RecordBatchStreamAdapter;
use common_recordbatch::{EmptyRecordBatchStream, SendableRecordBatchStream};
use common_telemetry::timer;
use datafusion::physical_plan::coalesce_partitions::CoalescePartitionsExec;
use datafusion::physical_plan::ExecutionPlan;
use datafusion_common::ResolvedTableReference;
use datafusion_expr::{DmlStatement, LogicalPlan as DfLogicalPlan, WriteOp};
use datatypes::prelude::VectorRef;
use datatypes::schema::Schema;
use futures_util::StreamExt;
use session::context::QueryContextRef;
use snafu::{ensure, OptionExt, ResultExt};
use table::requests::{DeleteRequest, InsertRequest};
use table::TableRef;

pub use crate::datafusion::catalog_adapter::{DfCatalogListAdapter, DfCatalogProviderAdapter};
pub use crate::datafusion::planner::DfContextProviderAdapter;
use crate::error::{
    CatalogNotFoundSnafu, CatalogSnafu, CreateRecordBatchSnafu, DataFusionSnafu,
    MissingTimestampColumnSnafu, QueryExecutionSnafu, Result, SchemaNotFoundSnafu,
    TableNotFoundSnafu, UnsupportedExprSnafu,
};
use crate::executor::QueryExecutor;
use crate::logical_optimizer::LogicalOptimizer;
use crate::physical_optimizer::PhysicalOptimizer;
use crate::physical_planner::PhysicalPlanner;
use crate::plan::LogicalPlan;
use crate::planner::{DfLogicalPlanner, LogicalPlanner};
use crate::query_engine::{QueryEngineContext, QueryEngineState};
use crate::{metric, QueryEngine};

pub struct DatafusionQueryEngine {
    state: Arc<QueryEngineState>,
}

impl DatafusionQueryEngine {
    pub fn new(state: Arc<QueryEngineState>) -> Self {
        Self { state }
    }

    async fn exec_query_plan(&self, plan: LogicalPlan) -> Result<Output> {
        let mut ctx = QueryEngineContext::new(self.state.session_state());

        // `create_physical_plan` will optimize logical plan internally
        let physical_plan = self.create_physical_plan(&mut ctx, &plan).await?;
        let physical_plan = self.optimize_physical_plan(&mut ctx, physical_plan)?;

        Ok(Output::Stream(self.execute_stream(&ctx, &physical_plan)?))
    }

    async fn exec_dml_statement(
        &self,
        dml: DmlStatement,
        query_ctx: QueryContextRef,
    ) -> Result<Output> {
        ensure!(
            matches!(dml.op, WriteOp::Insert | WriteOp::Delete),
            UnsupportedExprSnafu {
                name: format!("DML op {}", dml.op),
            }
        );

        let default_catalog = query_ctx.current_catalog();
        let default_schema = query_ctx.current_schema();
<<<<<<< HEAD
        let table_name = dml
            .table_name
            // .clone()
            .as_table_reference()
            .resolve(&default_catalog, &default_schema);
=======
        let table_name = dml.table_name.resolve(&default_catalog, &default_schema);
>>>>>>> 3e516404
        let table = self.find_table(&table_name).await?;

        let output = self
            .exec_query_plan(LogicalPlan::DfPlan((*dml.input).clone()))
            .await?;
        let mut stream = match output {
            Output::RecordBatches(batches) => batches.as_stream(),
            Output::Stream(stream) => stream,
            _ => unreachable!(),
        };

        let mut affected_rows = 0;
        while let Some(batch) = stream.next().await {
            let batch = batch.context(CreateRecordBatchSnafu)?;
            let column_vectors = batch
                .column_vectors(&table_name.to_string(), table.schema())
                .map_err(BoxedError::new)
                .context(QueryExecutionSnafu)?;

            let rows = match dml.op {
                WriteOp::Insert => Self::insert(&table_name, &table, column_vectors).await?,
                WriteOp::Delete => Self::delete(&table_name, &table, column_vectors).await?,
                _ => unreachable!("guarded by the 'ensure!' at the beginning"),
            };
            affected_rows += rows;
        }
        Ok(Output::AffectedRows(affected_rows))
    }

    async fn delete<'a>(
        table_name: &ResolvedTableReference<'a>,
        table: &TableRef,
        column_vectors: HashMap<String, VectorRef>,
    ) -> Result<usize> {
        let table_schema = table.schema();
        let ts_column = table_schema
            .timestamp_column()
            .map(|x| &x.name)
            .with_context(|| MissingTimestampColumnSnafu {
                table_name: table_name.to_string(),
            })?;

        let table_info = table.table_info();
        let rowkey_columns = table_info
            .meta
            .row_key_column_names()
            .collect::<Vec<&String>>();
        let column_vectors = column_vectors
            .into_iter()
            .filter(|x| &x.0 == ts_column || rowkey_columns.contains(&&x.0))
            .collect::<HashMap<_, _>>();

        let request = DeleteRequest {
            key_column_values: column_vectors,
        };

        table
            .delete(request)
            .await
            .map_err(BoxedError::new)
            .context(QueryExecutionSnafu)
    }

    async fn insert<'a>(
        table_name: &ResolvedTableReference<'a>,
        table: &TableRef,
        column_vectors: HashMap<String, VectorRef>,
    ) -> Result<usize> {
        let request = InsertRequest {
            catalog_name: table_name.catalog.to_string(),
            schema_name: table_name.schema.to_string(),
            table_name: table_name.table.to_string(),
            columns_values: column_vectors,
            region_number: 0,
        };

        table
            .insert(request)
            .await
            .map_err(BoxedError::new)
            .context(QueryExecutionSnafu)
    }

    async fn find_table(&self, table_name: &ResolvedTableReference<'_>) -> Result<TableRef> {
        let catalog_name = table_name.catalog.as_ref();
        let schema_name = table_name.schema.as_ref();
        let table_name = table_name.table.as_ref();

        let catalog = self
            .state
            .catalog_list()
            .catalog(catalog_name)
            .context(CatalogSnafu)?
            .context(CatalogNotFoundSnafu {
                catalog: catalog_name,
            })?;
        let schema =
            catalog
                .schema(schema_name)
                .context(CatalogSnafu)?
                .context(SchemaNotFoundSnafu {
                    schema: schema_name,
                })?;
        let table = schema
            .table(table_name)
            .await
            .context(CatalogSnafu)?
            .context(TableNotFoundSnafu { table: table_name })?;
        Ok(table)
    }
}

#[async_trait]
impl QueryEngine for DatafusionQueryEngine {
    fn planner(&self) -> Arc<dyn LogicalPlanner> {
        Arc::new(DfLogicalPlanner::new(self.state.clone()))
    }

    fn name(&self) -> &str {
        "datafusion"
    }

    async fn describe(&self, plan: LogicalPlan) -> Result<Schema> {
        // TODO(sunng87): consider cache optmised logical plan between describe
        // and execute
        let optimised_plan = self.optimize(&plan)?;
        optimised_plan.schema()
    }

    async fn execute(&self, plan: LogicalPlan, query_ctx: QueryContextRef) -> Result<Output> {
        match plan {
            LogicalPlan::DfPlan(DfLogicalPlan::Dml(dml)) => {
                self.exec_dml_statement(dml, query_ctx).await
            }
            _ => self.exec_query_plan(plan).await,
        }
    }

    fn register_udf(&self, udf: ScalarUdf) {
        self.state.register_udf(udf);
    }

    /// Note in SQL queries, aggregate names are looked up using
    /// lowercase unless the query uses quotes. For example,
    ///
    /// `SELECT MY_UDAF(x)...` will look for an aggregate named `"my_udaf"`
    /// `SELECT "my_UDAF"(x)` will look for an aggregate named `"my_UDAF"`
    ///
    /// So it's better to make UDAF name lowercase when creating one.
    fn register_aggregate_function(&self, func: AggregateFunctionMetaRef) {
        self.state.register_aggregate_function(func);
    }

    fn register_function(&self, func: FunctionRef) {
        self.state.register_udf(create_udf(func));
    }
}

impl LogicalOptimizer for DatafusionQueryEngine {
    fn optimize(&self, plan: &LogicalPlan) -> Result<LogicalPlan> {
        let _timer = timer!(metric::METRIC_OPTIMIZE_LOGICAL_ELAPSED);
        match plan {
            LogicalPlan::DfPlan(df_plan) => {
                let optimized_plan = self
                    .state
                    .session_state()
                    .optimize(df_plan)
                    .context(error::DatafusionSnafu {
                        msg: "Fail to optimize logical plan",
                    })
                    .map_err(BoxedError::new)
                    .context(QueryExecutionSnafu)?;

                Ok(LogicalPlan::DfPlan(optimized_plan))
            }
        }
    }
}

#[async_trait::async_trait]
impl PhysicalPlanner for DatafusionQueryEngine {
    async fn create_physical_plan(
        &self,
        ctx: &mut QueryEngineContext,
        logical_plan: &LogicalPlan,
    ) -> Result<Arc<dyn PhysicalPlan>> {
        let _timer = timer!(metric::METRIC_CREATE_PHYSICAL_ELAPSED);
        match logical_plan {
            LogicalPlan::DfPlan(df_plan) => {
                let state = ctx.state();
                let physical_plan = state
                    .create_physical_plan(df_plan)
                    .await
                    .context(error::DatafusionSnafu {
                        msg: "Fail to create physical plan",
                    })
                    .map_err(BoxedError::new)
                    .context(QueryExecutionSnafu)?;

                Ok(Arc::new(PhysicalPlanAdapter::new(
                    Arc::new(
                        physical_plan
                            .schema()
                            .try_into()
                            .context(error::ConvertSchemaSnafu)
                            .map_err(BoxedError::new)
                            .context(QueryExecutionSnafu)?,
                    ),
                    physical_plan,
                )))
            }
        }
    }
}

impl PhysicalOptimizer for DatafusionQueryEngine {
    fn optimize_physical_plan(
        &self,
        ctx: &mut QueryEngineContext,
        plan: Arc<dyn PhysicalPlan>,
    ) -> Result<Arc<dyn PhysicalPlan>> {
        let _timer = timer!(metric::METRIC_OPTIMIZE_PHYSICAL_ELAPSED);

        let mut new_plan = plan
            .as_any()
            .downcast_ref::<PhysicalPlanAdapter>()
            .context(error::PhysicalPlanDowncastSnafu)
            .map_err(BoxedError::new)
            .context(QueryExecutionSnafu)?
            .df_plan();

        let state = ctx.state();
        let config = state.config_options();
        for optimizer in state.physical_optimizers() {
            new_plan = optimizer
                .optimize(new_plan, config)
                .context(DataFusionSnafu)?;
        }
        Ok(Arc::new(PhysicalPlanAdapter::new(plan.schema(), new_plan)))
    }
}

impl QueryExecutor for DatafusionQueryEngine {
    fn execute_stream(
        &self,
        ctx: &QueryEngineContext,
        plan: &Arc<dyn PhysicalPlan>,
    ) -> Result<SendableRecordBatchStream> {
        let _timer = timer!(metric::METRIC_EXEC_PLAN_ELAPSED);
        match plan.output_partitioning().partition_count() {
            0 => Ok(Box::pin(EmptyRecordBatchStream::new(plan.schema()))),
            1 => Ok(plan
                .execute(0, ctx.state().task_ctx())
                .context(error::ExecutePhysicalPlanSnafu)
                .map_err(BoxedError::new)
                .context(QueryExecutionSnafu))?,
            _ => {
                // merge into a single partition
                let plan =
                    CoalescePartitionsExec::new(Arc::new(DfPhysicalPlanAdapter(plan.clone())));
                // CoalescePartitionsExec must produce a single partition
                assert_eq!(1, plan.output_partitioning().partition_count());
                let df_stream = plan
                    .execute(0, ctx.state().task_ctx())
                    .context(error::DatafusionSnafu {
                        msg: "Failed to execute DataFusion merge exec",
                    })
                    .map_err(BoxedError::new)
                    .context(QueryExecutionSnafu)?;
                let stream = RecordBatchStreamAdapter::try_new(df_stream)
                    .context(error::ConvertDfRecordBatchStreamSnafu)
                    .map_err(BoxedError::new)
                    .context(QueryExecutionSnafu)?;
                Ok(Box::pin(stream))
            }
        }
    }
}

#[cfg(test)]
mod tests {
    use std::sync::Arc;

    use catalog::local::{MemoryCatalogProvider, MemorySchemaProvider};
    use catalog::{CatalogList, CatalogProvider, SchemaProvider};
    use common_catalog::consts::{DEFAULT_CATALOG_NAME, DEFAULT_SCHEMA_NAME};
    use common_query::Output;
    use common_recordbatch::util;
    use datatypes::prelude::ConcreteDataType;
    use datatypes::schema::ColumnSchema;
    use datatypes::vectors::{UInt64Vector, VectorRef};
    use session::context::QueryContext;
    use table::table::numbers::NumbersTable;

    use crate::parser::QueryLanguageParser;
    use crate::query_engine::{QueryEngineFactory, QueryEngineRef};

    fn create_test_engine() -> QueryEngineRef {
        let catalog_list = catalog::local::new_memory_catalog_list().unwrap();

        let default_schema = Arc::new(MemorySchemaProvider::new());
        default_schema
            .register_table("numbers".to_string(), Arc::new(NumbersTable::default()))
            .unwrap();
        let default_catalog = Arc::new(MemoryCatalogProvider::new());
        default_catalog
            .register_schema(DEFAULT_SCHEMA_NAME.to_string(), default_schema)
            .unwrap();
        catalog_list
            .register_catalog(DEFAULT_CATALOG_NAME.to_string(), default_catalog)
            .unwrap();

        QueryEngineFactory::new(catalog_list).query_engine()
    }

    #[tokio::test]
    async fn test_sql_to_plan() {
        let engine = create_test_engine();
        let sql = "select sum(number) from numbers limit 20";

        let stmt = QueryLanguageParser::parse_sql(sql).unwrap();
        let plan = engine
            .planner()
            .plan(stmt, QueryContext::arc())
            .await
            .unwrap();

        // TODO(sunng87): do not rely on to_string for compare
        assert_eq!(
            format!("{plan:?}"),
            r#"DfPlan(Limit: skip=0, fetch=20
  Projection: SUM(numbers.number)
    Aggregate: groupBy=[[]], aggr=[[SUM(numbers.number)]]
      TableScan: numbers)"#
        );
    }

    #[tokio::test]
    async fn test_execute() {
        let engine = create_test_engine();
        let sql = "select sum(number) from numbers limit 20";

        let stmt = QueryLanguageParser::parse_sql(sql).unwrap();
        let plan = engine
            .planner()
            .plan(stmt, QueryContext::arc())
            .await
            .unwrap();

        let output = engine.execute(plan, QueryContext::arc()).await.unwrap();

        match output {
            Output::Stream(recordbatch) => {
                let numbers = util::collect(recordbatch).await.unwrap();
                assert_eq!(1, numbers.len());
                assert_eq!(numbers[0].num_columns(), 1);
                assert_eq!(1, numbers[0].schema.num_columns());
                assert_eq!(
                    "SUM(numbers.number)",
                    numbers[0].schema.column_schemas()[0].name
                );

                let batch = &numbers[0];
                assert_eq!(1, batch.num_columns());
                assert_eq!(batch.column(0).len(), 1);

                assert_eq!(
                    *batch.column(0),
                    Arc::new(UInt64Vector::from_slice([4950])) as VectorRef
                );
            }
            _ => unreachable!(),
        }
    }

    #[tokio::test]
    async fn test_describe() {
        let engine = create_test_engine();
        let sql = "select sum(number) from numbers limit 20";

        let stmt = QueryLanguageParser::parse_sql(sql).unwrap();

        let plan = engine
            .planner()
            .plan(stmt, QueryContext::arc())
            .await
            .unwrap();

        let schema = engine.describe(plan).await.unwrap();

        assert_eq!(
            schema.column_schemas()[0],
            ColumnSchema::new(
                "SUM(numbers.number)",
                ConcreteDataType::uint64_datatype(),
                true
            )
        );
    }
}<|MERGE_RESOLUTION|>--- conflicted
+++ resolved
@@ -93,15 +93,7 @@
 
         let default_catalog = query_ctx.current_catalog();
         let default_schema = query_ctx.current_schema();
-<<<<<<< HEAD
-        let table_name = dml
-            .table_name
-            // .clone()
-            .as_table_reference()
-            .resolve(&default_catalog, &default_schema);
-=======
         let table_name = dml.table_name.resolve(&default_catalog, &default_schema);
->>>>>>> 3e516404
         let table = self.find_table(&table_name).await?;
 
         let output = self
