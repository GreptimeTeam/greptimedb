--- conflicted
+++ resolved
@@ -46,17 +46,8 @@
         });
         self.catalog_list
             .register_catalog(name, catalog_adapter)
-<<<<<<< HEAD
             .expect("datafusion does not accept fallible catalog access") // TODO(hl): datafusion register catalog does not handles errors
-            .map(|catalog_provider| {
-                Arc::new(DfCatalogProviderAdapter {
-                    catalog_provider,
-                    runtime: self.runtime.clone(),
-                }) as _
-            })
-=======
             .map(|catalog_provider| Arc::new(DfCatalogProviderAdapter { catalog_provider }) as _)
->>>>>>> 7fe39e91
     }
 
     fn catalog_names(&self) -> Vec<String> {
@@ -69,17 +60,8 @@
     fn catalog(&self, name: &str) -> Option<Arc<dyn DfCatalogProvider>> {
         self.catalog_list
             .catalog(name)
-<<<<<<< HEAD
             .expect("datafusion does not accept fallible catalog access") // TODO(hl): datafusion register catalog does not handles errors
-            .map(|catalog_provider| {
-                Arc::new(DfCatalogProviderAdapter {
-                    catalog_provider,
-                    runtime: self.runtime.clone(),
-                }) as _
-            })
-=======
             .map(|catalog_provider| Arc::new(DfCatalogProviderAdapter { catalog_provider }) as _)
->>>>>>> 7fe39e91
     }
 }
 
@@ -109,16 +91,7 @@
         Ok(self
             .df_catalog_provider
             .schema(name)
-<<<<<<< HEAD
-            .map(|df_schema_provider| {
-                Arc::new(SchemaProviderAdapter {
-                    df_schema_provider,
-                    runtime: self.runtime.clone(),
-                }) as _
-            }))
-=======
-            .map(|df_schema_provider| Arc::new(SchemaProviderAdapter { df_schema_provider }) as _)
->>>>>>> 7fe39e91
+            .map(|df_schema_provider| Arc::new(SchemaProviderAdapter { df_schema_provider }) as _))
     }
 }
 
@@ -141,17 +114,8 @@
     fn schema(&self, name: &str) -> Option<Arc<dyn DfSchemaProvider>> {
         self.catalog_provider
             .schema(name)
-<<<<<<< HEAD
-            .expect("datafusion does not accept fallible catalog access")
-            .map(|schema_provider| {
-                Arc::new(DfSchemaProviderAdapter {
-                    schema_provider,
-                    runtime: self.runtime.clone(),
-                }) as _
-            })
-=======
+            .expect("datafusion does not accept fallible catalog access")
             .map(|schema_provider| Arc::new(DfSchemaProviderAdapter { schema_provider }) as _)
->>>>>>> 7fe39e91
     }
 }
 
