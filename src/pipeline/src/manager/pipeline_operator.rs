// Copyright 2023 Greptime Team
//
// Licensed under the Apache License, Version 2.0 (the "License");
// you may not use this file except in compliance with the License.
// You may obtain a copy of the License at
//
//     http://www.apache.org/licenses/LICENSE-2.0
//
// Unless required by applicable law or agreed to in writing, software
// distributed under the License is distributed on an "AS IS" BASIS,
// WITHOUT WARRANTIES OR CONDITIONS OF ANY KIND, either express or implied.
// See the License for the specific language governing permissions and
// limitations under the License.

use std::collections::HashMap;
use std::sync::{Arc, RwLock};

use api::v1::CreateTableExpr;
use catalog::{CatalogManagerRef, RegisterSystemTableRequest};
use common_catalog::consts::{default_engine, DEFAULT_PRIVATE_SCHEMA_NAME};
use common_telemetry::info;
use operator::insert::InserterRef;
use operator::statement::StatementExecutorRef;
use query::QueryEngineRef;
use session::context::QueryContextRef;
use snafu::{OptionExt, ResultExt};
use table::TableRef;

use crate::error::{CatalogSnafu, CreateTableSnafu, PipelineTableNotFoundSnafu, Result};
use crate::manager::{PipelineInfo, PipelineTableRef, PipelineVersion, PIPELINE_TABLE_NAME};
use crate::table::PipelineTable;
use crate::{GreptimeTransformer, Pipeline};

/// PipelineOperator is responsible for managing pipelines.
/// It provides the ability to:
/// - Create a pipeline table if it does not exist
/// - Get a pipeline from the pipeline table
/// - Insert a pipeline into the pipeline table
/// - Compile a pipeline
/// - Add a pipeline table to the cache
/// - Get a pipeline table from the cache
pub struct PipelineOperator {
    inserter: InserterRef,
    statement_executor: StatementExecutorRef,
    catalog_manager: CatalogManagerRef,
    query_engine: QueryEngineRef,
    tables: RwLock<HashMap<String, PipelineTableRef>>,
}

impl PipelineOperator {
    /// Create a table request for the pipeline table.
    fn create_table_request(&self, catalog: &str) -> RegisterSystemTableRequest {
        let (time_index, primary_keys, column_defs) = PipelineTable::build_pipeline_schema();

        let create_table_expr = CreateTableExpr {
            catalog_name: catalog.to_string(),
            schema_name: DEFAULT_PRIVATE_SCHEMA_NAME.to_string(),
            table_name: PIPELINE_TABLE_NAME.to_string(),
            desc: "GreptimeDB pipeline table for Log".to_string(),
            column_defs,
            time_index,
            primary_keys,
            create_if_not_exists: true,
            table_options: Default::default(),
            table_id: None, // Should and will be assigned by Meta.
            engine: default_engine().to_string(),
        };

        RegisterSystemTableRequest {
            create_table_expr,
            open_hook: None,
        }
    }

    fn add_pipeline_table_to_cache(&self, catalog: &str, table: TableRef) {
        let mut tables = self.tables.write().unwrap();
        if tables.contains_key(catalog) {
            return;
        }
        tables.insert(
            catalog.to_string(),
            Arc::new(PipelineTable::new(
                self.inserter.clone(),
                self.statement_executor.clone(),
                table,
                self.query_engine.clone(),
            )),
        );
    }

    async fn create_pipeline_table_if_not_exists(&self, ctx: QueryContextRef) -> Result<()> {
        let catalog = ctx.current_catalog();

        // exist in cache
        if self.get_pipeline_table_from_cache(catalog).is_some() {
            return Ok(());
        }

        let RegisterSystemTableRequest {
            create_table_expr: mut expr,
            open_hook: _,
        } = self.create_table_request(catalog);

        // exist in catalog, just open
        if let Some(table) = self
            .catalog_manager
            .table(&expr.catalog_name, &expr.schema_name, &expr.table_name)
            .await
            .context(CatalogSnafu)?
        {
            self.add_pipeline_table_to_cache(catalog, table);
            return Ok(());
        }

        // create table
        self.statement_executor
            .create_table_inner(&mut expr, None, ctx.clone())
            .await
            .context(CreateTableSnafu)?;

        let schema = &expr.schema_name;
        let table_name = &expr.table_name;

        // get from catalog
        let table = self
            .catalog_manager
            .table(catalog, schema, table_name)
            .await
            .context(CatalogSnafu)?
            .context(PipelineTableNotFoundSnafu)?;

        info!(
            "Created pipelines table {} with table id {}.",
            table.table_info().full_table_name(),
            table.table_info().table_id()
        );

        // put to cache
        self.add_pipeline_table_to_cache(catalog, table);

        Ok(())
    }

    /// Get a pipeline table from the cache.
    pub fn get_pipeline_table_from_cache(&self, catalog: &str) -> Option<PipelineTableRef> {
        self.tables.read().unwrap().get(catalog).cloned()
    }
<<<<<<< HEAD
=======

    async fn insert_and_compile(
        &self,
        ctx: QueryContextRef,
        name: &str,
        content_type: &str,
        pipeline: &str,
    ) -> Result<PipelineInfo> {
        let schema = ctx.current_schema();
        self.get_pipeline_table_from_cache(ctx.current_catalog())
            .context(PipelineTableNotFoundSnafu)?
            .insert_and_compile(&schema, name, content_type, pipeline)
            .await
    }
>>>>>>> c4db9e8a
}

impl PipelineOperator {
    /// Create a new PipelineOperator.
    pub fn new(
        inserter: InserterRef,
        statement_executor: StatementExecutorRef,
        catalog_manager: CatalogManagerRef,
        query_engine: QueryEngineRef,
    ) -> Self {
        Self {
            inserter,
            statement_executor,
            catalog_manager,
            tables: RwLock::new(HashMap::new()),
            query_engine,
        }
    }

    /// Get a pipeline from the pipeline table.
    pub async fn get_pipeline(
        &self,
        query_ctx: QueryContextRef,
        name: &str,
        version: PipelineVersion,
    ) -> Result<Arc<Pipeline<GreptimeTransformer>>> {
        let schema = query_ctx.current_schema();
        self.create_pipeline_table_if_not_exists(query_ctx.clone())
            .await?;

        self.get_pipeline_table_from_cache(query_ctx.current_catalog())
            .context(PipelineTableNotFoundSnafu)?
            .get_pipeline(&schema, name, version)
            .await
    }

    /// Insert a pipeline into the pipeline table.
    pub async fn insert_pipeline(
        &self,
        name: &str,
        content_type: &str,
        pipeline: &str,
        query_ctx: QueryContextRef,
    ) -> Result<PipelineInfo> {
        self.create_pipeline_table_if_not_exists(query_ctx.clone())
            .await?;

        self.get_pipeline_table_from_cache(query_ctx.current_catalog())
            .context(PipelineTableNotFoundSnafu)?
            .insert_and_compile(query_ctx.current_schema(), name, content_type, pipeline)
            .await
    }

    /// Delete a pipeline by name from pipeline table.
    pub async fn delete_pipeline(
        &self,
        name: &str,
        version: PipelineVersion,
        query_ctx: QueryContextRef,
    ) -> Result<()> {
        // trigger load pipeline table
        self.create_pipeline_table_if_not_exists(query_ctx.clone())
            .await?;

        self.get_pipeline_table_from_cache(query_ctx.current_catalog())
            .context(PipelineTableNotFoundSnafu)?
            .delete_pipeline(query_ctx.current_schema(), name, version)
            .await
    }
}<|MERGE_RESOLUTION|>--- conflicted
+++ resolved
@@ -145,23 +145,6 @@
     pub fn get_pipeline_table_from_cache(&self, catalog: &str) -> Option<PipelineTableRef> {
         self.tables.read().unwrap().get(catalog).cloned()
     }
-<<<<<<< HEAD
-=======
-
-    async fn insert_and_compile(
-        &self,
-        ctx: QueryContextRef,
-        name: &str,
-        content_type: &str,
-        pipeline: &str,
-    ) -> Result<PipelineInfo> {
-        let schema = ctx.current_schema();
-        self.get_pipeline_table_from_cache(ctx.current_catalog())
-            .context(PipelineTableNotFoundSnafu)?
-            .insert_and_compile(&schema, name, content_type, pipeline)
-            .await
-    }
->>>>>>> c4db9e8a
 }
 
 impl PipelineOperator {
@@ -211,7 +194,7 @@
 
         self.get_pipeline_table_from_cache(query_ctx.current_catalog())
             .context(PipelineTableNotFoundSnafu)?
-            .insert_and_compile(query_ctx.current_schema(), name, content_type, pipeline)
+            .insert_and_compile(&query_ctx.current_schema(), name, content_type, pipeline)
             .await
     }
 
@@ -228,7 +211,7 @@
 
         self.get_pipeline_table_from_cache(query_ctx.current_catalog())
             .context(PipelineTableNotFoundSnafu)?
-            .delete_pipeline(query_ctx.current_schema(), name, version)
+            .delete_pipeline(&query_ctx.current_schema(), name, version)
             .await
     }
 }