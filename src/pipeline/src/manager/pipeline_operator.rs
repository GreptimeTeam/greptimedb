// Copyright 2023 Greptime Team
//
// Licensed under the Apache License, Version 2.0 (the "License");
// you may not use this file except in compliance with the License.
// You may obtain a copy of the License at
//
//     http://www.apache.org/licenses/LICENSE-2.0
//
// Unless required by applicable law or agreed to in writing, software
// distributed under the License is distributed on an "AS IS" BASIS,
// WITHOUT WARRANTIES OR CONDITIONS OF ANY KIND, either express or implied.
// See the License for the specific language governing permissions and
// limitations under the License.

use std::collections::HashMap;
use std::sync::{Arc, RwLock};

use api::v1::CreateTableExpr;
use catalog::{CatalogManagerRef, RegisterSystemTableRequest};
use common_catalog::consts::{default_engine, DEFAULT_PRIVATE_SCHEMA_NAME};
use common_telemetry::info;
use operator::insert::InserterRef;
use operator::statement::StatementExecutorRef;
use query::QueryEngineRef;
use session::context::QueryContextRef;
use snafu::{OptionExt, ResultExt};
use table::TableRef;

use crate::error::{CatalogSnafu, CreateTableSnafu, PipelineTableNotFoundSnafu, Result};
use crate::table::{PipelineTable, PipelineTableRef};
use crate::{GreptimeTransformer, Pipeline};

pub const PIPELINE_TABLE_NAME: &str = "pipelines";

/// PipelineOperator is responsible for managing pipelines.
/// It provides the ability to:
/// - Create a pipeline table if it does not exist
/// - Get a pipeline from the pipeline table
/// - Insert a pipeline into the pipeline table
/// - Compile a pipeline
/// - Add a pipeline table to the cache
/// - Get a pipeline table from the cache
pub struct PipelineOperator {
    inserter: InserterRef,
    statement_executor: StatementExecutorRef,
    catalog_manager: CatalogManagerRef,
    query_engine: QueryEngineRef,
    tables: RwLock<HashMap<String, PipelineTableRef>>,
}

impl PipelineOperator {
    /// Create a table request for the pipeline table.
    pub fn create_table_request(&self, catalog: &str) -> RegisterSystemTableRequest {
        let (time_index, primary_keys, column_defs) = PipelineTable::build_pipeline_schema();

        let create_table_expr = CreateTableExpr {
            catalog_name: catalog.to_string(),
            schema_name: DEFAULT_PRIVATE_SCHEMA_NAME.to_string(),
            table_name: PIPELINE_TABLE_NAME.to_string(),
            desc: "GreptimeDB pipeline table for Log".to_string(),
            column_defs,
            time_index,
            primary_keys,
            create_if_not_exists: true,
            table_options: Default::default(),
            table_id: None, // Should and will be assigned by Meta.
            engine: default_engine().to_string(),
        };

        RegisterSystemTableRequest {
            create_table_expr,
            open_hook: None,
        }
    }

    fn add_pipeline_table_to_cache(&self, catalog: &str, table: TableRef) {
        let mut tables = self.tables.write().unwrap();
        if tables.contains_key(catalog) {
            return;
        }
        tables.insert(
            catalog.to_string(),
            Arc::new(PipelineTable::new(
                self.inserter.clone(),
                self.statement_executor.clone(),
                table,
                self.query_engine.clone(),
            )),
        );
    }

    async fn create_pipeline_table_if_not_exists(&self, ctx: QueryContextRef) -> Result<()> {
        let catalog = ctx.current_catalog();

        // exist in cache
        if self.get_pipeline_table_from_cache(catalog).is_some() {
            return Ok(());
        }

        let RegisterSystemTableRequest {
            create_table_expr: mut expr,
            open_hook: _,
        } = self.create_table_request(catalog);

        // exist in catalog, just open
        if let Some(table) = self
            .catalog_manager
            .table(&expr.catalog_name, &expr.schema_name, &expr.table_name)
            .await
            .context(CatalogSnafu)?
        {
            self.add_pipeline_table_to_cache(catalog, table);
            return Ok(());
        }

        // create table
        self.statement_executor
            .create_table_inner(&mut expr, None, ctx.clone())
            .await
            .context(CreateTableSnafu)?;

        let schema = &expr.schema_name;
        let table_name = &expr.table_name;

        // get from catalog
        let table = self
            .catalog_manager
            .table(catalog, schema, table_name)
            .await
            .context(CatalogSnafu)?
            .context(PipelineTableNotFoundSnafu)?;

        info!(
            "Created pipelines table {}.",
            table.table_info().full_table_name()
        );

        // put to cache
        self.add_pipeline_table_to_cache(catalog, table);

        Ok(())
    }

    /// Get a pipeline table from the cache.
    pub fn get_pipeline_table_from_cache(&self, catalog: &str) -> Option<PipelineTableRef> {
        self.tables.read().unwrap().get(catalog).cloned()
    }

    async fn insert_and_compile(
        &self,
        ctx: QueryContextRef,
        name: &str,
        content_type: &str,
        pipeline: &str,
    ) -> Result<Arc<Pipeline<GreptimeTransformer>>> {
        self.get_pipeline_table_from_cache(ctx.current_catalog())
            .context(PipelineTableNotFoundSnafu)?
            .insert_and_compile(ctx.current_schema(), name, content_type, pipeline)
            .await
    }

    async fn delete_pipeline_by_name(&self, name: &str, ctx: QueryContextRef) -> Result<()> {
        self.get_pipeline_table_from_cache(ctx.current_catalog())
            .context(PipelineTableNotFoundSnafu)?
            .delete_pipeline_by_name(ctx.current_schema(), name)
            .await
    }
}

impl PipelineOperator {
    /// Create a new PipelineOperator.
    pub fn new(
        inserter: InserterRef,
        statement_executor: StatementExecutorRef,
        catalog_manager: CatalogManagerRef,
        query_engine: QueryEngineRef,
    ) -> Self {
        Self {
            inserter,
            statement_executor,
            catalog_manager,
            tables: RwLock::new(HashMap::new()),
            query_engine,
        }
    }

    /// Get a pipeline from the pipeline table.
    pub async fn get_pipeline(
        &self,
        query_ctx: QueryContextRef,
        name: &str,
<<<<<<< HEAD
    ) -> Result<Arc<Pipeline<GreptimeTransformer>>> {
=======
        version: Option<String>,
    ) -> Result<Pipeline<GreptimeTransformer>> {
>>>>>>> 3f8b9ced
        self.create_pipeline_table_if_not_exists(query_ctx.clone())
            .await?;
        self.get_pipeline_table_from_cache(query_ctx.current_catalog())
            .context(PipelineTableNotFoundSnafu)?
            .get_pipeline(query_ctx.current_schema(), name, version)
            .await
    }

    /// Insert a pipeline into the pipeline table.
    pub async fn insert_pipeline(
        &self,
        name: &str,
        content_type: &str,
        pipeline: &str,
        query_ctx: QueryContextRef,
    ) -> Result<()> {
        self.create_pipeline_table_if_not_exists(query_ctx.clone())
            .await?;

        self.insert_and_compile(query_ctx, name, content_type, pipeline)
            .await
            .map(|_| ())
    }

    /// Delete a pipeline by name from pipeline table.
    pub async fn delete_pipeline(&self, name: &str, query_ctx: QueryContextRef) -> Result<()> {
        // trigger load table
        self.create_pipeline_table_if_not_exists(query_ctx.clone())
            .await?;

        self.delete_pipeline_by_name(name, query_ctx).await
    }
}<|MERGE_RESOLUTION|>--- conflicted
+++ resolved
@@ -189,12 +189,8 @@
         &self,
         query_ctx: QueryContextRef,
         name: &str,
-<<<<<<< HEAD
+        version: Option<String>,
     ) -> Result<Arc<Pipeline<GreptimeTransformer>>> {
-=======
-        version: Option<String>,
-    ) -> Result<Pipeline<GreptimeTransformer>> {
->>>>>>> 3f8b9ced
         self.create_pipeline_table_if_not_exists(query_ctx.clone())
             .await?;
         self.get_pipeline_table_from_cache(query_ctx.current_catalog())
