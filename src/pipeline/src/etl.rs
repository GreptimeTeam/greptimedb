--- conflicted
+++ resolved
@@ -233,15 +233,9 @@
             // get all ts values
             for (k, v) in val {
                 if let Value::Timestamp(ts) = v {
-<<<<<<< HEAD
-                    ts_unit_map
-                        .entry(k.clone())
-                        .or_insert_with(|| ts.get_unit());
-=======
                     if !ts_unit_map.contains_key(k) {
                         ts_unit_map.insert(k.clone(), ts.get_unit());
                     }
->>>>>>> a706edbb
                 }
             }
             Ok(PipelineExecOutput::AutoTransform(table_suffix, ts_unit_map))
