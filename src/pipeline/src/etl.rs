--- conflicted
+++ resolved
@@ -154,16 +154,9 @@
 /// The result of pipeline execution
 #[derive(Debug)]
 pub enum PipelineExecOutput {
-<<<<<<< HEAD
-    Transformed((String, Row, Option<String>, PipelineMap)),
-    // table_suffix, ts_key -> unit
-    AutoTransform(Option<String>, HashMap<String, TimeUnit>, PipelineMap),
-    DispatchedTo(DispatchedTo, PipelineMap),
-=======
     Transformed(TransformedOutput),
     AutoTransform(AutoTransformOutput),
-    DispatchedTo(DispatchedTo),
->>>>>>> c11c24fc
+    DispatchedTo(DispatchedTo, PipelineMap),
 }
 
 #[derive(Debug)]
@@ -171,6 +164,7 @@
     pub opt: String,
     pub row: Row,
     pub table_suffix: Option<String>,
+    pub pipeline_map: PipelineMap,
 }
 
 #[derive(Debug)]
@@ -178,19 +172,16 @@
     pub table_suffix: Option<String>,
     // ts_column_name -> unit
     pub ts_unit_map: HashMap<String, TimeUnit>,
+    pub pipeline_map: PipelineMap,
 }
 
 impl PipelineExecOutput {
     // Note: This is a test only function, do not use it in production.
     pub fn into_transformed(self) -> Option<(Row, Option<String>)> {
-<<<<<<< HEAD
-        if let Self::Transformed((_, row, table_suffix, _)) = self {
-=======
         if let Self::Transformed(TransformedOutput {
             row, table_suffix, ..
         }) = self
         {
->>>>>>> c11c24fc
             Some((row, table_suffix))
         } else {
             None
@@ -254,24 +245,14 @@
         }
 
         if let Some(transformer) = self.transformer() {
-<<<<<<< HEAD
             let (opt, row) = transformer.transform_mut(&mut val)?;
             let table_suffix = self.tablesuffix.as_ref().and_then(|t| t.apply(&val));
-            Ok(PipelineExecOutput::Transformed((
-                opt,
-                row,
-                table_suffix,
-                val,
-            )))
-=======
-            let (opt, row) = transformer.transform_mut(val)?;
-            let table_suffix = self.tablesuffix.as_ref().and_then(|t| t.apply(val));
             Ok(PipelineExecOutput::Transformed(TransformedOutput {
                 opt,
                 row,
                 table_suffix,
+                pipeline_map: val,
             }))
->>>>>>> c11c24fc
         } else {
             let table_suffix = self.tablesuffix.as_ref().and_then(|t| t.apply(&val));
             let mut ts_unit_map = HashMap::with_capacity(4);
@@ -283,18 +264,11 @@
                     }
                 }
             }
-<<<<<<< HEAD
-            Ok(PipelineExecOutput::AutoTransform(
-                table_suffix,
-                ts_unit_map,
-                val,
-            ))
-=======
             Ok(PipelineExecOutput::AutoTransform(AutoTransformOutput {
                 table_suffix,
                 ts_unit_map,
+                pipeline_map: val,
             }))
->>>>>>> c11c24fc
         }
     }
 
