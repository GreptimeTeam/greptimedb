--- conflicted
+++ resolved
@@ -40,11 +40,7 @@
 use crate::etl::transform::{Transform, Transforms};
 use crate::etl::value::{Timestamp, Value};
 use crate::etl::PipelineMap;
-<<<<<<< HEAD
 use crate::PipelineContext;
-=======
-use crate::{IdentityTimeIndex, PipelineContext};
->>>>>>> 6ab0f0cc
 
 const DEFAULT_GREPTIME_TIMESTAMP_COLUMN: &str = "greptime_timestamp";
 const DEFAULT_MAX_NESTED_LEVELS_FOR_JSON_FLATTENING: usize = 10;
@@ -519,17 +515,11 @@
 }
 
 fn identity_pipeline_inner(
-<<<<<<< HEAD
-    array: Vec<PipelineMap>,
-=======
     pipeline_maps: Vec<PipelineMap>,
->>>>>>> 6ab0f0cc
     pipeline_ctx: &PipelineContext<'_>,
 ) -> Result<(SchemaInfo, Vec<Row>)> {
     let mut rows = Vec::with_capacity(pipeline_maps.len());
     let mut schema_info = SchemaInfo::default();
-    let custom_ts = pipeline_ctx.pipeline_definition.get_custom_ts();
-
     let custom_ts = pipeline_ctx.pipeline_definition.get_custom_ts();
 
     // set time index column schema first
@@ -549,13 +539,8 @@
         options: None,
     });
 
-<<<<<<< HEAD
-    for values in array {
+    for values in pipeline_maps {
         let row = values_to_row(&mut schema_info, values, pipeline_ctx)?;
-=======
-    for values in pipeline_maps {
-        let row = values_to_row(&mut schema_info, values, custom_ts)?;
->>>>>>> 6ab0f0cc
         rows.push(row);
     }
 
@@ -668,15 +653,12 @@
 
     #[test]
     fn test_identify_pipeline() {
-<<<<<<< HEAD
-        let pipeline_def = PipelineDefinition::GreptimeIdentityPipeline(None);
-        let pipeline_params = GreptimePipelineParams::default();
-        let pipeline_ctx = PipelineContext::new(&pipeline_def, &pipeline_params, Channel::Unknown);
-=======
         let params = GreptimePipelineParams::default();
-        let pipeline_ctx =
-            PipelineContext::new(&PipelineDefinition::GreptimeIdentityPipeline(None), &params);
->>>>>>> 6ab0f0cc
+        let pipeline_ctx = PipelineContext::new(
+            &PipelineDefinition::GreptimeIdentityPipeline(None),
+            &params,
+            Channel::Unknown,
+        );
         {
             let array = vec![
                 serde_json::json!({
