--- conflicted
+++ resolved
@@ -96,14 +96,11 @@
             .route("/query", routing::post(instant_query).get(instant_query))
             .route("/query_range", routing::post(range_query).get(range_query))
             .route("/labels", routing::post(labels_query).get(labels_query))
-<<<<<<< HEAD
             .route("/series", routing::post(series_query).get(series_query))
-=======
             .route(
                 "/label/:label_name/values",
                 routing::get(label_values_query),
             )
->>>>>>> 3dc45f1c
             .with_state(self.query_handler.clone());
 
         Router::new()
@@ -191,11 +188,8 @@
 pub enum PromResponse {
     PromData(PromData),
     Labels(Vec<String>),
-<<<<<<< HEAD
     Series(Vec<HashMap<String, String>>),
-=======
     LabelValues(Vec<String>),
->>>>>>> 3dc45f1c
 }
 
 impl Default for PromResponse {
@@ -755,36 +749,6 @@
     }
 }
 
-<<<<<<< HEAD
-#[axum_macros::debug_handler]
-pub async fn series_query(
-    State(handler): State<PromHandlerRef>,
-    Query(params): Query<LabelsQuery>,
-    Form(form_params): Form<LabelsQuery>,
-) -> Json<PromJsonResponse> {
-    let mut queries: Vec<String> = params.matches.0;
-    if queries.is_empty() {
-        queries = form_params.matches.0;
-    }
-    if queries.is_empty() {
-        return PromJsonResponse::error("Unsupported", "match[] parameter is required");
-    }
-
-    let start = params
-        .start
-        .or(form_params.start)
-        .unwrap_or_else(yesterday_rfc3339);
-    let end = params
-        .end
-        .or(form_params.end)
-        .unwrap_or_else(current_time_rfc3339);
-
-    let db = &params.db.unwrap_or(DEFAULT_SCHEMA_NAME.to_string());
-    let (catalog, schema) = super::parse_catalog_and_schema_from_client_database_name(db);
-    let query_ctx = Arc::new(QueryContext::with(catalog, schema));
-
-    let mut series = Vec::new();
-=======
 #[derive(Debug, Default, Serialize, Deserialize, JsonSchema)]
 pub struct LabelValueQuery {
     start: Option<String>,
@@ -813,26 +777,11 @@
 
     let mut label_values = HashSet::new();
 
->>>>>>> 3dc45f1c
     for query in queries {
         let prom_query = PromQuery {
             query,
             start: start.clone(),
             end: end.clone(),
-<<<<<<< HEAD
-            // TODO: find a better value for step
-            step: DEFAULT_LOOKBACK_STRING.to_string(),
-        };
-
-        let result = handler.do_query(&prom_query, query_ctx.clone()).await;
-
-        if let Err(err) = retrieve_series_from_query_result(result, &mut series).await {
-            return PromJsonResponse::error(err.status_code().to_string(), err.to_string());
-        }
-    }
-
-    PromJsonResponse::success(PromResponse::Series(series))
-=======
             step: DEFAULT_LOOKBACK_STRING.to_string(),
         };
         let result = handler.do_query(&prom_query, query_ctx.clone()).await;
@@ -909,5 +858,52 @@
     }
 
     Ok(())
->>>>>>> 3dc45f1c
-}+}
+
+
+#[axum_macros::debug_handler]
+pub async fn series_query(
+    State(handler): State<PromHandlerRef>,
+    Query(params): Query<LabelsQuery>,
+    Form(form_params): Form<LabelsQuery>,
+) -> Json<PromJsonResponse> {
+    let mut queries: Vec<String> = params.matches.0;
+    if queries.is_empty() {
+        queries = form_params.matches.0;
+    }
+    if queries.is_empty() {
+        return PromJsonResponse::error("Unsupported", "match[] parameter is required");
+    }
+
+    let start = params
+        .start
+        .or(form_params.start)
+        .unwrap_or_else(yesterday_rfc3339);
+    let end = params
+        .end
+        .or(form_params.end)
+        .unwrap_or_else(current_time_rfc3339);
+
+    let db = &params.db.unwrap_or(DEFAULT_SCHEMA_NAME.to_string());
+    let (catalog, schema) = super::parse_catalog_and_schema_from_client_database_name(db);
+    let query_ctx = Arc::new(QueryContext::with(catalog, schema));
+
+    let mut series = Vec::new();
+    for query in queries {
+        let prom_query = PromQuery {
+            query,
+            start: start.clone(),
+            end: end.clone(),
+            // TODO: find a better value for step
+            step: DEFAULT_LOOKBACK_STRING.to_string(),
+        };
+
+        let result = handler.do_query(&prom_query, query_ctx.clone()).await;
+
+        if let Err(err) = retrieve_series_from_query_result(result, &mut series).await {
+            return PromJsonResponse::error(err.status_code().to_string(), err.to_string());
+        }
+    }
+
+    PromJsonResponse::success(PromResponse::Series(series))
+}
