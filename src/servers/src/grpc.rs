--- conflicted
+++ resolved
@@ -86,19 +86,11 @@
         user_provider: Option<UserProviderRef>,
         runtime: Arc<Runtime>,
     ) -> Self {
-<<<<<<< HEAD
         let database_handler = query_handler.map(|handler| {
             GreptimeRequestHandler::new(handler, user_provider.clone(), runtime.clone())
         });
-        let region_server_handler = region_server_handler.map(|handler| {
-            RegionServerRequestHandler::new(handler, user_provider.clone(), runtime.clone())
-        });
-=======
-        let database_handler =
-            GreptimeRequestHandler::new(query_handler, user_provider.clone(), runtime.clone());
-        let region_server_handler =
-            region_server_handler.map(|handler| RegionServerRequestHandler::new(handler, runtime));
->>>>>>> 805f254d
+        let region_server_handler = region_server_handler
+            .map(|handler| RegionServerRequestHandler::new(handler, runtime.clone()));
         Self {
             shutdown_tx: Mutex::new(None),
             user_provider,
