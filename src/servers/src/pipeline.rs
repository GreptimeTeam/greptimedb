// Copyright 2023 Greptime Team
//
// Licensed under the Apache License, Version 2.0 (the "License");
// you may not use this file except in compliance with the License.
// You may obtain a copy of the License at
//
//     http://www.apache.org/licenses/LICENSE-2.0
//
// Unless required by applicable law or agreed to in writing, software
// distributed under the License is distributed on an "AS IS" BASIS,
// WITHOUT WARRANTIES OR CONDITIONS OF ANY KIND, either express or implied.
// See the License for the specific language governing permissions and
// limitations under the License.

use std::collections::BTreeMap;
use std::sync::Arc;

use ahash::{HashMap, HashMapExt};
use api::v1::{RowInsertRequest, Rows};
use itertools::Itertools;
use pipeline::error::AutoTransformOneTimestampSnafu;
use pipeline::{
<<<<<<< HEAD
    DispatchedTo, Pipeline, PipelineContext, PipelineDefinition, PipelineExecOutput, PipelineMap,
    GREPTIME_INTERNAL_IDENTITY_PIPELINE_NAME,
};
use session::context::{Channel, QueryContextRef};
use snafu::ResultExt;
=======
    DispatchedTo, IdentityTimeIndex, Pipeline, PipelineContext, PipelineDefinition,
    PipelineExecOutput, PipelineMap, GREPTIME_INTERNAL_IDENTITY_PIPELINE_NAME,
};
use session::context::QueryContextRef;
use snafu::{OptionExt, ResultExt};
>>>>>>> 6ab0f0cc

use crate::error::{CatalogSnafu, PipelineSnafu, Result};
use crate::http::event::PipelineIngestRequest;
use crate::metrics::{
    METRIC_FAILURE_VALUE, METRIC_HTTP_LOGS_TRANSFORM_ELAPSED, METRIC_SUCCESS_VALUE,
};
use crate::query_handler::PipelineHandlerRef;

macro_rules! push_to_map {
    ($map:expr, $key:expr, $value:expr, $capacity:expr) => {
        $map.entry($key)
            .or_insert_with(|| Vec::with_capacity($capacity))
            .push($value);
    };
}

/// Never call this on `GreptimeIdentityPipeline` because it's a real pipeline
pub async fn get_pipeline(
    pipeline_def: &PipelineDefinition,
    handler: &PipelineHandlerRef,
    query_ctx: &QueryContextRef,
) -> Result<Arc<Pipeline>> {
    match pipeline_def {
        PipelineDefinition::Resolved(pipeline) => Ok(pipeline.clone()),
        PipelineDefinition::ByNameAndValue((name, version)) => {
            handler
                .get_pipeline(name, *version, query_ctx.clone())
                .await
        }
        _ => {
            unreachable!("Never call get_pipeline on identity.")
        }
    }
}

pub(crate) async fn run_pipeline(
    handler: &PipelineHandlerRef,
    pipeline_ctx: &PipelineContext<'_>,
    pipeline_req: PipelineIngestRequest,
    query_ctx: &QueryContextRef,
    is_top_level: bool,
) -> Result<Vec<RowInsertRequest>> {
    if pipeline_ctx.pipeline_definition.is_identity() {
        run_identity_pipeline(handler, pipeline_ctx, pipeline_req, query_ctx).await
    } else {
        run_custom_pipeline(handler, pipeline_ctx, pipeline_req, query_ctx, is_top_level).await
    }
}

async fn run_identity_pipeline(
    handler: &PipelineHandlerRef,
    pipeline_ctx: &PipelineContext<'_>,
    pipeline_req: PipelineIngestRequest,
    query_ctx: &QueryContextRef,
) -> Result<Vec<RowInsertRequest>> {
    let PipelineIngestRequest {
        table: table_name,
        values: data_array,
    } = pipeline_req;
<<<<<<< HEAD
    let table = if pipeline_ctx.channel == Channel::Prometheus {
        None
    } else {
        handler
            .get_table(&table_name, query_ctx)
            .await
            .context(CatalogSnafu)?
    };
=======
    let table = handler
        .get_table(&table_name, query_ctx)
        .await
        .context(CatalogSnafu)?;
>>>>>>> 6ab0f0cc
    pipeline::identity_pipeline(data_array, table, pipeline_ctx)
        .map(|rows| {
            vec![RowInsertRequest {
                rows: Some(rows),
                table_name,
            }]
        })
        .context(PipelineSnafu)
}

async fn run_custom_pipeline(
    handler: &PipelineHandlerRef,
    pipeline_ctx: &PipelineContext<'_>,
    pipeline_req: PipelineIngestRequest,
    query_ctx: &QueryContextRef,
    is_top_level: bool,
) -> Result<Vec<RowInsertRequest>> {
    let db = query_ctx.get_db_string();
    let pipeline = get_pipeline(pipeline_ctx.pipeline_definition, handler, query_ctx).await?;

    let transform_timer = std::time::Instant::now();

    let PipelineIngestRequest {
        table: table_name,
        values: pipeline_maps,
    } = pipeline_req;
    let arr_len = pipeline_maps.len();
    let mut transformed_map = HashMap::new();
    let mut dispatched: BTreeMap<DispatchedTo, Vec<PipelineMap>> = BTreeMap::new();
    let mut auto_map = HashMap::new();
    let mut auto_map_ts_keys = HashMap::new();

    for mut pipeline_map in pipeline_maps {
        let r = pipeline
            .exec_mut(&mut pipeline_map)
            .inspect_err(|_| {
                METRIC_HTTP_LOGS_TRANSFORM_ELAPSED
                    .with_label_values(&[db.as_str(), METRIC_FAILURE_VALUE])
                    .observe(transform_timer.elapsed().as_secs_f64());
            })
            .context(PipelineSnafu)?;

        match r {
            PipelineExecOutput::Transformed((row, table_suffix)) => {
                let act_table_name = table_suffix_to_table_name(&table_name, table_suffix);
                push_to_map!(transformed_map, act_table_name, row, arr_len);
            }
            PipelineExecOutput::AutoTransform(table_suffix, ts_keys) => {
                let act_table_name = table_suffix_to_table_name(&table_name, table_suffix);
                push_to_map!(auto_map, act_table_name.clone(), pipeline_map, arr_len);
                auto_map_ts_keys
                    .entry(act_table_name)
                    .or_insert_with(HashMap::new)
                    .extend(ts_keys);
            }
            PipelineExecOutput::DispatchedTo(dispatched_to) => {
                push_to_map!(dispatched, dispatched_to, pipeline_map, arr_len);
            }
        }
    }

    let mut results = Vec::new();

    if let Some(s) = pipeline.schemas() {
        // transformed

        // if current pipeline generates some transformed results, build it as
        // `RowInsertRequest` and append to results. If the pipeline doesn't
        // have dispatch, this will be only output of the pipeline.
        for (table_name, rows) in transformed_map {
            results.push(RowInsertRequest {
                rows: Some(Rows {
                    rows,
                    schema: s.clone(),
                }),
                table_name,
            });
        }
    } else {
        // auto map
        for (table_name, pipeline_maps) in auto_map {
            if pipeline_maps.is_empty() {
                continue;
            }

            let ts_unit_map = auto_map_ts_keys
                .remove(&table_name)
                .context(AutoTransformOneTimestampSnafu)
                .context(PipelineSnafu)?;
            // only one timestamp key is allowed
            // which will be converted to ts index
            let (ts_key, unit) = ts_unit_map
                .into_iter()
                .exactly_one()
                .map_err(|_| AutoTransformOneTimestampSnafu.build())
                .context(PipelineSnafu)?;

            let ident_ts_index = IdentityTimeIndex::Epoch(ts_key.to_string(), unit, false);
            let new_def = PipelineDefinition::GreptimeIdentityPipeline(Some(ident_ts_index));
            let next_pipeline_ctx = PipelineContext::new(&new_def, pipeline_ctx.pipeline_param);

            let reqs = run_identity_pipeline(
                handler,
                &next_pipeline_ctx,
                PipelineIngestRequest {
                    table: table_name,
                    values: pipeline_maps,
                },
                query_ctx,
            )
            .await?;

            results.extend(reqs);
        }
    }

    // if current pipeline contains dispatcher and has several rules, we may
    // already accumulated several dispatched rules and rows.
    for (dispatched_to, coll) in dispatched {
        // we generate the new table name according to `table_part` and
        // current custom table name.
        let table_name = dispatched_to.dispatched_to_table_name(&table_name);
        let next_pipeline_name = dispatched_to
            .pipeline
            .as_deref()
            .unwrap_or(GREPTIME_INTERNAL_IDENTITY_PIPELINE_NAME);

        // run pipeline recursively.
        let next_pipeline_def =
            PipelineDefinition::from_name(next_pipeline_name, None, None).context(PipelineSnafu)?;
        let next_pipeline_ctx = PipelineContext::new(
            &next_pipeline_def,
            pipeline_ctx.pipeline_param,
            pipeline_ctx.channel,
        );
        let requests = Box::pin(run_pipeline(
            handler,
            &next_pipeline_ctx,
            PipelineIngestRequest {
                table: table_name,
                values: coll,
            },
            query_ctx,
            false,
        ))
        .await?;

        results.extend(requests);
    }

    if is_top_level {
        METRIC_HTTP_LOGS_TRANSFORM_ELAPSED
            .with_label_values(&[db.as_str(), METRIC_SUCCESS_VALUE])
            .observe(transform_timer.elapsed().as_secs_f64());
    }

    Ok(results)
}

#[inline]
fn table_suffix_to_table_name(table_name: &String, table_suffix: Option<String>) -> String {
    match table_suffix {
        Some(suffix) => format!("{}{}", table_name, suffix),
        None => table_name.clone(),
    }
}<|MERGE_RESOLUTION|>--- conflicted
+++ resolved
@@ -20,19 +20,11 @@
 use itertools::Itertools;
 use pipeline::error::AutoTransformOneTimestampSnafu;
 use pipeline::{
-<<<<<<< HEAD
-    DispatchedTo, Pipeline, PipelineContext, PipelineDefinition, PipelineExecOutput, PipelineMap,
-    GREPTIME_INTERNAL_IDENTITY_PIPELINE_NAME,
-};
-use session::context::{Channel, QueryContextRef};
-use snafu::ResultExt;
-=======
     DispatchedTo, IdentityTimeIndex, Pipeline, PipelineContext, PipelineDefinition,
     PipelineExecOutput, PipelineMap, GREPTIME_INTERNAL_IDENTITY_PIPELINE_NAME,
 };
-use session::context::QueryContextRef;
+use session::context::{Channel, QueryContextRef};
 use snafu::{OptionExt, ResultExt};
->>>>>>> 6ab0f0cc
 
 use crate::error::{CatalogSnafu, PipelineSnafu, Result};
 use crate::http::event::PipelineIngestRequest;
@@ -92,7 +84,6 @@
         table: table_name,
         values: data_array,
     } = pipeline_req;
-<<<<<<< HEAD
     let table = if pipeline_ctx.channel == Channel::Prometheus {
         None
     } else {
@@ -101,12 +92,6 @@
             .await
             .context(CatalogSnafu)?
     };
-=======
-    let table = handler
-        .get_table(&table_name, query_ctx)
-        .await
-        .context(CatalogSnafu)?;
->>>>>>> 6ab0f0cc
     pipeline::identity_pipeline(data_array, table, pipeline_ctx)
         .map(|rows| {
             vec![RowInsertRequest {
@@ -206,7 +191,8 @@
 
             let ident_ts_index = IdentityTimeIndex::Epoch(ts_key.to_string(), unit, false);
             let new_def = PipelineDefinition::GreptimeIdentityPipeline(Some(ident_ts_index));
-            let next_pipeline_ctx = PipelineContext::new(&new_def, pipeline_ctx.pipeline_param);
+            let next_pipeline_ctx =
+                PipelineContext::new(&new_def, pipeline_ctx.pipeline_param, pipeline_ctx.channel);
 
             let reqs = run_identity_pipeline(
                 handler,
