--- conflicted
+++ resolved
@@ -19,15 +19,11 @@
 use axum::http::{HeaderMap, StatusCode as HttpStatusCode};
 use axum::response::IntoResponse;
 use axum::Extension;
-<<<<<<< HEAD
+use chrono::Utc;
 use common_catalog::consts::{
     PARENT_SPAN_ID_COLUMN, TRACE_SERVICES_TABLE_NAME_SESSION_KEY, TRACE_TABLE_NAME,
     TRACE_TABLE_NAME_SESSION_KEY,
 };
-=======
-use chrono::Utc;
-use common_catalog::consts::PARENT_SPAN_ID_COLUMN;
->>>>>>> cf1eda28
 use common_error::ext::ErrorExt;
 use common_error::status_code::StatusCode;
 use common_query::{Output, OutputData};
@@ -511,15 +507,11 @@
     State(handler): State<JaegerQueryHandlerRef>,
     Query(query_params): Query<JaegerQueryParams>,
     Extension(mut query_ctx): Extension<QueryContext>,
-<<<<<<< HEAD
     TraceTables {
         trace_table_name,
         trace_services_table_name,
     }: TraceTables,
-=======
-    TraceTableName(table_name): TraceTableName,
     headers: HeaderMap,
->>>>>>> cf1eda28
 ) -> impl IntoResponse {
     debug!(
         "Received Jaeger '/api/operations' request, query_params: {:?}, query_ctx: {:?}, headers: {:?}",
@@ -606,15 +598,11 @@
     Path(service_name): Path<String>,
     Query(query_params): Query<JaegerQueryParams>,
     Extension(mut query_ctx): Extension<QueryContext>,
-<<<<<<< HEAD
     TraceTables {
         trace_table_name,
         trace_services_table_name,
     }: TraceTables,
-=======
-    TraceTableName(table_name): TraceTableName,
     headers: HeaderMap,
->>>>>>> cf1eda28
 ) -> impl IntoResponse {
     debug!(
         "Received Jaeger '/api/services/{}/operations' request, query_params: {:?}, query_ctx: {:?}, headers: {:?}",
