// Copyright 2023 Greptime Team
//
// Licensed under the Apache License, Version 2.0 (the "License");
// you may not use this file except in compliance with the License.
// You may obtain a copy of the License at
//
//     http://www.apache.org/licenses/LICENSE-2.0
//
// Unless required by applicable law or agreed to in writing, software
// distributed under the License is distributed on an "AS IS" BASIS,
// WITHOUT WARRANTIES OR CONDITIONS OF ANY KIND, either express or implied.
// See the License for the specific language governing permissions and
// limitations under the License.

use std::fmt::Display;
use std::io::BufRead;
use std::str::FromStr;
use std::sync::Arc;
use std::time::Instant;

use async_trait::async_trait;
use axum::body::Bytes;
use axum::extract::{FromRequest, Multipart, Path, Query, Request, State};
use axum::http::header::CONTENT_TYPE;
use axum::http::{HeaderMap, StatusCode};
use axum::response::{IntoResponse, Response};
use axum::{Extension, Json};
use axum_extra::TypedHeader;
use common_error::ext::ErrorExt;
use common_query::{Output, OutputData};
use common_telemetry::{error, warn};
use datatypes::value::column_data_to_json;
use headers::ContentType;
use lazy_static::lazy_static;
use pipeline::util::to_pipeline_version;
use pipeline::{
    ContextReq, GreptimePipelineParams, PipelineContext, PipelineDefinition, PipelineMap,
};
use serde::{Deserialize, Serialize};
use serde_json::{json, Deserializer, Map, Value};
use session::context::{Channel, QueryContext, QueryContextRef};
use snafu::{ensure, OptionExt, ResultExt};
use strum::{EnumIter, IntoEnumIterator};

use crate::error::{
    status_code_to_http_status, Error, InvalidParameterSnafu, ParseJsonSnafu, PipelineSnafu, Result,
};
use crate::http::header::constants::GREPTIME_PIPELINE_PARAMS_HEADER;
use crate::http::header::{CONTENT_TYPE_NDJSON_STR, CONTENT_TYPE_PROTOBUF_STR};
use crate::http::result::greptime_manage_resp::GreptimedbManageResponse;
use crate::http::result::greptime_result_v1::GreptimedbV1Response;
use crate::http::HttpResponse;
use crate::interceptor::{LogIngestInterceptor, LogIngestInterceptorRef};
use crate::metrics::{
    METRIC_FAILURE_VALUE, METRIC_HTTP_LOGS_INGESTION_COUNTER, METRIC_HTTP_LOGS_INGESTION_ELAPSED,
    METRIC_SUCCESS_VALUE,
};
use crate::pipeline::run_pipeline;
use crate::query_handler::PipelineHandlerRef;

const GREPTIME_INTERNAL_PIPELINE_NAME_PREFIX: &str = "greptime_";

lazy_static! {
    pub static ref JSON_CONTENT_TYPE: ContentType = ContentType::json();
    pub static ref TEXT_CONTENT_TYPE: ContentType = ContentType::text();
    pub static ref TEXT_UTF8_CONTENT_TYPE: ContentType = ContentType::text_utf8();
    pub static ref PB_CONTENT_TYPE: ContentType =
        ContentType::from_str(CONTENT_TYPE_PROTOBUF_STR).unwrap();
    pub static ref NDJSON_CONTENT_TYPE: ContentType =
        ContentType::from_str(CONTENT_TYPE_NDJSON_STR).unwrap();
}

/// LogIngesterQueryParams is used for query params of log ingester API.
#[derive(Debug, Default, Serialize, Deserialize)]
pub struct LogIngesterQueryParams {
    /// The database where log data will be written to.
    pub db: Option<String>,
    /// The table where log data will be written to.
    pub table: Option<String>,
    /// The pipeline that will be used for log ingestion.
    pub pipeline_name: Option<String>,
    /// The version of the pipeline to be used for log ingestion.
    pub version: Option<String>,
    /// Whether to ignore errors during log ingestion.
    pub ignore_errors: Option<bool>,
    /// The source of the log data.
    pub source: Option<String>,
    /// The JSON field name of the log message. If not provided, it will take the whole log as the message.
    /// The field must be at the top level of the JSON structure.
    pub msg_field: Option<String>,
    /// Specify a custom time index from the input data rather than server's arrival time.
    /// Valid formats:
    /// - <field_name>;epoch;<resolution>
    /// - <field_name>;datestr;<format>
    ///
    /// If an error occurs while parsing the config, the error will be returned in the response.
    /// If an error occurs while ingesting the data, the `ignore_errors` will be used to determine if the error should be ignored.
    /// If so, use the current server's timestamp as the event time.
    pub custom_time_index: Option<String>,
}

/// LogIngestRequest is the internal request for log ingestion. The raw log input can be transformed into multiple LogIngestRequests.
/// Multiple LogIngestRequests will be ingested into the same database with the same pipeline.
#[derive(Debug, PartialEq)]
pub(crate) struct PipelineIngestRequest {
    /// The table where the log data will be written to.
    pub table: String,
    /// The log data to be ingested.
    pub values: Vec<PipelineMap>,
}

pub struct PipelineContent(String);

impl<S> FromRequest<S> for PipelineContent
where
    S: Send + Sync,
{
    type Rejection = Response;

    async fn from_request(req: Request, state: &S) -> Result<Self, Self::Rejection> {
        let content_type_header = req.headers().get(CONTENT_TYPE);
        let content_type = content_type_header.and_then(|value| value.to_str().ok());
        if let Some(content_type) = content_type {
            if content_type.ends_with("yaml") {
                let payload = String::from_request(req, state)
                    .await
                    .map_err(IntoResponse::into_response)?;
                return Ok(Self(payload));
            }

            if content_type.starts_with("multipart/form-data") {
                let mut payload: Multipart = Multipart::from_request(req, state)
                    .await
                    .map_err(IntoResponse::into_response)?;
                let file = payload
                    .next_field()
                    .await
                    .map_err(IntoResponse::into_response)?;
                let payload = file
                    .ok_or(StatusCode::UNSUPPORTED_MEDIA_TYPE.into_response())?
                    .text()
                    .await
                    .map_err(IntoResponse::into_response)?;
                return Ok(Self(payload));
            }
        }

        Err(StatusCode::UNSUPPORTED_MEDIA_TYPE.into_response())
    }
}

#[axum_macros::debug_handler]
pub async fn query_pipeline(
    State(state): State<LogState>,
    Extension(mut query_ctx): Extension<QueryContext>,
    Query(query_params): Query<LogIngesterQueryParams>,
    Path(pipeline_name): Path<String>,
) -> Result<GreptimedbManageResponse> {
    let start = Instant::now();
    let handler = state.log_handler;
    ensure!(
        !pipeline_name.is_empty(),
        InvalidParameterSnafu {
            reason: "pipeline_name is required in path",
        }
    );

    let version = to_pipeline_version(query_params.version.as_deref()).context(PipelineSnafu)?;

    query_ctx.set_channel(Channel::Http);
    let query_ctx = Arc::new(query_ctx);

    let (pipeline, pipeline_version) = handler
        .get_pipeline_str(&pipeline_name, version, query_ctx)
        .await?;

    Ok(GreptimedbManageResponse::from_pipeline(
        pipeline_name,
        query_params
            .version
            .unwrap_or(pipeline_version.0.to_iso8601_string()),
        start.elapsed().as_millis() as u64,
        Some(pipeline),
    ))
}

#[axum_macros::debug_handler]
pub async fn add_pipeline(
    State(state): State<LogState>,
    Path(pipeline_name): Path<String>,
    Extension(mut query_ctx): Extension<QueryContext>,
    PipelineContent(payload): PipelineContent,
) -> Result<GreptimedbManageResponse> {
    let start = Instant::now();
    let handler = state.log_handler;
    ensure!(
        !pipeline_name.is_empty(),
        InvalidParameterSnafu {
            reason: "pipeline_name is required in path",
        }
    );
    ensure!(
        !pipeline_name.starts_with(GREPTIME_INTERNAL_PIPELINE_NAME_PREFIX),
        InvalidParameterSnafu {
            reason: "pipeline_name cannot start with greptime_",
        }
    );
    ensure!(
        !payload.is_empty(),
        InvalidParameterSnafu {
            reason: "pipeline is required in body",
        }
    );

    query_ctx.set_channel(Channel::Http);
    let query_ctx = Arc::new(query_ctx);

    let content_type = "yaml";
    let result = handler
        .insert_pipeline(&pipeline_name, content_type, &payload, query_ctx)
        .await;

    result
        .map(|pipeline| {
            GreptimedbManageResponse::from_pipeline(
                pipeline_name,
                pipeline.0.to_timezone_aware_string(None),
                start.elapsed().as_millis() as u64,
                None,
            )
        })
        .map_err(|e| {
            error!(e; "failed to insert pipeline");
            e
        })
}

#[axum_macros::debug_handler]
pub async fn delete_pipeline(
    State(state): State<LogState>,
    Extension(mut query_ctx): Extension<QueryContext>,
    Query(query_params): Query<LogIngesterQueryParams>,
    Path(pipeline_name): Path<String>,
) -> Result<GreptimedbManageResponse> {
    let start = Instant::now();
    let handler = state.log_handler;
    ensure!(
        !pipeline_name.is_empty(),
        InvalidParameterSnafu {
            reason: "pipeline_name is required",
        }
    );

    let version_str = query_params.version.context(InvalidParameterSnafu {
        reason: "version is required",
    })?;

    let version = to_pipeline_version(Some(&version_str)).context(PipelineSnafu)?;

    query_ctx.set_channel(Channel::Http);
    let query_ctx = Arc::new(query_ctx);

    handler
        .delete_pipeline(&pipeline_name, version, query_ctx)
        .await
        .map(|v| {
            if v.is_some() {
                GreptimedbManageResponse::from_pipeline(
                    pipeline_name,
                    version_str,
                    start.elapsed().as_millis() as u64,
                    None,
                )
            } else {
                GreptimedbManageResponse::from_pipelines(vec![], start.elapsed().as_millis() as u64)
            }
        })
        .map_err(|e| {
            error!(e; "failed to delete pipeline");
            e
        })
}

/// Transform NDJSON array into a single array
/// always return an array
fn transform_ndjson_array_factory(
    values: impl IntoIterator<Item = Result<Value, serde_json::Error>>,
    ignore_error: bool,
) -> Result<Vec<Value>> {
    values
        .into_iter()
        .try_fold(Vec::with_capacity(100), |mut acc_array, item| match item {
            Ok(item_value) => {
                match item_value {
                    Value::Array(item_array) => {
                        acc_array.extend(item_array);
                    }
                    Value::Object(_) => {
                        acc_array.push(item_value);
                    }
                    _ => {
                        if !ignore_error {
                            warn!("invalid item in array: {:?}", item_value);
                            return InvalidParameterSnafu {
                                reason: format!("invalid item: {} in array", item_value),
                            }
                            .fail();
                        }
                    }
                }
                Ok(acc_array)
            }
            Err(_) if !ignore_error => item.map(|x| vec![x]).context(ParseJsonSnafu),
            Err(_) => {
                warn!("invalid item in array: {:?}", item);
                Ok(acc_array)
            }
        })
}

/// Dryrun pipeline with given data
async fn dryrun_pipeline_inner(
    value: Vec<PipelineMap>,
    pipeline: Arc<pipeline::Pipeline>,
    pipeline_handler: PipelineHandlerRef,
    query_ctx: &QueryContextRef,
) -> Result<Response> {
    let params = GreptimePipelineParams::default();

    let pipeline_def = PipelineDefinition::Resolved(pipeline);
    let pipeline_ctx = PipelineContext::new(&pipeline_def, &params, query_ctx.channel());
    let results = run_pipeline(
        &pipeline_handler,
        &pipeline_ctx,
        PipelineIngestRequest {
            table: "dry_run".to_owned(),
            values: value,
        },
        query_ctx,
        true,
    )
    .await?;

    let colume_type_key = "colume_type";
    let data_type_key = "data_type";
    let name_key = "name";

    let results = results
        .all_req()
        .filter_map(|row| {
            if let Some(rows) = row.rows {
                let table_name = row.table_name;
                let schema = rows.schema;

                let schema = schema
                    .iter()
                    .map(|cs| {
                        let mut map = Map::new();
                        map.insert(name_key.to_string(), Value::String(cs.column_name.clone()));
                        map.insert(
                            data_type_key.to_string(),
                            Value::String(cs.datatype().as_str_name().to_string()),
                        );
                        map.insert(
                            colume_type_key.to_string(),
                            Value::String(cs.semantic_type().as_str_name().to_string()),
                        );
                        map.insert(
                            "fulltext".to_string(),
                            Value::Bool(
                                cs.options
                                    .clone()
                                    .is_some_and(|x| x.options.contains_key("fulltext")),
                            ),
                        );
                        Value::Object(map)
                    })
                    .collect::<Vec<_>>();

                let rows = rows
                    .rows
                    .into_iter()
                    .map(|row| {
                        row.values
                            .into_iter()
                            .enumerate()
                            .map(|(idx, v)| {
                                v.value_data
                                    .map(|d| {
                                        let mut map = Map::new();
                                        map.insert("value".to_string(), column_data_to_json(d));
                                        map.insert(
                                            "key".to_string(),
                                            schema[idx][name_key].clone(),
                                        );
                                        map.insert(
                                            "semantic_type".to_string(),
                                            schema[idx][colume_type_key].clone(),
                                        );
                                        map.insert(
                                            "data_type".to_string(),
                                            schema[idx][data_type_key].clone(),
                                        );
                                        Value::Object(map)
                                    })
                                    .unwrap_or(Value::Null)
                            })
                            .collect()
                    })
                    .collect();

                let mut result = Map::new();
                result.insert("schema".to_string(), Value::Array(schema));
                result.insert("rows".to_string(), Value::Array(rows));
                result.insert("table_name".to_string(), Value::String(table_name));
                let result = Value::Object(result);
                Some(result)
            } else {
                None
            }
        })
        .collect();
    Ok(Json(Value::Array(results)).into_response())
}

/// Dryrun pipeline with given data
/// pipeline_name and pipeline_version to specify pipeline stored in db
/// pipeline to specify pipeline raw content
/// data to specify data
/// data maght be list of string or list of object
#[derive(Debug, Default, Serialize, Deserialize)]
pub struct PipelineDryrunParams {
    pub pipeline_name: Option<String>,
    pub pipeline_version: Option<String>,
    pub pipeline: Option<String>,
    pub data_type: Option<String>,
    pub data: String,
}

/// Check if the payload is valid json
/// Check if the payload contains pipeline or pipeline_name and data
/// Return Some if valid, None if invalid
fn check_pipeline_dryrun_params_valid(payload: &Bytes) -> Option<PipelineDryrunParams> {
    match serde_json::from_slice::<PipelineDryrunParams>(payload) {
        // payload with pipeline or pipeline_name and data is array
        Ok(params) if params.pipeline.is_some() || params.pipeline_name.is_some() => Some(params),
        // because of the pipeline_name or pipeline is required
        Ok(_) => None,
        // invalid json
        Err(_) => None,
    }
}

/// Check if the pipeline_name exists
fn check_pipeline_name_exists(pipeline_name: Option<String>) -> Result<String> {
    pipeline_name.context(InvalidParameterSnafu {
        reason: "pipeline_name is required",
    })
}

/// Check if the data length less than 10
fn check_data_valid(data_len: usize) -> Result<()> {
    ensure!(
        data_len <= 10,
        InvalidParameterSnafu {
            reason: "data is required",
        }
    );
    Ok(())
}

fn add_step_info_for_pipeline_dryrun_error(step_msg: &str, e: Error) -> Response {
    let body = Json(json!({
        "error": format!("{}: {}", step_msg,e.output_msg()),
    }));

    (status_code_to_http_status(&e.status_code()), body).into_response()
}

/// Parse the data with given content type
/// If the content type is invalid, return error
/// content type is one of application/json, text/plain, application/x-ndjson
fn parse_dryrun_data(data_type: String, data: String) -> Result<Vec<PipelineMap>> {
    if let Ok(content_type) = ContentType::from_str(&data_type) {
        extract_pipeline_value_by_content_type(content_type, Bytes::from(data), false)
    } else {
        InvalidParameterSnafu {
            reason: format!(
                "invalid content type: {}, expected: one of {}",
                data_type,
                EventPayloadResolver::support_content_type_list().join(", ")
            ),
        }
        .fail()
    }
}

#[axum_macros::debug_handler]
pub async fn pipeline_dryrun(
    State(log_state): State<LogState>,
    Query(query_params): Query<LogIngesterQueryParams>,
    Extension(mut query_ctx): Extension<QueryContext>,
    TypedHeader(content_type): TypedHeader<ContentType>,
    payload: Bytes,
) -> Result<Response> {
    let handler = log_state.log_handler;

    query_ctx.set_channel(Channel::Http);
    let query_ctx = Arc::new(query_ctx);

    match check_pipeline_dryrun_params_valid(&payload) {
        Some(params) => {
            let data = parse_dryrun_data(
                params.data_type.unwrap_or("application/json".to_string()),
                params.data,
            )?;

            check_data_valid(data.len())?;

            match params.pipeline {
                None => {
                    let version = to_pipeline_version(params.pipeline_version.as_deref())
                        .context(PipelineSnafu)?;
                    let pipeline_name = check_pipeline_name_exists(params.pipeline_name)?;
                    let pipeline = handler
                        .get_pipeline(&pipeline_name, version, query_ctx.clone())
                        .await?;
                    dryrun_pipeline_inner(data, pipeline, handler, &query_ctx).await
                }
                Some(pipeline) => {
                    let pipeline = handler.build_pipeline(&pipeline);
                    match pipeline {
                        Ok(pipeline) => {
                            match dryrun_pipeline_inner(
                                data,
                                Arc::new(pipeline),
                                handler,
                                &query_ctx,
                            )
                            .await
                            {
                                Ok(response) => Ok(response),
                                Err(e) => Ok(add_step_info_for_pipeline_dryrun_error(
                                    "Failed to exec pipeline",
                                    e,
                                )),
                            }
                        }
                        Err(e) => Ok(add_step_info_for_pipeline_dryrun_error(
                            "Failed to build pipeline",
                            e,
                        )),
                    }
                }
            }
        }
        None => {
            // This path is for back compatibility with the previous dry run code
            // where the payload is just data (JSON or plain text) and the pipeline name
            // is specified using query param.
            let pipeline_name = check_pipeline_name_exists(query_params.pipeline_name)?;

            let version =
                to_pipeline_version(query_params.version.as_deref()).context(PipelineSnafu)?;

            let ignore_errors = query_params.ignore_errors.unwrap_or(false);

            let value =
                extract_pipeline_value_by_content_type(content_type, payload, ignore_errors)?;

            check_data_valid(value.len())?;

            let pipeline = handler
                .get_pipeline(&pipeline_name, version, query_ctx.clone())
                .await?;

            dryrun_pipeline_inner(value, pipeline, handler, &query_ctx).await
        }
    }
}

#[axum_macros::debug_handler]
pub async fn log_ingester(
    State(log_state): State<LogState>,
    Query(query_params): Query<LogIngesterQueryParams>,
    Extension(mut query_ctx): Extension<QueryContext>,
    TypedHeader(content_type): TypedHeader<ContentType>,
    headers: HeaderMap,
    payload: Bytes,
) -> Result<HttpResponse> {
    // validate source and payload
    let source = query_params.source.as_deref();
    let response = match &log_state.log_validator {
        Some(validator) => validator.validate(source, &payload).await,
        None => None,
    };
    if let Some(response) = response {
        return response;
    }

    let handler = log_state.log_handler;

    let table_name = query_params.table.context(InvalidParameterSnafu {
        reason: "table is required",
    })?;

    let ignore_errors = query_params.ignore_errors.unwrap_or(false);

    let pipeline_name = query_params.pipeline_name.context(InvalidParameterSnafu {
        reason: "pipeline_name is required",
    })?;
    let version = to_pipeline_version(query_params.version.as_deref()).context(PipelineSnafu)?;
    let pipeline = PipelineDefinition::from_name(
        &pipeline_name,
        version,
        query_params.custom_time_index.map(|s| (s, ignore_errors)),
    )
    .context(PipelineSnafu)?;

    let value = extract_pipeline_value_by_content_type(content_type, payload, ignore_errors)?;

    query_ctx.set_channel(Channel::Http);
    let query_ctx = Arc::new(query_ctx);

    let value = log_state
        .ingest_interceptor
        .as_ref()
        .pre_pipeline(value, query_ctx.clone())?;

    ingest_logs_inner(
        handler,
        pipeline,
        vec![PipelineIngestRequest {
            table: table_name,
            values: value,
        }],
        query_ctx,
        headers,
    )
    .await
}

#[derive(Debug, EnumIter)]
enum EventPayloadResolverInner {
    Json,
    Ndjson,
    Text,
}

impl Display for EventPayloadResolverInner {
    fn fmt(&self, f: &mut std::fmt::Formatter<'_>) -> std::fmt::Result {
        match self {
            EventPayloadResolverInner::Json => write!(f, "{}", *JSON_CONTENT_TYPE),
            EventPayloadResolverInner::Ndjson => write!(f, "{}", *NDJSON_CONTENT_TYPE),
            EventPayloadResolverInner::Text => write!(f, "{}", *TEXT_CONTENT_TYPE),
        }
    }
}

impl TryFrom<&ContentType> for EventPayloadResolverInner {
    type Error = Error;

    fn try_from(content_type: &ContentType) -> Result<Self> {
        match content_type {
            x if *x == *JSON_CONTENT_TYPE => Ok(EventPayloadResolverInner::Json),
            x if *x == *NDJSON_CONTENT_TYPE => Ok(EventPayloadResolverInner::Ndjson),
            x if *x == *TEXT_CONTENT_TYPE || *x == *TEXT_UTF8_CONTENT_TYPE => {
                Ok(EventPayloadResolverInner::Text)
            }
            _ => InvalidParameterSnafu {
                reason: format!(
                    "invalid content type: {}, expected: one of {}",
                    content_type,
                    EventPayloadResolver::support_content_type_list().join(", ")
                ),
            }
            .fail(),
        }
    }
}

#[derive(Debug)]
struct EventPayloadResolver<'a> {
    inner: EventPayloadResolverInner,
    /// The content type of the payload.
    /// keep it for logging original content type
    #[allow(dead_code)]
    content_type: &'a ContentType,
}

impl EventPayloadResolver<'_> {
    pub(super) fn support_content_type_list() -> Vec<String> {
        EventPayloadResolverInner::iter()
            .map(|x| x.to_string())
            .collect()
    }
}

impl<'a> TryFrom<&'a ContentType> for EventPayloadResolver<'a> {
    type Error = Error;

    fn try_from(content_type: &'a ContentType) -> Result<Self> {
        let inner = EventPayloadResolverInner::try_from(content_type)?;
        Ok(EventPayloadResolver {
            inner,
            content_type,
        })
    }
}

impl EventPayloadResolver<'_> {
    fn parse_payload(&self, payload: Bytes, ignore_errors: bool) -> Result<Vec<PipelineMap>> {
        match self.inner {
            EventPayloadResolverInner::Json => {
                pipeline::json_array_to_map(transform_ndjson_array_factory(
                    Deserializer::from_slice(&payload).into_iter(),
                    ignore_errors,
                )?)
                .context(PipelineSnafu)
            }
            EventPayloadResolverInner::Ndjson => {
                let mut result = Vec::with_capacity(1000);
                for (index, line) in payload.lines().enumerate() {
                    let mut line = match line {
                        Ok(line) if !line.is_empty() => line,
                        Ok(_) => continue, // Skip empty lines
                        Err(_) if ignore_errors => continue,
                        Err(e) => {
                            warn!(e; "invalid string at index: {}", index);
                            return InvalidParameterSnafu {
                                reason: format!("invalid line at index: {}", index),
                            }
                            .fail();
                        }
                    };

                    // simd_json, according to description, only de-escapes string at character level,
                    // like any other json parser. So it should be safe here.
                    if let Ok(v) = simd_json::to_owned_value(unsafe { line.as_bytes_mut() }) {
                        let v = pipeline::simd_json_to_map(v).context(PipelineSnafu)?;
                        result.push(v);
                    } else if !ignore_errors {
                        warn!("invalid JSON at index: {}, content: {:?}", index, line);
                        return InvalidParameterSnafu {
                            reason: format!("invalid JSON at index: {}", index),
                        }
                        .fail();
                    }
                }
                Ok(result)
            }
            EventPayloadResolverInner::Text => {
                let result = payload
                    .lines()
                    .filter_map(|line| line.ok().filter(|line| !line.is_empty()))
                    .map(|line| {
                        let mut map = PipelineMap::new();
                        map.insert("message".to_string(), pipeline::Value::String(line));
                        map
                    })
                    .collect::<Vec<_>>();
                Ok(result)
            }
        }
    }
}

fn extract_pipeline_value_by_content_type(
    content_type: ContentType,
    payload: Bytes,
    ignore_errors: bool,
) -> Result<Vec<PipelineMap>> {
    EventPayloadResolver::try_from(&content_type).and_then(|resolver| {
        resolver
            .parse_payload(payload, ignore_errors)
            .map_err(|e| match &e {
                Error::InvalidParameter { reason, .. } if content_type == *JSON_CONTENT_TYPE => {
                    if reason.contains("invalid item:") {
                        InvalidParameterSnafu {
                            reason: "json format error, please check the date is valid JSON.",
                        }
                        .build()
                    } else {
                        e
                    }
                }
                _ => e,
            })
    })
}

pub(crate) async fn ingest_logs_inner(
    handler: PipelineHandlerRef,
    pipeline: PipelineDefinition,
    log_ingest_requests: Vec<PipelineIngestRequest>,
    query_ctx: QueryContextRef,
    headers: HeaderMap,
) -> Result<HttpResponse> {
    let db = query_ctx.get_db_string();
    let exec_timer = std::time::Instant::now();

    let mut req = ContextReq::default();

    let pipeline_params = GreptimePipelineParams::from_params(
        headers
            .get(GREPTIME_PIPELINE_PARAMS_HEADER)
            .and_then(|v| v.to_str().ok()),
    );

    let pipeline_ctx = PipelineContext::new(&pipeline, &pipeline_params, query_ctx.channel());
    for pipeline_req in log_ingest_requests {
        let requests =
            run_pipeline(&handler, &pipeline_ctx, pipeline_req, &query_ctx, true).await?;

        req.merge(requests);
    }

    let mut outputs = Vec::new();
<<<<<<< HEAD
=======
    let mut total_rows: u64 = 0;
    let mut fail = false;
>>>>>>> c11c24fc
    for (temp_ctx, act_req) in req.as_req_iter(query_ctx) {
        let output = handler.insert(act_req, temp_ctx).await;

        if let Ok(Output {
            data: OutputData::AffectedRows(rows),
            meta: _,
        }) = &output
        {
<<<<<<< HEAD
            METRIC_HTTP_LOGS_INGESTION_COUNTER
                .with_label_values(&[db.as_str()])
                .inc_by(*rows as u64);
            METRIC_HTTP_LOGS_INGESTION_ELAPSED
                .with_label_values(&[db.as_str(), METRIC_SUCCESS_VALUE])
                .observe(exec_timer.elapsed().as_secs_f64());
        } else {
            METRIC_HTTP_LOGS_INGESTION_ELAPSED
                .with_label_values(&[db.as_str(), METRIC_FAILURE_VALUE])
                .observe(exec_timer.elapsed().as_secs_f64());
        }
        outputs.push(output);
=======
            total_rows += *rows as u64;
        } else {
            fail = true;
        }
        outputs.push(output);
    }

    if total_rows > 0 {
        METRIC_HTTP_LOGS_INGESTION_COUNTER
            .with_label_values(&[db.as_str()])
            .inc_by(total_rows);
        METRIC_HTTP_LOGS_INGESTION_ELAPSED
            .with_label_values(&[db.as_str(), METRIC_SUCCESS_VALUE])
            .observe(exec_timer.elapsed().as_secs_f64());
    }
    if fail {
        METRIC_HTTP_LOGS_INGESTION_ELAPSED
            .with_label_values(&[db.as_str(), METRIC_FAILURE_VALUE])
            .observe(exec_timer.elapsed().as_secs_f64());
>>>>>>> c11c24fc
    }

    let response = GreptimedbV1Response::from_output(outputs)
        .await
        .with_execution_time(exec_timer.elapsed().as_millis() as u64);
    Ok(response)
}

#[async_trait]
pub trait LogValidator: Send + Sync {
    /// validate payload by source before processing
    /// Return a `Some` result to indicate validation failure.
    async fn validate(&self, source: Option<&str>, payload: &Bytes)
        -> Option<Result<HttpResponse>>;
}

pub type LogValidatorRef = Arc<dyn LogValidator + 'static>;

/// axum state struct to hold log handler and validator
#[derive(Clone)]
pub struct LogState {
    pub log_handler: PipelineHandlerRef,
    pub log_validator: Option<LogValidatorRef>,
    pub ingest_interceptor: Option<LogIngestInterceptorRef<Error>>,
}

#[cfg(test)]
mod tests {
    use super::*;

    #[test]
    fn test_transform_ndjson() {
        let s = "{\"a\": 1}\n{\"b\": 2}";
        let a = Value::Array(
            transform_ndjson_array_factory(Deserializer::from_str(s).into_iter(), false).unwrap(),
        )
        .to_string();
        assert_eq!(a, "[{\"a\":1},{\"b\":2}]");

        let s = "{\"a\": 1}";
        let a = Value::Array(
            transform_ndjson_array_factory(Deserializer::from_str(s).into_iter(), false).unwrap(),
        )
        .to_string();
        assert_eq!(a, "[{\"a\":1}]");

        let s = "[{\"a\": 1}]";
        let a = Value::Array(
            transform_ndjson_array_factory(Deserializer::from_str(s).into_iter(), false).unwrap(),
        )
        .to_string();
        assert_eq!(a, "[{\"a\":1}]");

        let s = "[{\"a\": 1}, {\"b\": 2}]";
        let a = Value::Array(
            transform_ndjson_array_factory(Deserializer::from_str(s).into_iter(), false).unwrap(),
        )
        .to_string();
        assert_eq!(a, "[{\"a\":1},{\"b\":2}]");
    }

    #[test]
    fn test_extract_by_content() {
        let payload = r#"
        {"a": 1}
        {"b": 2"}
        {"c": 1}
"#
        .as_bytes();
        let payload = Bytes::from_static(payload);

        let fail_rest =
            extract_pipeline_value_by_content_type(ContentType::json(), payload.clone(), true);
        assert!(fail_rest.is_ok());
        assert_eq!(
            fail_rest.unwrap(),
            pipeline::json_array_to_map(vec![json!({"a": 1})]).unwrap()
        );

        let fail_only_wrong =
            extract_pipeline_value_by_content_type(NDJSON_CONTENT_TYPE.clone(), payload, true);
        assert!(fail_only_wrong.is_ok());

        let mut map1 = PipelineMap::new();
        map1.insert("a".to_string(), pipeline::Value::Uint64(1));
        let mut map2 = PipelineMap::new();
        map2.insert("c".to_string(), pipeline::Value::Uint64(1));
        assert_eq!(fail_only_wrong.unwrap(), vec![map1, map2]);
    }
}<|MERGE_RESOLUTION|>--- conflicted
+++ resolved
@@ -816,11 +816,8 @@
     }
 
     let mut outputs = Vec::new();
-<<<<<<< HEAD
-=======
     let mut total_rows: u64 = 0;
     let mut fail = false;
->>>>>>> c11c24fc
     for (temp_ctx, act_req) in req.as_req_iter(query_ctx) {
         let output = handler.insert(act_req, temp_ctx).await;
 
@@ -829,20 +826,6 @@
             meta: _,
         }) = &output
         {
-<<<<<<< HEAD
-            METRIC_HTTP_LOGS_INGESTION_COUNTER
-                .with_label_values(&[db.as_str()])
-                .inc_by(*rows as u64);
-            METRIC_HTTP_LOGS_INGESTION_ELAPSED
-                .with_label_values(&[db.as_str(), METRIC_SUCCESS_VALUE])
-                .observe(exec_timer.elapsed().as_secs_f64());
-        } else {
-            METRIC_HTTP_LOGS_INGESTION_ELAPSED
-                .with_label_values(&[db.as_str(), METRIC_FAILURE_VALUE])
-                .observe(exec_timer.elapsed().as_secs_f64());
-        }
-        outputs.push(output);
-=======
             total_rows += *rows as u64;
         } else {
             fail = true;
@@ -862,7 +845,6 @@
         METRIC_HTTP_LOGS_INGESTION_ELAPSED
             .with_label_values(&[db.as_str(), METRIC_FAILURE_VALUE])
             .observe(exec_timer.elapsed().as_secs_f64());
->>>>>>> c11c24fc
     }
 
     let response = GreptimedbV1Response::from_output(outputs)
