--- conflicted
+++ resolved
@@ -106,12 +106,8 @@
     Path(pipeline_name): Path<String>,
     Extension(query_ctx): Extension<QueryContextRef>,
     PipelineContent(payload): PipelineContent,
-<<<<<<< HEAD
-) -> Result<String> {
+) -> Result<impl IntoResponse> {
     let handler = state.log_handler;
-=======
-) -> Result<impl IntoResponse> {
->>>>>>> 87020669
     if pipeline_name.is_empty() {
         return Err(InvalidParameterSnafu {
             reason: "pipeline_name is required in path",
