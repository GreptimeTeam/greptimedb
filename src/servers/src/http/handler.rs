--- conflicted
+++ resolved
@@ -93,14 +93,10 @@
     _user_info: Extension<UserInfo>,
 ) -> Json<JsonResponse> {
     let sql_handler = &state.sql_handler;
-<<<<<<< HEAD
     let exec_start = Instant::now();
+    let db = params.db.clone();
     let prom_query = params.into();
-    let resp = match super::query_context_from_db(sql_handler.clone(), None) {
-=======
-    let start = Instant::now();
-    let resp = match super::query_context_from_db(sql_handler.clone(), params.db) {
->>>>>>> e17d564b
+    let resp = match super::query_context_from_db(sql_handler.clone(), db) {
         Ok(query_ctx) => {
             JsonResponse::from_output(sql_handler.do_promql_query(&prom_query, query_ctx).await)
                 .await
