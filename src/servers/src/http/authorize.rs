// Copyright 2023 Greptime Team
//
// Licensed under the Apache License, Version 2.0 (the "License");
// you may not use this file except in compliance with the License.
// You may obtain a copy of the License at
//
//     http://www.apache.org/licenses/LICENSE-2.0
//
// Unless required by applicable law or agreed to in writing, software
// distributed under the License is distributed on an "AS IS" BASIS,
// WITHOUT WARRANTIES OR CONDITIONS OF ANY KIND, either express or implied.
// See the License for the specific language governing permissions and
// limitations under the License.

use std::sync::Arc;

use ::auth::UserProviderRef;
use axum::extract::State;
use axum::http::{self, Request, StatusCode};
use axum::middleware::Next;
use axum::response::{IntoResponse, Response};
use base64::prelude::BASE64_STANDARD;
use base64::Engine;
use common_catalog::consts::DEFAULT_SCHEMA_NAME;
use common_catalog::parse_catalog_and_schema_from_db_string;
use common_error::ext::ErrorExt;
use common_telemetry::warn;
use common_time::timezone::parse_timezone;
use common_time::Timezone;
use headers::Header;
use secrecy::SecretString;
use session::context::QueryContextBuilder;
use snafu::{ensure, OptionExt, ResultExt};

use super::header::{GreptimeDbName, GREPTIME_TIMEZONE_HEADER_NAME};
use super::{ResponseFormat, PUBLIC_APIS};
use crate::error::{
    self, InvalidAuthorizationHeaderSnafu, InvalidParameterSnafu, InvisibleASCIISnafu,
    NotFoundInfluxAuthSnafu, Result, UnsupportedAuthSchemeSnafu, UrlDecodeSnafu,
};
use crate::http::error_result::ErrorResponse;
use crate::http::HTTP_API_PREFIX;

/// AuthState is a holder state for [`UserProviderRef`]
/// during [`check_http_auth`] function in axum's middleware
#[derive(Clone)]
pub struct AuthState {
    user_provider: Option<UserProviderRef>,
}

impl AuthState {
    pub fn new(user_provider: Option<UserProviderRef>) -> Self {
        Self { user_provider }
    }
}

pub async fn inner_auth<B>(
    user_provider: Option<UserProviderRef>,
    mut req: Request<B>,
) -> std::result::Result<Request<B>, Response> {
    // 1. prepare
    let (catalog, schema) = extract_catalog_and_schema(&req);
    // TODO(ruihang): move this out of auth module
    let timezone = extract_timezone(&req);
    let query_ctx_builder = QueryContextBuilder::default()
        .current_catalog(catalog.to_string())
        .current_schema(schema.to_string())
<<<<<<< HEAD
        .timezone(timezone);

    let query_ctx = query_ctx_builder.build();
=======
        .timezone(Arc::new(timezone))
        .build();
>>>>>>> e5a8831f
    let need_auth = need_auth(&req);
    let is_influxdb = req.uri().path().contains("influxdb");

    // 2. check if auth is needed
    let user_provider = if let Some(user_provider) = user_provider.filter(|_| need_auth) {
        user_provider
    } else {
        query_ctx.set_current_user(Some(auth::userinfo_by_name(None)));
        let _ = req.extensions_mut().insert(query_ctx);
        return Ok(req);
    };

    // 3. get username and pwd
    let (username, password) = match extract_username_and_password(is_influxdb, &req) {
        Ok((username, password)) => (username, password),
        Err(e) => {
            warn!("extract username and password failed: {}", e);
            crate::metrics::METRIC_AUTH_FAILURE
                .with_label_values(&[e.status_code().as_ref()])
                .inc();
            return Err(err_response(is_influxdb, e).into_response());
        }
    };

    // 4. auth
    match user_provider
        .auth(
            auth::Identity::UserId(&username, None),
            auth::Password::PlainText(password),
            catalog,
            schema,
        )
        .await
    {
        Ok(userinfo) => {
            query_ctx.set_current_user(Some(userinfo));
            let _ = req.extensions_mut().insert(query_ctx);
            Ok(req)
        }
        Err(e) => {
            warn!("authenticate failed: {}", e);
            crate::metrics::METRIC_AUTH_FAILURE
                .with_label_values(&[e.status_code().as_ref()])
                .inc();
            Err(err_response(is_influxdb, e).into_response())
        }
    }
}

pub async fn check_http_auth<B>(
    State(auth_state): State<AuthState>,
    req: Request<B>,
    next: Next<B>,
) -> Response {
    match inner_auth(auth_state.user_provider, req).await {
        Ok(req) => next.run(req).await,
        Err(resp) => resp,
    }
}

fn err_response(is_influxdb: bool, err: impl ErrorExt) -> impl IntoResponse {
    let ty = if is_influxdb {
        ResponseFormat::InfluxdbV1
    } else {
        ResponseFormat::GreptimedbV1
    };
    (StatusCode::UNAUTHORIZED, ErrorResponse::from_error(ty, err))
}

pub fn extract_catalog_and_schema<B>(request: &Request<B>) -> (&str, &str) {
    // parse database from header
    let dbname = request
        .headers()
        .get(GreptimeDbName::name())
        // eat this invalid ascii error and give user the final IllegalParam error
        .and_then(|header| header.to_str().ok())
        .or_else(|| {
            let query = request.uri().query().unwrap_or_default();
            extract_db_from_query(query)
        })
        .unwrap_or(DEFAULT_SCHEMA_NAME);

    parse_catalog_and_schema_from_db_string(dbname)
}

fn extract_timezone<B>(request: &Request<B>) -> Timezone {
    // parse timezone from header
    let timezone = request
        .headers()
        .get(&GREPTIME_TIMEZONE_HEADER_NAME)
        // eat this invalid ascii error and give user the final IllegalParam error
        .and_then(|header| header.to_str().ok())
        .unwrap_or("");
    parse_timezone(Some(timezone))
}

fn get_influxdb_credentials<B>(request: &Request<B>) -> Result<Option<(Username, Password)>> {
    // compat with influxdb v2 and v1
    if let Some(header) = request.headers().get(http::header::AUTHORIZATION) {
        // try v2 first
        let (auth_scheme, credential) = header
            .to_str()
            .context(InvisibleASCIISnafu)?
            .split_once(' ')
            .context(InvalidAuthorizationHeaderSnafu)?;
        ensure!(
            auth_scheme.to_lowercase() == "token",
            UnsupportedAuthSchemeSnafu { name: auth_scheme }
        );

        let (username, password) = credential
            .split_once(':')
            .context(InvalidAuthorizationHeaderSnafu)?;

        Ok(Some((username.to_string(), password.to_string().into())))
    } else {
        // try v1
        let Some(query_str) = request.uri().query() else {
            return Ok(None);
        };

        let query_str = urlencoding::decode(query_str).context(UrlDecodeSnafu)?;

        match extract_influxdb_user_from_query(&query_str) {
            (None, None) => Ok(None),
            (Some(username), Some(password)) => {
                Ok(Some((username.to_string(), password.to_string().into())))
            }
            _ => InvalidParameterSnafu {
                reason: "influxdb auth: username and password must be provided together"
                    .to_string(),
            }
            .fail(),
        }
    }
}

pub fn extract_username_and_password<B>(
    is_influxdb: bool,
    request: &Request<B>,
) -> Result<(Username, Password)> {
    Ok(if is_influxdb {
        // compatible with influxdb auth
        get_influxdb_credentials(request)?.context(NotFoundInfluxAuthSnafu)?
    } else {
        // normal http auth
        let scheme = auth_header(request)?;
        match scheme {
            AuthScheme::Basic(username, password) => (username, password),
        }
    })
}

#[derive(Debug)]
pub enum AuthScheme {
    Basic(Username, Password),
}

type Username = String;
type Password = SecretString;

impl TryFrom<&str> for AuthScheme {
    type Error = error::Error;

    fn try_from(value: &str) -> Result<Self> {
        let (scheme, encoded_credentials) = value
            .split_once(' ')
            .context(InvalidAuthorizationHeaderSnafu)?;
        ensure!(
            !encoded_credentials.contains(' '),
            InvalidAuthorizationHeaderSnafu
        );

        match scheme.to_lowercase().as_str() {
            "basic" => decode_basic(encoded_credentials)
                .map(|(username, password)| AuthScheme::Basic(username, password)),
            other => UnsupportedAuthSchemeSnafu { name: other }.fail(),
        }
    }
}

type Credential<'a> = &'a str;

fn auth_header<B>(req: &Request<B>) -> Result<AuthScheme> {
    let auth_header = req
        .headers()
        .get(http::header::AUTHORIZATION)
        .context(error::NotFoundAuthHeaderSnafu)?
        .to_str()
        .context(InvisibleASCIISnafu)?;

    auth_header.try_into()
}

fn decode_basic(credential: Credential) -> Result<(Username, Password)> {
    let decoded = BASE64_STANDARD
        .decode(credential)
        .context(error::InvalidBase64ValueSnafu)?;
    let as_utf8 = String::from_utf8(decoded).context(error::InvalidUtf8ValueSnafu)?;

    if let Some((user_id, password)) = as_utf8.split_once(':') {
        return Ok((user_id.to_string(), password.to_string().into()));
    }

    InvalidAuthorizationHeaderSnafu {}.fail()
}

fn need_auth<B>(req: &Request<B>) -> bool {
    let path = req.uri().path();

    for api in PUBLIC_APIS {
        if path.starts_with(api) {
            return false;
        }
    }

    path.starts_with(HTTP_API_PREFIX)
}

fn extract_db_from_query(query: &str) -> Option<&str> {
    for pair in query.split('&') {
        if let Some(db) = pair.strip_prefix("db=") {
            return if db.is_empty() { None } else { Some(db) };
        }
    }
    None
}

fn extract_influxdb_user_from_query(query: &str) -> (Option<&str>, Option<&str>) {
    let mut username = None;
    let mut password = None;

    for pair in query.split('&') {
        if pair.starts_with("u=") && pair.len() > 2 {
            username = Some(&pair[2..]);
        } else if pair.starts_with("p=") && pair.len() > 2 {
            password = Some(&pair[2..]);
        }
    }
    (username, password)
}

#[cfg(test)]
mod tests {
    use std::assert_matches::assert_matches;

    use secrecy::ExposeSecret;

    use super::*;

    #[test]
    fn test_need_auth() {
        let req = Request::builder()
            .uri("http://127.0.0.1/v1/influxdb/ping")
            .body(())
            .unwrap();

        assert!(!need_auth(&req));

        let req = Request::builder()
            .uri("http://127.0.0.1/v1/influxdb/health")
            .body(())
            .unwrap();

        assert!(!need_auth(&req));

        let req = Request::builder()
            .uri("http://127.0.0.1/v1/influxdb/write")
            .body(())
            .unwrap();

        assert!(need_auth(&req));
    }

    #[test]
    fn test_decode_basic() {
        // base64encode("username:password") == "dXNlcm5hbWU6cGFzc3dvcmQ="
        let credential = "dXNlcm5hbWU6cGFzc3dvcmQ=";
        let (username, pwd) = decode_basic(credential).unwrap();
        assert_eq!("username", username);
        assert_eq!("password", pwd.expose_secret());

        let wrong_credential = "dXNlcm5hbWU6cG Fzc3dvcmQ=";
        let result = decode_basic(wrong_credential);
        assert_matches!(result.err(), Some(error::Error::InvalidBase64Value { .. }));
    }

    #[test]
    fn test_try_into_auth_scheme() {
        let auth_scheme_str = "basic";
        let re: Result<AuthScheme> = auth_scheme_str.try_into();
        assert!(re.is_err());

        let auth_scheme_str = "basic dGVzdDp0ZXN0";
        let scheme: AuthScheme = auth_scheme_str.try_into().unwrap();
        assert_matches!(scheme, AuthScheme::Basic(username, pwd) if username == "test" && pwd.expose_secret() == "test");

        let unsupported = "digest";
        let auth_scheme: Result<AuthScheme> = unsupported.try_into();
        assert!(auth_scheme.is_err());
    }

    #[test]
    fn test_auth_header() {
        // base64encode("username:password") == "dXNlcm5hbWU6cGFzc3dvcmQ="
        let req = mock_http_request(Some("Basic dXNlcm5hbWU6cGFzc3dvcmQ="), None).unwrap();

        let auth_scheme = auth_header(&req).unwrap();
        assert_matches!(auth_scheme, AuthScheme::Basic(username, pwd) if username == "username" && pwd.expose_secret() == "password");

        let wrong_req = mock_http_request(Some("Basic dXNlcm5hbWU6 cGFzc3dvcmQ="), None).unwrap();
        let res = auth_header(&wrong_req);
        assert_matches!(
            res.err(),
            Some(error::Error::InvalidAuthorizationHeader { .. })
        );

        let wrong_req = mock_http_request(Some("Digest dXNlcm5hbWU6cGFzc3dvcmQ="), None).unwrap();
        let res = auth_header(&wrong_req);
        assert_matches!(res.err(), Some(error::Error::UnsupportedAuthScheme { .. }));
    }

    fn mock_http_request(auth_header: Option<&str>, uri: Option<&str>) -> Result<Request<()>> {
        let http_api_version = crate::http::HTTP_API_VERSION;
        let mut req = Request::builder()
            .uri(uri.unwrap_or(format!("http://localhost/{http_api_version}/sql").as_str()));
        if let Some(auth_header) = auth_header {
            req = req.header(http::header::AUTHORIZATION, auth_header);
        }

        Ok(req.body(()).unwrap())
    }

    #[test]
    fn test_db_name_header() {
        let http_api_version = crate::http::HTTP_API_VERSION;
        let req = Request::builder()
            .uri(format!("http://localhost/{http_api_version}/sql").as_str())
            .header(GreptimeDbName::name(), "greptime-tomcat")
            .body(())
            .unwrap();

        let db = extract_catalog_and_schema(&req);
        assert_eq!(db, ("greptime", "tomcat"));
    }

    #[test]
    fn test_extract_db() {
        assert_matches!(extract_db_from_query(""), None);
        assert_matches!(extract_db_from_query("&"), None);
        assert_matches!(extract_db_from_query("db="), None);
        assert_matches!(extract_db_from_query("db=foo"), Some("foo"));
        assert_matches!(extract_db_from_query("name=bar"), None);
        assert_matches!(extract_db_from_query("db=&name=bar"), None);
        assert_matches!(extract_db_from_query("db=foo&name=bar"), Some("foo"));
        assert_matches!(extract_db_from_query("name=bar&db="), None);
        assert_matches!(extract_db_from_query("name=bar&db=foo"), Some("foo"));
        assert_matches!(extract_db_from_query("name=bar&db=&name=bar"), None);
        assert_matches!(
            extract_db_from_query("name=bar&db=foo&name=bar"),
            Some("foo")
        );
    }

    #[test]
    fn test_extract_user() {
        assert_matches!(extract_influxdb_user_from_query(""), (None, None));
        assert_matches!(extract_influxdb_user_from_query("u="), (None, None));
        assert_matches!(
            extract_influxdb_user_from_query("u=123"),
            (Some("123"), None)
        );
        assert_matches!(
            extract_influxdb_user_from_query("u=123&p="),
            (Some("123"), None)
        );
        assert_matches!(
            extract_influxdb_user_from_query("u=123&p=4"),
            (Some("123"), Some("4"))
        );
        assert_matches!(extract_influxdb_user_from_query("p="), (None, None));
        assert_matches!(extract_influxdb_user_from_query("p=4"), (None, Some("4")));
        assert_matches!(
            extract_influxdb_user_from_query("p=4&u="),
            (None, Some("4"))
        );
        assert_matches!(
            extract_influxdb_user_from_query("p=4&u=123"),
            (Some("123"), Some("4"))
        );
    }
}<|MERGE_RESOLUTION|>--- conflicted
+++ resolved
@@ -65,14 +65,9 @@
     let query_ctx_builder = QueryContextBuilder::default()
         .current_catalog(catalog.to_string())
         .current_schema(schema.to_string())
-<<<<<<< HEAD
         .timezone(timezone);
 
     let query_ctx = query_ctx_builder.build();
-=======
-        .timezone(Arc::new(timezone))
-        .build();
->>>>>>> e5a8831f
     let need_auth = need_auth(&req);
     let is_influxdb = req.uri().path().contains("influxdb");
 
