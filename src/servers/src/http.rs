--- conflicted
+++ resolved
@@ -1,12 +1,8 @@
 pub mod handler;
-<<<<<<< HEAD
 pub mod influxdb;
-=======
 pub mod opentsdb;
->>>>>>> ca732d45
 
 use std::net::SocketAddr;
-use std::sync::Arc;
 use std::time::Duration;
 
 use async_trait::async_trait;
@@ -25,22 +21,21 @@
 use tower_http::trace::TraceLayer;
 
 use self::influxdb::influxdb_write;
-use crate::error::{Result, StartHttpSnafu};
 use crate::query_handler::OpentsdbProtocolHandlerRef;
 use crate::query_handler::SqlQueryHandlerRef;
 use crate::server::Server;
+use crate::{
+    error::{Result, StartHttpSnafu},
+    query_handler::InfluxdbProtocolLineHandlerRef,
+};
 
 const HTTP_API_VERSION: &str = "v1";
 
 #[derive(derive_builder::Builder)]
 pub struct HttpServer {
-<<<<<<< HEAD
-    query_handler: SqlQueryHandlerRef,
+    sql_handler: SqlQueryHandlerRef,
     influxdb_handler: Option<crate::query_handler::InfluxdbProtocolLineHandlerRef>,
-=======
-    sql_handler: SqlQueryHandlerRef,
     opentsdb_handler: Option<OpentsdbProtocolHandlerRef>,
->>>>>>> ca732d45
 }
 
 #[derive(Serialize, Debug)]
@@ -129,38 +124,11 @@
 }
 
 impl HttpServer {
-<<<<<<< HEAD
-    pub fn new(query_handler: SqlQueryHandlerRef) -> Self {
-        Self {
-            query_handler,
-            influxdb_handler: None,
-        }
-    }
-
-    pub fn make_app(&self) -> Router {
-        let mut router = Router::new().nest(
-            &format!("/{}", HTTP_API_VERSION),
-            Router::new()
-                // handlers
-                .route("/sql", routing::get(handler::sql))
-                .route("/scripts", routing::post(handler::scripts))
-                .route("/run-script", routing::post(handler::run_script)),
-        );
-
-        if let Some(handler) = &self.influxdb_handler {
-            let handler = Arc::clone(handler);
-            router = router.nest(
-                &format!("/{}/influxdb", HTTP_API_VERSION),
-                Router::new().route(
-                    "/write",
-                    routing::post(move |body| influxdb_write(body, handler)),
-                ),
-            );
-=======
     pub fn new(sql_handler: SqlQueryHandlerRef) -> Self {
         Self {
             sql_handler,
             opentsdb_handler: None,
+            influxdb_handler: None,
         }
     }
 
@@ -170,6 +138,14 @@
             "OpenTSDB handler can be set only once!"
         );
         self.opentsdb_handler.get_or_insert(handler);
+    }
+
+    pub fn set_influxdb_handler(&mut self, handler: InfluxdbProtocolLineHandlerRef) {
+        debug_assert!(
+            self.influxdb_handler.is_none(),
+            "Influxdb line protocol handler can be set only once!"
+        );
+        self.influxdb_handler.get_or_insert(handler);
     }
 
     pub fn make_app(&self) -> Router {
@@ -192,7 +168,13 @@
                 .route("/api/put", routing::post(opentsdb::put));
 
             router = router.nest(&format!("/{}/opentsdb", HTTP_API_VERSION), opentsdb_router);
->>>>>>> ca732d45
+        }
+
+        if let Some(influxdb_handler) = self.influxdb_handler.clone() {
+            let influxdb_router = Router::with_state(influxdb_handler.clone())
+                .route("/write", routing::post(influxdb_write));
+
+            router = router.nest(&format!("/{}/influxdb", HTTP_API_VERSION), influxdb_router);
         }
 
         router
