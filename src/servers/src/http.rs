--- conflicted
+++ resolved
@@ -21,15 +21,10 @@
 use async_trait::async_trait;
 use auth::UserProviderRef;
 use axum::extract::DefaultBodyLimit;
-<<<<<<< HEAD
+use axum::http::StatusCode as HttpStatusCode;
 use axum::response::{IntoResponse, Response};
 use axum::serve::ListenerExt;
 use axum::{middleware, routing, Router};
-=======
-use axum::http::StatusCode as HttpStatusCode;
-use axum::response::{IntoResponse, Json, Response};
-use axum::{middleware, routing, BoxError, Router};
->>>>>>> 80790daa
 use common_base::readable_size::ReadableSize;
 use common_base::Plugins;
 use common_recordbatch::RecordBatch;
@@ -53,14 +48,10 @@
 use self::authorize::AuthState;
 use self::result::table_result::TableResponse;
 use crate::configurator::ConfiguratorRef;
-<<<<<<< HEAD
+use crate::elasticsearch;
 use crate::error::{
     AddressBindSnafu, AlreadyStartedSnafu, Error, InternalIoSnafu, Result, ToJsonSnafu,
 };
-=======
-use crate::elasticsearch;
-use crate::error::{AddressBindSnafu, AlreadyStartedSnafu, Error, HyperSnafu, Result, ToJsonSnafu};
->>>>>>> 80790daa
 use crate::http::influxdb::{influxdb_health, influxdb_ping, influxdb_write_v1, influxdb_write_v2};
 use crate::http::prometheus::{
     build_info_query, format_query, instant_query, label_values_query, labels_query, parse_query,
@@ -78,13 +69,8 @@
 use crate::prometheus_handler::PrometheusHandlerRef;
 use crate::query_handler::sql::ServerSqlQueryHandlerRef;
 use crate::query_handler::{
-<<<<<<< HEAD
-    InfluxdbLineProtocolHandlerRef, OpenTelemetryProtocolHandlerRef, OpentsdbProtocolHandlerRef,
-    PipelineHandlerRef, PromStoreProtocolHandlerRef,
-=======
     InfluxdbLineProtocolHandlerRef, LogQueryHandlerRef, OpenTelemetryProtocolHandlerRef,
     OpentsdbProtocolHandlerRef, PipelineHandlerRef, PromStoreProtocolHandlerRef,
->>>>>>> 80790daa
 };
 use crate::server::Server;
 
@@ -783,7 +769,6 @@
             .route("/api/v1/push", routing::post(loki::loki_ingest))
             .layer(
                 ServiceBuilder::new()
-                    .layer(HandleErrorLayer::new(handle_error))
                     .layer(RequestDecompressionLayer::new().pass_through_unaccepted(true)),
             )
             .with_state(log_state)
@@ -861,11 +846,7 @@
                     axum::Json(serde_json::json!({})),
                 )),
             )
-            .layer(
-                ServiceBuilder::new()
-                    .layer(HandleErrorLayer::new(handle_error))
-                    .layer(RequestDecompressionLayer::new()),
-            )
+            .layer(ServiceBuilder::new().layer(RequestDecompressionLayer::new()))
             .with_state(log_state)
     }
 
@@ -881,15 +862,10 @@
                 routing::delete(event::delete_pipeline),
             )
             .route("/pipelines/dryrun", routing::post(event::pipeline_dryrun))
-<<<<<<< HEAD
-            .layer(ServiceBuilder::new().layer(RequestDecompressionLayer::new()))
-=======
             .layer(
                 ServiceBuilder::new()
-                    .layer(HandleErrorLayer::new(handle_error))
                     .layer(RequestDecompressionLayer::new().pass_through_unaccepted(true)),
             )
->>>>>>> 80790daa
             .with_state(log_state)
     }
 
@@ -976,15 +952,10 @@
         Router::new()
             .route("/write", routing::post(influxdb_write_v1))
             .route("/api/v2/write", routing::post(influxdb_write_v2))
-<<<<<<< HEAD
-            .layer(ServiceBuilder::new().layer(RequestDecompressionLayer::new()))
-=======
             .layer(
                 ServiceBuilder::new()
-                    .layer(HandleErrorLayer::new(handle_error))
                     .layer(RequestDecompressionLayer::new().pass_through_unaccepted(true)),
             )
->>>>>>> 80790daa
             .route("/ping", routing::get(influxdb_ping))
             .route("/health", routing::get(influxdb_health))
             .with_state(influxdb_handler)
@@ -1001,15 +972,10 @@
             .route("/v1/metrics", routing::post(otlp::metrics))
             .route("/v1/traces", routing::post(otlp::traces))
             .route("/v1/logs", routing::post(otlp::logs))
-<<<<<<< HEAD
-            .layer(ServiceBuilder::new().layer(RequestDecompressionLayer::new()))
-=======
             .layer(
                 ServiceBuilder::new()
-                    .layer(HandleErrorLayer::new(handle_error))
                     .layer(RequestDecompressionLayer::new().pass_through_unaccepted(true)),
             )
->>>>>>> 80790daa
             .with_state(otlp_handler)
     }
 
