// Copyright 2023 Greptime Team
//
// Licensed under the Apache License, Version 2.0 (the "License");
// you may not use this file except in compliance with the License.
// You may obtain a copy of the License at
//
//     http://www.apache.org/licenses/LICENSE-2.0
//
// Unless required by applicable law or agreed to in writing, software
// distributed under the License is distributed on an "AS IS" BASIS,
// WITHOUT WARRANTIES OR CONDITIONS OF ANY KIND, either express or implied.
// See the License for the specific language governing permissions and
// limitations under the License.

use std::any::Any;
use std::net::SocketAddr;
use std::string::FromUtf8Error;

use axum::http::StatusCode as HttpStatusCode;
use axum::response::{IntoResponse, Response};
use axum::{http, Json};
use base64::DecodeError;
use catalog;
use common_error::prelude::*;
use common_telemetry::logging;
use query::parser::PromQuery;
use serde_json::json;
use snafu::Location;
use tonic::codegen::http::{HeaderMap, HeaderValue};
use tonic::metadata::MetadataMap;
use tonic::Code;

use crate::auth;

#[derive(Debug, Snafu)]
#[snafu(visibility(pub))]
pub enum Error {
    #[snafu(display("Internal error: {}", err_msg))]
    Internal { err_msg: String },

    #[snafu(display("Internal IO error, source: {}", source))]
    InternalIo { source: std::io::Error },

    #[snafu(display("Tokio IO error: {}, source: {}", err_msg, source))]
    TokioIo {
        err_msg: String,
        source: std::io::Error,
    },

    #[snafu(display("Failed to collect recordbatch, source: {}", source))]
    CollectRecordbatch {
        #[snafu(backtrace)]
        source: common_recordbatch::error::Error,
    },

    #[snafu(display("Failed to start HTTP server, source: {}", source))]
    StartHttp { source: hyper::Error },

    #[snafu(display("Failed to start gRPC server, source: {}", source))]
    StartGrpc { source: tonic::transport::Error },

    #[snafu(display("{} server is already started", server))]
    AlreadyStarted { server: String, location: Location },

    #[snafu(display("Failed to bind address {}, source: {}", addr, source))]
    TcpBind {
        addr: SocketAddr,
        source: std::io::Error,
    },

    #[snafu(display("Failed to execute query: {}, source: {}", query, source))]
    ExecuteQuery {
        query: String,
        #[snafu(backtrace)]
        source: BoxedError,
    },

    #[snafu(display("{source}"))]
    ExecuteGrpcQuery {
        #[snafu(backtrace)]
        source: BoxedError,
    },

    #[snafu(display("Failed to check database validity, source: {}", source))]
    CheckDatabaseValidity {
        #[snafu(backtrace)]
        source: BoxedError,
    },

    #[snafu(display("Failed to describe statement, source: {}", source))]
    DescribeStatement { source: BoxedError },

    #[snafu(display("Failed to insert script with name: {}, source: {}", name, source))]
    InsertScript {
        name: String,
        #[snafu(backtrace)]
        source: BoxedError,
    },

    #[snafu(display("Failed to execute script by name: {}, source: {}", name, source))]
    ExecuteScript {
        name: String,
        #[snafu(backtrace)]
        source: BoxedError,
    },

    #[snafu(display("Not supported: {}", feat))]
    NotSupported { feat: String },

    #[snafu(display("Invalid query: {}", reason))]
    InvalidQuery { reason: String, location: Location },

    #[snafu(display("Failed to parse InfluxDB line protocol, source: {}", source))]
    InfluxdbLineProtocol {
        #[snafu(backtrace)]
        source: influxdb_line_protocol::Error,
    },

    #[snafu(display("Failed to write InfluxDB line protocol, source: {}", source))]
    InfluxdbLinesWrite {
        #[snafu(backtrace)]
        source: common_grpc::error::Error,
    },

    #[snafu(display("Failed to write prometheus series, source: {}", source))]
    PromSeriesWrite {
        #[snafu(backtrace)]
        source: common_grpc::error::Error,
    },

    #[snafu(display("Failed to convert time precision, name: {}", name))]
    TimePrecision { name: String, location: Location },

    #[snafu(display("Connection reset by peer"))]
    ConnResetByPeer { location: Location },

    #[snafu(display("Hyper error, source: {}", source))]
    Hyper { source: hyper::Error },

    #[snafu(display("Invalid OpenTSDB line, source: {}", source))]
    InvalidOpentsdbLine {
        source: FromUtf8Error,
        location: Location,
    },

    #[snafu(display("Invalid OpenTSDB Json request, source: {}", source))]
    InvalidOpentsdbJsonRequest {
        source: serde_json::error::Error,
        location: Location,
    },

    #[snafu(display("Failed to decode prometheus remote request, source: {}", source))]
    DecodePromRemoteRequest {
        location: Location,
        source: prost::DecodeError,
    },

    #[snafu(display("Failed to decompress prometheus remote request, source: {}", source))]
    DecompressPromRemoteRequest {
        location: Location,
        source: snap::Error,
    },

    #[snafu(display("Invalid prometheus remote request, msg: {}", msg))]
    InvalidPromRemoteRequest { msg: String, location: Location },

    #[snafu(display("Invalid prometheus remote read query result, msg: {}", msg))]
    InvalidPromRemoteReadQueryResult { msg: String, location: Location },

    #[snafu(display("Invalid Flight ticket, source: {}", source))]
    InvalidFlightTicket {
        source: api::DecodeError,
        location: Location,
    },

    #[snafu(display("Tls is required for {}, plain connection is rejected", server))]
    TlsRequired { server: String },

    #[snafu(display("Failed to get user info, source: {}", source))]
    Auth {
        #[snafu(backtrace)]
        source: auth::Error,
    },

    #[snafu(display("Not found http or grpc authorization header"))]
    NotFoundAuthHeader {},

    #[snafu(display("Not found influx http authorization info"))]
    NotFoundInfluxAuth {},

    #[snafu(display("Invalid visibility ASCII chars, source: {}", source))]
    InvisibleASCII {
        source: hyper::header::ToStrError,
        location: Location,
    },

    #[snafu(display("Unsupported http auth scheme, name: {}", name))]
    UnsupportedAuthScheme { name: String },

    #[snafu(display("Invalid http authorization header"))]
    InvalidAuthorizationHeader { location: Location },

    #[snafu(display("Invalid base64 value, source: {:?}", source))]
    InvalidBase64Value {
        source: DecodeError,
        location: Location,
    },

    #[snafu(display("Invalid utf-8 value, source: {:?}", source))]
    InvalidUtf8Value {
        source: FromUtf8Error,
        location: Location,
    },

    #[snafu(display("Error accessing catalog: {}", source))]
    CatalogError { source: catalog::error::Error },

    #[snafu(display("Cannot find requested database: {}-{}", catalog, schema))]
    DatabaseNotFound { catalog: String, schema: String },

    #[cfg(feature = "mem-prof")]
    #[snafu(display("Failed to dump profile data, source: {}", source))]
    DumpProfileData {
        #[snafu(backtrace)]
        source: common_mem_prof::error::Error,
    },

    #[snafu(display("Invalid prepare statement: {}", err_msg))]
    InvalidPrepareStatement { err_msg: String },

    #[snafu(display("Invalid flush argument: {}", err_msg))]
    InvalidFlushArgument { err_msg: String },

    #[snafu(display("Failed to build gRPC reflection service, source: {}", source))]
    GrpcReflectionService {
        source: tonic_reflection::server::Error,
        location: Location,
    },

    #[snafu(display("Failed to build HTTP response, source: {source}"))]
    BuildHttpResponse {
        source: http::Error,
        location: Location,
    },

    #[snafu(display("Failed to parse PromQL: {query:?}, source: {source}"))]
    ParsePromQL {
        query: PromQuery,
        #[snafu(backtrace)]
        source: query::error::Error,
    },

    #[snafu(display("{}", reason))]
    UnexpectedResult { reason: String, location: Location },

    // this error is used for custom error mapping
    // please do not delete it
    #[snafu(display("Other error, source: {}", source))]
    Other {
        source: BoxedError,
        location: Location,
    },

    #[snafu(display("Failed to join task, source: {}", source))]
    JoinTask {
        source: tokio::task::JoinError,
        location: Location,
    },

<<<<<<< HEAD
    #[cfg(feature = "pprof")]
    #[snafu(display("Failed to dump pprof data, source: {}", source))]
    DumpPprof {
        #[snafu(backtrace)]
        source: common_pprof::Error,
=======
    #[snafu(display("Failed to update jemalloc metrics, source: {source}, location: {location}"))]
    UpdateJemallocMetrics {
        source: tikv_jemalloc_ctl::Error,
        location: Location,
>>>>>>> 8cda1635
    },
}

pub type Result<T> = std::result::Result<T, Error>;

impl ErrorExt for Error {
    fn status_code(&self) -> StatusCode {
        use Error::*;
        match self {
            Internal { .. }
            | InternalIo { .. }
            | TokioIo { .. }
            | CollectRecordbatch { .. }
            | StartHttp { .. }
            | StartGrpc { .. }
            | AlreadyStarted { .. }
            | InvalidPromRemoteReadQueryResult { .. }
            | TcpBind { .. }
            | CatalogError { .. }
            | GrpcReflectionService { .. }
            | BuildHttpResponse { .. } => StatusCode::Internal,

            InsertScript { source, .. }
            | ExecuteScript { source, .. }
            | ExecuteQuery { source, .. }
            | ExecuteGrpcQuery { source, .. }
            | CheckDatabaseValidity { source, .. } => source.status_code(),

            NotSupported { .. }
            | InvalidQuery { .. }
            | InfluxdbLineProtocol { .. }
            | ConnResetByPeer { .. }
            | InvalidOpentsdbLine { .. }
            | InvalidOpentsdbJsonRequest { .. }
            | DecodePromRemoteRequest { .. }
            | DecompressPromRemoteRequest { .. }
            | InvalidPromRemoteRequest { .. }
            | InvalidFlightTicket { .. }
            | InvalidPrepareStatement { .. }
            | TimePrecision { .. } => StatusCode::InvalidArguments,

            InfluxdbLinesWrite { source, .. } | PromSeriesWrite { source, .. } => {
                source.status_code()
            }

            Hyper { .. } => StatusCode::Unknown,
            TlsRequired { .. } => StatusCode::Unknown,
            Auth { source, .. } => source.status_code(),
            DescribeStatement { source } => source.status_code(),

            NotFoundAuthHeader { .. } | NotFoundInfluxAuth { .. } => StatusCode::AuthHeaderNotFound,
            InvisibleASCII { .. }
            | UnsupportedAuthScheme { .. }
            | InvalidAuthorizationHeader { .. }
            | InvalidBase64Value { .. }
            | InvalidUtf8Value { .. } => StatusCode::InvalidAuthHeader,

            DatabaseNotFound { .. } => StatusCode::DatabaseNotFound,
            #[cfg(feature = "mem-prof")]
            DumpProfileData { source, .. } => source.status_code(),
            InvalidFlushArgument { .. } => StatusCode::InvalidArguments,

            ParsePromQL { source, .. } => source.status_code(),
            Other { source, .. } => source.status_code(),

            UnexpectedResult { .. } => StatusCode::Unexpected,

            JoinTask { source, .. } => {
                if source.is_cancelled() {
                    StatusCode::Cancelled
                } else if source.is_panic() {
                    StatusCode::Unexpected
                } else {
                    StatusCode::Unknown
                }
            }
<<<<<<< HEAD

            #[cfg(feature = "pprof")]
            DumpPprof { source, .. } => source.status_code(),
=======
            UpdateJemallocMetrics { .. } => StatusCode::Internal,
>>>>>>> 8cda1635
        }
    }

    fn as_any(&self) -> &dyn Any {
        self
    }
}

/// Returns the tonic [Code] of a [StatusCode].
fn status_to_tonic_code(status_code: StatusCode) -> Code {
    match status_code {
        StatusCode::Success => Code::Ok,
        StatusCode::Unknown => Code::Unknown,
        StatusCode::Unsupported => Code::Unimplemented,
        StatusCode::Unexpected
        | StatusCode::Internal
        | StatusCode::PlanQuery
        | StatusCode::EngineExecuteQuery => Code::Internal,
        StatusCode::InvalidArguments | StatusCode::InvalidSyntax => Code::InvalidArgument,
        StatusCode::Cancelled => Code::Cancelled,
        StatusCode::TableAlreadyExists | StatusCode::TableColumnExists => Code::AlreadyExists,
        StatusCode::TableNotFound
        | StatusCode::TableColumnNotFound
        | StatusCode::DatabaseNotFound
        | StatusCode::UserNotFound => Code::NotFound,
        StatusCode::StorageUnavailable => Code::Unavailable,
        StatusCode::RuntimeResourcesExhausted => Code::ResourceExhausted,
        StatusCode::UnsupportedPasswordType
        | StatusCode::UserPasswordMismatch
        | StatusCode::AuthHeaderNotFound
        | StatusCode::InvalidAuthHeader => Code::Unauthenticated,
        StatusCode::AccessDenied => Code::PermissionDenied,
    }
}

impl From<Error> for tonic::Status {
    fn from(err: Error) -> Self {
        let mut headers = HeaderMap::<HeaderValue>::with_capacity(2);

        // If either of the status_code or error msg cannot convert to valid HTTP header value
        // (which is a very rare case), just ignore. Client will use Tonic status code and message.
        let status_code = err.status_code();
        if let Ok(code) = HeaderValue::from_bytes(status_code.to_string().as_bytes()) {
            headers.insert(INNER_ERROR_CODE, code);
        }
        let root_error = err.iter_chain().last().unwrap();
        if let Ok(err_msg) = HeaderValue::from_bytes(root_error.to_string().as_bytes()) {
            headers.insert(INNER_ERROR_MSG, err_msg);
        }

        let metadata = MetadataMap::from_headers(headers);
        tonic::Status::with_metadata(status_to_tonic_code(status_code), err.to_string(), metadata)
    }
}

impl From<std::io::Error> for Error {
    fn from(e: std::io::Error) -> Self {
        Error::InternalIo { source: e }
    }
}

impl From<auth::Error> for Error {
    fn from(e: auth::Error) -> Self {
        Error::Auth { source: e }
    }
}

impl IntoResponse for Error {
    fn into_response(self) -> Response {
        let (status, error_message) = match self {
            Error::InfluxdbLineProtocol { .. }
            | Error::InfluxdbLinesWrite { .. }
            | Error::PromSeriesWrite { .. }
            | Error::InvalidOpentsdbLine { .. }
            | Error::InvalidOpentsdbJsonRequest { .. }
            | Error::DecodePromRemoteRequest { .. }
            | Error::DecompressPromRemoteRequest { .. }
            | Error::InvalidPromRemoteRequest { .. }
            | Error::InvalidQuery { .. }
            | Error::TimePrecision { .. } => (HttpStatusCode::BAD_REQUEST, self.to_string()),
            _ => {
                logging::error!(self; "Failed to handle HTTP request");

                (HttpStatusCode::INTERNAL_SERVER_ERROR, self.to_string())
            }
        };
        let body = Json(json!({
            "error": error_message,
        }));
        (status, body).into_response()
    }
}<|MERGE_RESOLUTION|>--- conflicted
+++ resolved
@@ -267,18 +267,17 @@
         location: Location,
     },
 
-<<<<<<< HEAD
     #[cfg(feature = "pprof")]
     #[snafu(display("Failed to dump pprof data, source: {}", source))]
     DumpPprof {
         #[snafu(backtrace)]
         source: common_pprof::Error,
-=======
+    },
+
     #[snafu(display("Failed to update jemalloc metrics, source: {source}, location: {location}"))]
     UpdateJemallocMetrics {
         source: tikv_jemalloc_ctl::Error,
         location: Location,
->>>>>>> 8cda1635
     },
 }
 
@@ -355,13 +354,11 @@
                     StatusCode::Unknown
                 }
             }
-<<<<<<< HEAD
 
             #[cfg(feature = "pprof")]
             DumpPprof { source, .. } => source.status_code(),
-=======
+
             UpdateJemallocMetrics { .. } => StatusCode::Internal,
->>>>>>> 8cda1635
         }
     }
 
