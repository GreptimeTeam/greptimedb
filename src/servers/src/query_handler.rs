--- conflicted
+++ resolved
@@ -42,15 +42,15 @@
 }
 
 #[async_trait]
-<<<<<<< HEAD
 pub trait InfluxdbLineProtocolHandler {
     /// A successful request will not return a response.
     /// Only on error will the socket return a line of data.
     async fn exec(&self, lines: &str) -> Result<()>;
-=======
+}
+
+#[async_trait]
 pub trait OpentsdbProtocolHandler {
     /// A successful request will not return a response.
     /// Only on error will the socket return a line of data.
     async fn exec(&self, data_point: &DataPoint) -> Result<()>;
->>>>>>> ca732d45
 }