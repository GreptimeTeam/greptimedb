// Copyright 2023 Greptime Team
//
// Licensed under the Apache License, Version 2.0 (the "License");
// you may not use this file except in compliance with the License.
// You may obtain a copy of the License at
//
//     http://www.apache.org/licenses/LICENSE-2.0
//
// Unless required by applicable law or agreed to in writing, software
// distributed under the License is distributed on an "AS IS" BASIS,
// WITHOUT WARRANTIES OR CONDITIONS OF ANY KIND, either express or implied.
// See the License for the specific language governing permissions and
// limitations under the License.

//! All query handler traits for various request protocols, like SQL or GRPC.
//! Instance that wishes to support certain request protocol, just implement the corresponding
//! trait, the Server will handle codec for you.
//!
//! Note:
//! Query handlers are not confined to only handle read requests, they are expecting to handle
//! write requests too. So the "query" here not might seem ambiguity. However, "query" has been
//! used as some kind of "convention", it's the "Q" in "SQL". So we might better stick to the
//! word "query".

pub mod grpc;
pub mod sql;

use std::collections::HashMap;
use std::sync::Arc;

use api::prom_store::remote::ReadRequest;
use api::v1::RowInsertRequests;
use async_trait::async_trait;
use common_query::Output;
use headers::HeaderValue;
use opentelemetry_proto::tonic::collector::metrics::v1::ExportMetricsServiceRequest;
use opentelemetry_proto::tonic::collector::trace::v1::ExportTraceServiceRequest;
<<<<<<< HEAD
=======
use pipeline::table::PipelineVersion;
>>>>>>> a2e3532a
use pipeline::{GreptimeTransformer, Pipeline};
use serde_json::Value;
use session::context::QueryContextRef;

use crate::error::Result;
use crate::influxdb::InfluxdbRequest;
use crate::opentsdb::codec::DataPoint;
use crate::prom_store::Metrics;

pub type OpentsdbProtocolHandlerRef = Arc<dyn OpentsdbProtocolHandler + Send + Sync>;
pub type InfluxdbLineProtocolHandlerRef = Arc<dyn InfluxdbLineProtocolHandler + Send + Sync>;
pub type PromStoreProtocolHandlerRef = Arc<dyn PromStoreProtocolHandler + Send + Sync>;
pub type OpenTelemetryProtocolHandlerRef = Arc<dyn OpenTelemetryProtocolHandler + Send + Sync>;
pub type ScriptHandlerRef = Arc<dyn ScriptHandler + Send + Sync>;
pub type LogHandlerRef = Arc<dyn LogHandler + Send + Sync>;

#[async_trait]
pub trait ScriptHandler {
    async fn insert_script(
        &self,
        query_ctx: QueryContextRef,
        name: &str,
        script: &str,
    ) -> Result<()>;
    async fn execute_script(
        &self,
        query_ctx: QueryContextRef,
        name: &str,
        params: HashMap<String, String>,
    ) -> Result<Output>;
}

#[async_trait]
pub trait InfluxdbLineProtocolHandler {
    /// A successful request will not return a response.
    /// Only on error will the socket return a line of data.
    async fn exec(&self, request: InfluxdbRequest, ctx: QueryContextRef) -> Result<Output>;
}

#[async_trait]
pub trait OpentsdbProtocolHandler {
    /// A successful request will not return a response.
    /// Only on error will the socket return a line of data.
    async fn exec(&self, data_points: Vec<DataPoint>, ctx: QueryContextRef) -> Result<usize>;
}

pub struct PromStoreResponse {
    pub content_type: HeaderValue,
    pub content_encoding: HeaderValue,
    pub resp_metrics: HashMap<String, Value>,
    pub body: Vec<u8>,
}

#[async_trait]
pub trait PromStoreProtocolHandler {
    /// Handling prometheus remote write requests
    async fn write(
        &self,
        request: RowInsertRequests,
        ctx: QueryContextRef,
        with_metric_engine: bool,
    ) -> Result<Output>;

    /// Handling prometheus remote read requests
    async fn read(&self, request: ReadRequest, ctx: QueryContextRef) -> Result<PromStoreResponse>;
    /// Handling push gateway requests
    async fn ingest_metrics(&self, metrics: Metrics) -> Result<()>;
}

#[async_trait]
pub trait OpenTelemetryProtocolHandler {
    /// Handling opentelemetry metrics request
    async fn metrics(
        &self,
        request: ExportMetricsServiceRequest,
        ctx: QueryContextRef,
    ) -> Result<Output>;

    /// Handling opentelemetry traces request
    async fn traces(
        &self,
        request: ExportTraceServiceRequest,
        ctx: QueryContextRef,
    ) -> Result<Output>;
}

/// LogHandler is responsible for handling log related requests.
/// It should be able to insert logs and manage pipelines.
/// The pipeline is a series of transformations that can be applied to logs.
/// The pipeline is stored in the database and can be retrieved by name.
#[async_trait]
pub trait LogHandler {
    async fn insert_logs(&self, log: RowInsertRequests, ctx: QueryContextRef) -> Result<Output>;

    async fn get_pipeline(
        &self,
        name: &str,
<<<<<<< HEAD
        version: Option<String>,
        query_ctx: QueryContextRef,
    ) -> Result<Pipeline<GreptimeTransformer>>;
=======
        version: PipelineVersion,
        query_ctx: QueryContextRef,
    ) -> Result<Arc<Pipeline<GreptimeTransformer>>>;
>>>>>>> a2e3532a

    async fn insert_pipeline(
        &self,
        name: &str,
        content_type: &str,
        pipeline: &str,
        query_ctx: QueryContextRef,
    ) -> Result<()>;

    async fn delete_pipeline(&self, name: &str, query_ctx: QueryContextRef) -> Result<()>;
}<|MERGE_RESOLUTION|>--- conflicted
+++ resolved
@@ -35,10 +35,7 @@
 use headers::HeaderValue;
 use opentelemetry_proto::tonic::collector::metrics::v1::ExportMetricsServiceRequest;
 use opentelemetry_proto::tonic::collector::trace::v1::ExportTraceServiceRequest;
-<<<<<<< HEAD
-=======
 use pipeline::table::PipelineVersion;
->>>>>>> a2e3532a
 use pipeline::{GreptimeTransformer, Pipeline};
 use serde_json::Value;
 use session::context::QueryContextRef;
@@ -136,15 +133,9 @@
     async fn get_pipeline(
         &self,
         name: &str,
-<<<<<<< HEAD
-        version: Option<String>,
-        query_ctx: QueryContextRef,
-    ) -> Result<Pipeline<GreptimeTransformer>>;
-=======
         version: PipelineVersion,
         query_ctx: QueryContextRef,
     ) -> Result<Arc<Pipeline<GreptimeTransformer>>>;
->>>>>>> a2e3532a
 
     async fn insert_pipeline(
         &self,
