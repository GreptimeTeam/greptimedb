// Copyright 2023 Greptime Team
//
// Licensed under the Apache License, Version 2.0 (the "License");
// you may not use this file except in compliance with the License.
// You may obtain a copy of the License at
//
//     http://www.apache.org/licenses/LICENSE-2.0
//
// Unless required by applicable law or agreed to in writing, software
// distributed under the License is distributed on an "AS IS" BASIS,
// WITHOUT WARRANTIES OR CONDITIONS OF ANY KIND, either express or implied.
// See the License for the specific language governing permissions and
// limitations under the License.

//! All query handler traits for various request protocols, like SQL or GRPC.
//!
//! Instance that wishes to support certain request protocol, just implement the corresponding
//! trait, the Server will handle codec for you.
//!
//! Note:
//! Query handlers are not confined to only handle read requests, they are expecting to handle
//! write requests too. So the "query" here not might seem ambiguity. However, "query" has been
//! used as some kind of "convention", it's the "Q" in "SQL". So we might better stick to the
//! word "query".

pub mod grpc;
pub mod sql;

use std::collections::HashMap;
use std::sync::Arc;

use api::prom_store::remote::ReadRequest;
use api::v1::RowInsertRequests;
use async_trait::async_trait;
use common_query::Output;
use headers::HeaderValue;
use log_query::LogQuery;
use opentelemetry_proto::tonic::collector::logs::v1::ExportLogsServiceRequest;
use opentelemetry_proto::tonic::collector::metrics::v1::ExportMetricsServiceRequest;
use opentelemetry_proto::tonic::collector::trace::v1::ExportTraceServiceRequest;
use pipeline::{GreptimeTransformer, Pipeline, PipelineInfo, PipelineVersion, PipelineWay};
use serde_json::Value;
use session::context::{QueryContext, QueryContextRef};

use crate::error::Result;
use crate::influxdb::InfluxdbRequest;
use crate::opentsdb::codec::DataPoint;
use crate::prom_store::Metrics;

pub type OpentsdbProtocolHandlerRef = Arc<dyn OpentsdbProtocolHandler + Send + Sync>;
pub type InfluxdbLineProtocolHandlerRef = Arc<dyn InfluxdbLineProtocolHandler + Send + Sync>;
pub type PromStoreProtocolHandlerRef = Arc<dyn PromStoreProtocolHandler + Send + Sync>;
pub type OpenTelemetryProtocolHandlerRef = Arc<dyn OpenTelemetryProtocolHandler + Send + Sync>;
pub type ScriptHandlerRef = Arc<dyn ScriptHandler + Send + Sync>;
pub type PipelineHandlerRef = Arc<dyn PipelineHandler + Send + Sync>;
pub type LogQueryHandlerRef = Arc<dyn LogQueryHandler + Send + Sync>;

#[async_trait]
pub trait ScriptHandler {
    async fn insert_script(
        &self,
        query_ctx: QueryContextRef,
        name: &str,
        script: &str,
    ) -> Result<()>;
    async fn execute_script(
        &self,
        query_ctx: QueryContextRef,
        name: &str,
        params: HashMap<String, String>,
    ) -> Result<Output>;
}

#[async_trait]
pub trait InfluxdbLineProtocolHandler {
    /// A successful request will not return a response.
    /// Only on error will the socket return a line of data.
    async fn exec(&self, request: InfluxdbRequest, ctx: QueryContextRef) -> Result<Output>;
}

#[async_trait]
pub trait OpentsdbProtocolHandler {
    /// A successful request will not return a response.
    /// Only on error will the socket return a line of data.
    async fn exec(&self, data_points: Vec<DataPoint>, ctx: QueryContextRef) -> Result<usize>;
}

pub struct PromStoreResponse {
    pub content_type: HeaderValue,
    pub content_encoding: HeaderValue,
    pub resp_metrics: HashMap<String, Value>,
    pub body: Vec<u8>,
}

#[async_trait]
pub trait PromStoreProtocolHandler {
    /// Handling prometheus remote write requests
    async fn write(
        &self,
        request: RowInsertRequests,
        ctx: QueryContextRef,
        with_metric_engine: bool,
    ) -> Result<Output>;

    /// Handling prometheus remote read requests
    async fn read(&self, request: ReadRequest, ctx: QueryContextRef) -> Result<PromStoreResponse>;
    /// Handling push gateway requests
    async fn ingest_metrics(&self, metrics: Metrics) -> Result<()>;
}

#[async_trait]
pub trait OpenTelemetryProtocolHandler: PipelineHandler {
    /// Handling opentelemetry metrics request
    async fn metrics(
        &self,
        request: ExportMetricsServiceRequest,
        ctx: QueryContextRef,
    ) -> Result<Output>;

    /// Handling opentelemetry traces request
    async fn traces(
        &self,
        request: ExportTraceServiceRequest,
        table_name: String,
        ctx: QueryContextRef,
    ) -> Result<Output>;

    async fn logs(
        &self,
        request: ExportLogsServiceRequest,
        pipeline: PipelineWay,
        table_name: String,
        ctx: QueryContextRef,
    ) -> Result<Output>;
}

/// PipelineHandler is responsible for handling pipeline related requests.
///
/// The "Pipeline" is a series of transformations that can be applied to unstructured
/// data like logs. This handler is responsible to manage pipelines and accept data for
/// processing.
///
/// The pipeline is stored in the database and can be retrieved by its name.
#[async_trait]
pub trait PipelineHandler {
    async fn insert(&self, input: RowInsertRequests, ctx: QueryContextRef) -> Result<Output>;

    async fn get_pipeline(
        &self,
        name: &str,
        version: PipelineVersion,
        query_ctx: QueryContextRef,
    ) -> Result<Arc<Pipeline<GreptimeTransformer>>>;

    async fn insert_pipeline(
        &self,
        name: &str,
        content_type: &str,
        pipeline: &str,
        query_ctx: QueryContextRef,
    ) -> Result<PipelineInfo>;

    async fn delete_pipeline(
        &self,
        name: &str,
        version: PipelineVersion,
        query_ctx: QueryContextRef,
    ) -> Result<Option<()>>;
<<<<<<< HEAD
}

/// Handle log query requests.
#[async_trait]
pub trait LogQueryHandler {
    async fn query(&self, query: LogQuery, ctx: QueryContextRef) -> Result<Output>;
=======

    async fn get_table(
        &self,
        table: &str,
        query_ctx: &QueryContext,
    ) -> std::result::Result<Option<Arc<table::Table>>, catalog::error::Error>;

    //// Build a pipeline from a string.
    fn build_pipeline(&self, pipeline: &str) -> Result<Pipeline<GreptimeTransformer>>;
>>>>>>> e8e95267
}<|MERGE_RESOLUTION|>--- conflicted
+++ resolved
@@ -166,14 +166,6 @@
         version: PipelineVersion,
         query_ctx: QueryContextRef,
     ) -> Result<Option<()>>;
-<<<<<<< HEAD
-}
-
-/// Handle log query requests.
-#[async_trait]
-pub trait LogQueryHandler {
-    async fn query(&self, query: LogQuery, ctx: QueryContextRef) -> Result<Output>;
-=======
 
     async fn get_table(
         &self,
@@ -183,5 +175,10 @@
 
     //// Build a pipeline from a string.
     fn build_pipeline(&self, pipeline: &str) -> Result<Pipeline<GreptimeTransformer>>;
->>>>>>> e8e95267
+}
+
+/// Handle log query requests.
+#[async_trait]
+pub trait LogQueryHandler {
+    async fn query(&self, query: LogQuery, ctx: QueryContextRef) -> Result<Output>;
 }