// Copyright 2023 Greptime Team
//
// Licensed under the Apache License, Version 2.0 (the "License");
// you may not use this file except in compliance with the License.
// You may obtain a copy of the License at
//
//     http://www.apache.org/licenses/LICENSE-2.0
//
// Unless required by applicable law or agreed to in writing, software
// distributed under the License is distributed on an "AS IS" BASIS,
// WITHOUT WARRANTIES OR CONDITIONS OF ANY KIND, either express or implied.
// See the License for the specific language governing permissions and
// limitations under the License.

//! All query handler traits for various request protocols, like SQL or GRPC.
//! Instance that wishes to support certain request protocol, just implement the corresponding
//! trait, the Server will handle codec for you.
//!
//! Note:
//! Query handlers are not confined to only handle read requests, they are expecting to handle
//! write requests too. So the "query" here not might seem ambiguity. However, "query" has been
//! used as some kind of "convention", it's the "Q" in "SQL". So we might better stick to the
//! word "query".

pub mod grpc;
pub mod sql;

use std::collections::HashMap;
use std::sync::Arc;

use api::prom_store::remote::ReadRequest;
use api::v1::RowInsertRequests;
use async_trait::async_trait;
use common_query::Output;
use headers::HeaderValue;
use opentelemetry_proto::tonic::collector::metrics::v1::ExportMetricsServiceRequest;
use opentelemetry_proto::tonic::collector::trace::v1::ExportTraceServiceRequest;
<<<<<<< HEAD
=======
use pipeline::table::PipelineVersion;
>>>>>>> a2e3532a
use pipeline::{GreptimeTransformer, Pipeline};
use serde_json::Value;
use session::context::QueryContextRef;

use crate::error::Result;
use crate::influxdb::InfluxdbRequest;
use crate::opentsdb::codec::DataPoint;
use crate::prom_store::Metrics;

pub type OpentsdbProtocolHandlerRef = Arc<dyn OpentsdbProtocolHandler + Send + Sync>;
pub type InfluxdbLineProtocolHandlerRef = Arc<dyn InfluxdbLineProtocolHandler + Send + Sync>;
pub type PromStoreProtocolHandlerRef = Arc<dyn PromStoreProtocolHandler + Send + Sync>;
pub type OpenTelemetryProtocolHandlerRef = Arc<dyn OpenTelemetryProtocolHandler + Send + Sync>;
pub type ScriptHandlerRef = Arc<dyn ScriptHandler + Send + Sync>;
pub type LogHandlerRef = Arc<dyn LogHandler + Send + Sync>;

#[async_trait]
pub trait ScriptHandler {
    async fn insert_script(
        &self,
        query_ctx: QueryContextRef,
        name: &str,
        script: &str,
    ) -> Result<()>;
    async fn execute_script(
        &self,
        query_ctx: QueryContextRef,
        name: &str,
        params: HashMap<String, String>,
    ) -> Result<Output>;
}

#[async_trait]
pub trait InfluxdbLineProtocolHandler {
    /// A successful request will not return a response.
    /// Only on error will the socket return a line of data.
    async fn exec(&self, request: InfluxdbRequest, ctx: QueryContextRef) -> Result<Output>;
}

#[async_trait]
pub trait OpentsdbProtocolHandler {
    /// A successful request will not return a response.
    /// Only on error will the socket return a line of data.
    async fn exec(&self, data_points: Vec<DataPoint>, ctx: QueryContextRef) -> Result<usize>;
}

pub struct PromStoreResponse {
    pub content_type: HeaderValue,
    pub content_encoding: HeaderValue,
    pub resp_metrics: HashMap<String, Value>,
    pub body: Vec<u8>,
}

#[async_trait]
pub trait PromStoreProtocolHandler {
    /// Handling prometheus remote write requests
    async fn write(
        &self,
        request: RowInsertRequests,
        ctx: QueryContextRef,
        with_metric_engine: bool,
    ) -> Result<Output>;

    /// Handling prometheus remote read requests
    async fn read(&self, request: ReadRequest, ctx: QueryContextRef) -> Result<PromStoreResponse>;
    /// Handling push gateway requests
    async fn ingest_metrics(&self, metrics: Metrics) -> Result<()>;
}

#[async_trait]
pub trait OpenTelemetryProtocolHandler {
    /// Handling opentelemetry metrics request
    async fn metrics(
        &self,
        request: ExportMetricsServiceRequest,
        ctx: QueryContextRef,
    ) -> Result<Output>;

    /// Handling opentelemetry traces request
    async fn traces(
        &self,
        request: ExportTraceServiceRequest,
        ctx: QueryContextRef,
    ) -> Result<Output>;
}

/// LogHandler is responsible for handling log related requests.
/// It should be able to insert logs and manage pipelines.
/// The pipeline is a series of transformations that can be applied to logs.
/// The pipeline is stored in the database and can be retrieved by name.
#[async_trait]
pub trait LogHandler {
    async fn insert_logs(&self, log: RowInsertRequests, ctx: QueryContextRef) -> Result<Output>;

    async fn get_pipeline(
        &self,
        name: &str,
<<<<<<< HEAD
        version: Option<String>,
=======
        version: PipelineVersion,
>>>>>>> a2e3532a
        query_ctx: QueryContextRef,
    ) -> Result<Arc<Pipeline<GreptimeTransformer>>>;

    async fn insert_pipeline(
        &self,
        name: &str,
        content_type: &str,
        pipeline: &str,
        query_ctx: QueryContextRef,
    ) -> Result<()>;

    async fn delete_pipeline(&self, name: &str, query_ctx: QueryContextRef) -> Result<()>;
}<|MERGE_RESOLUTION|>--- conflicted
+++ resolved
@@ -35,10 +35,7 @@
 use headers::HeaderValue;
 use opentelemetry_proto::tonic::collector::metrics::v1::ExportMetricsServiceRequest;
 use opentelemetry_proto::tonic::collector::trace::v1::ExportTraceServiceRequest;
-<<<<<<< HEAD
-=======
 use pipeline::table::PipelineVersion;
->>>>>>> a2e3532a
 use pipeline::{GreptimeTransformer, Pipeline};
 use serde_json::Value;
 use session::context::QueryContextRef;
@@ -136,11 +133,7 @@
     async fn get_pipeline(
         &self,
         name: &str,
-<<<<<<< HEAD
-        version: Option<String>,
-=======
         version: PipelineVersion,
->>>>>>> a2e3532a
         query_ctx: QueryContextRef,
     ) -> Result<Arc<Pipeline<GreptimeTransformer>>>;
 
