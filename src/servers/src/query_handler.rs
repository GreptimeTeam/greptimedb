--- conflicted
+++ resolved
@@ -52,10 +52,7 @@
 pub type PromStoreProtocolHandlerRef = Arc<dyn PromStoreProtocolHandler + Send + Sync>;
 pub type OpenTelemetryProtocolHandlerRef = Arc<dyn OpenTelemetryProtocolHandler + Send + Sync>;
 pub type PipelineHandlerRef = Arc<dyn PipelineHandler + Send + Sync>;
-<<<<<<< HEAD
-=======
 pub type LogQueryHandlerRef = Arc<dyn LogQueryHandler + Send + Sync>;
->>>>>>> 80790daa
 
 #[async_trait]
 pub trait InfluxdbLineProtocolHandler {
