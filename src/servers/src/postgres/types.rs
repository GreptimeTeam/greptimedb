// Copyright 2023 Greptime Team
//
// Licensed under the Apache License, Version 2.0 (the "License");
// you may not use this file except in compliance with the License.
// You may obtain a copy of the License at
//
//     http://www.apache.org/licenses/LICENSE-2.0
//
// Unless required by applicable law or agreed to in writing, software
// distributed under the License is distributed on an "AS IS" BASIS,
// WITHOUT WARRANTIES OR CONDITIONS OF ANY KIND, either express or implied.
// See the License for the specific language governing permissions and
// limitations under the License.

use std::collections::HashMap;
use std::ops::Deref;

use chrono::{NaiveDate, NaiveDateTime};
use datafusion_common::ScalarValue;
use datatypes::prelude::{ConcreteDataType, Value};
use datatypes::schema::Schema;
use datatypes::types::TimestampType;
use pgwire::api::portal::{Format, Portal};
use pgwire::api::results::{DataRowEncoder, FieldInfo};
use pgwire::api::Type;
use pgwire::error::{ErrorInfo, PgWireError, PgWireResult};
use query::plan::LogicalPlan;

use crate::error::{self, Error, Result};
use crate::SqlPlan;

pub(super) fn schema_to_pg(origin: &Schema, field_formats: &Format) -> Result<Vec<FieldInfo>> {
    origin
        .column_schemas()
        .iter()
        .enumerate()
        .map(|(idx, col)| {
            Ok(FieldInfo::new(
                col.name.clone(),
                None,
                None,
                type_gt_to_pg(&col.data_type)?,
                field_formats.format_for(idx),
            ))
        })
        .collect::<Result<Vec<FieldInfo>>>()
}

pub(super) fn encode_value(value: &Value, builder: &mut DataRowEncoder) -> PgWireResult<()> {
    match value {
        Value::Null => builder.encode_field(&None::<&i8>),
        Value::Boolean(v) => builder.encode_field(v),
        Value::UInt8(v) => builder.encode_field(&(*v as i8)),
        Value::UInt16(v) => builder.encode_field(&(*v as i16)),
        Value::UInt32(v) => builder.encode_field(v),
        Value::UInt64(v) => builder.encode_field(&(*v as i64)),
        Value::Int8(v) => builder.encode_field(v),
        Value::Int16(v) => builder.encode_field(v),
        Value::Int32(v) => builder.encode_field(v),
        Value::Int64(v) => builder.encode_field(v),
        Value::Float32(v) => builder.encode_field(&v.0),
        Value::Float64(v) => builder.encode_field(&v.0),
        Value::String(v) => builder.encode_field(&v.as_utf8()),
        Value::Binary(v) => builder.encode_field(&v.deref()),
        Value::Date(v) => {
            if let Some(date) = v.to_chrono_date() {
                builder.encode_field(&date)
            } else {
                Err(PgWireError::ApiError(Box::new(Error::Internal {
                    err_msg: format!("Failed to convert date to postgres type {v:?}",),
                })))
            }
        }
        Value::DateTime(v) => {
            if let Some(datetime) = v.to_chrono_datetime() {
                builder.encode_field(&datetime)
            } else {
                Err(PgWireError::ApiError(Box::new(Error::Internal {
                    err_msg: format!("Failed to convert date to postgres type {v:?}",),
                })))
            }
        }
        Value::Timestamp(v) => {
            if let Some(datetime) = v.to_chrono_datetime() {
                builder.encode_field(&datetime)
            } else {
                Err(PgWireError::ApiError(Box::new(Error::Internal {
                    err_msg: format!("Failed to convert date to postgres type {v:?}",),
                })))
            }
        }
        Value::Time(v) => {
            if let Some(time) = v.to_chrono_time() {
                builder.encode_field(&time)
            } else {
                Err(PgWireError::ApiError(Box::new(Error::Internal {
                    err_msg: format!("Failed to convert time to postgres type {v:?}",),
                })))
            }
        }
        Value::Interval(_) | Value::List(_) => {
            Err(PgWireError::ApiError(Box::new(Error::Internal {
                err_msg: format!(
                    "cannot write value {:?} in postgres protocol: unimplemented",
                    &value
                ),
            })))
        }
    }
}

pub(super) fn type_gt_to_pg(origin: &ConcreteDataType) -> Result<Type> {
    match origin {
        &ConcreteDataType::Null(_) => Ok(Type::UNKNOWN),
        &ConcreteDataType::Boolean(_) => Ok(Type::BOOL),
        &ConcreteDataType::Int8(_) | &ConcreteDataType::UInt8(_) => Ok(Type::CHAR),
        &ConcreteDataType::Int16(_) | &ConcreteDataType::UInt16(_) => Ok(Type::INT2),
        &ConcreteDataType::Int32(_) | &ConcreteDataType::UInt32(_) => Ok(Type::INT4),
        &ConcreteDataType::Int64(_) | &ConcreteDataType::UInt64(_) => Ok(Type::INT8),
        &ConcreteDataType::Float32(_) => Ok(Type::FLOAT4),
        &ConcreteDataType::Float64(_) => Ok(Type::FLOAT8),
        &ConcreteDataType::Binary(_) => Ok(Type::BYTEA),
        &ConcreteDataType::String(_) => Ok(Type::VARCHAR),
        &ConcreteDataType::Date(_) => Ok(Type::DATE),
        &ConcreteDataType::DateTime(_) => Ok(Type::TIMESTAMP),
        &ConcreteDataType::Timestamp(_) => Ok(Type::TIMESTAMP),
        &ConcreteDataType::Time(_) => Ok(Type::TIME),
        &ConcreteDataType::Interval(_) => Ok(Type::INTERVAL),
        &ConcreteDataType::List(_) | &ConcreteDataType::Dictionary(_) => error::InternalSnafu {
            err_msg: format!("not implemented for column datatype {origin:?}"),
        }
        .fail(),
    }
}

#[allow(dead_code)]
pub(super) fn type_pg_to_gt(origin: &Type) -> Result<ConcreteDataType> {
    // Note that we only support a small amount of pg data types
    match origin {
        &Type::BOOL => Ok(ConcreteDataType::boolean_datatype()),
        &Type::CHAR => Ok(ConcreteDataType::int8_datatype()),
        &Type::INT2 => Ok(ConcreteDataType::int16_datatype()),
        &Type::INT4 => Ok(ConcreteDataType::int32_datatype()),
        &Type::INT8 => Ok(ConcreteDataType::int64_datatype()),
        &Type::VARCHAR | &Type::TEXT => Ok(ConcreteDataType::string_datatype()),
        &Type::TIMESTAMP => Ok(ConcreteDataType::timestamp_datatype(
            common_time::timestamp::TimeUnit::Millisecond,
        )),
        &Type::DATE => Ok(ConcreteDataType::date_datatype()),
        &Type::TIME => Ok(ConcreteDataType::datetime_datatype()),
        _ => error::InternalSnafu {
            err_msg: format!("unimplemented datatype {origin:?}"),
        }
        .fail(),
    }
}

pub(super) fn parameter_to_string(portal: &Portal<SqlPlan>, idx: usize) -> PgWireResult<String> {
    // the index is managed from portal's parameters count so it's safe to
    // unwrap here.
    let param_type = portal.statement().parameter_types().get(idx).unwrap();
    match param_type {
        &Type::VARCHAR | &Type::TEXT => Ok(format!(
            "'{}'",
            portal
                .parameter::<String>(idx, param_type)?
                .as_deref()
                .unwrap_or("")
        )),
        &Type::BOOL => Ok(portal
            .parameter::<bool>(idx, param_type)?
            .map(|v| v.to_string())
            .unwrap_or_else(|| "".to_owned())),
        &Type::INT4 => Ok(portal
            .parameter::<i32>(idx, param_type)?
            .map(|v| v.to_string())
            .unwrap_or_else(|| "".to_owned())),
        &Type::INT8 => Ok(portal
            .parameter::<i64>(idx, param_type)?
            .map(|v| v.to_string())
            .unwrap_or_else(|| "".to_owned())),
        &Type::FLOAT4 => Ok(portal
            .parameter::<f32>(idx, param_type)?
            .map(|v| v.to_string())
            .unwrap_or_else(|| "".to_owned())),
        &Type::FLOAT8 => Ok(portal
            .parameter::<f64>(idx, param_type)?
            .map(|v| v.to_string())
            .unwrap_or_else(|| "".to_owned())),
        &Type::DATE => Ok(portal
            .parameter::<NaiveDate>(idx, param_type)?
            .map(|v| v.format("%Y-%m-%d").to_string())
            .unwrap_or_else(|| "".to_owned())),
        &Type::TIMESTAMP => Ok(portal
            .parameter::<NaiveDateTime>(idx, param_type)?
            .map(|v| v.format("%Y-%m-%d %H:%M:%S%.6f").to_string())
            .unwrap_or_else(|| "".to_owned())),
        _ => Err(invalid_parameter_error(
            "unsupported_parameter_type",
            Some(&param_type.to_string()),
        )),
    }
}

pub(super) fn invalid_parameter_error(msg: &str, detail: Option<&str>) -> PgWireError {
    let mut error_info = ErrorInfo::new("ERROR".to_owned(), "22023".to_owned(), msg.to_owned());
    error_info.set_detail(detail.map(|s| s.to_owned()));
    PgWireError::UserError(Box::new(error_info))
}

fn to_timestamp_scalar_value<T>(
    data: Option<T>,
    unit: &TimestampType,
    ctype: &ConcreteDataType,
) -> PgWireResult<ScalarValue>
where
    T: Into<i64>,
{
    if let Some(n) = data {
        Value::Timestamp(unit.create_timestamp(n.into()))
            .try_to_scalar_value(ctype)
            .map_err(|e| PgWireError::ApiError(Box::new(e)))
    } else {
        Ok(ScalarValue::Null)
    }
}

pub(super) fn parameters_to_scalar_values(
    plan: &LogicalPlan,
    portal: &Portal<SqlPlan>,
) -> PgWireResult<Vec<ScalarValue>> {
    let param_count = portal.parameter_len();
    let mut results = Vec::with_capacity(param_count);

    let client_param_types = portal.statement().parameter_types();
    let param_types = plan
        .get_param_types()
        .map_err(|e| PgWireError::ApiError(Box::new(e)))?;

    // ensure parameter count consistent for: client parameter types, server
    // parameter types and parameter count
    if param_types.len() != param_count {
        return Err(invalid_parameter_error(
            "invalid_parameter_count",
            Some(&format!(
                "Expected: {}, found: {}",
                param_types.len(),
                param_count
            )),
        ));
    }

<<<<<<< HEAD
    for idx in 0..param_count {
        let server_type =
            if let Some(Some(server_infer_type)) = param_types.get(&format!("${}", idx + 1)) {
                server_infer_type
            } else {
                // at the moment we require type information inferenced by
                // server so here we return error if the type in unknown from
                // server-side.
                //
                // It might be possible to parse the parameter just using client
                // specified type, we will implement that if there is a case.
                return Err(invalid_parameter_error("unknown_parameter_type", None));
            };

        let client_type = if let Some(client_given_type) = client_param_types.get(idx) {
            client_given_type.clone()
        } else {
            type_gt_to_pg(server_type).map_err(|e| PgWireError::ApiError(Box::new(e)))?
        };

        let value = match &client_type {
=======
    for (idx, client_type) in client_param_types.iter().enumerate() {
        let Some(Some(server_type)) = param_types.get(&format!("${}", idx + 1)) else {
            continue;
        };
        let value = match client_type {
>>>>>>> 4c693799
            &Type::VARCHAR | &Type::TEXT => {
                let data = portal.parameter::<String>(idx, &client_type)?;
                match server_type {
                    ConcreteDataType::String(_) => ScalarValue::Utf8(data),
                    _ => {
                        return Err(invalid_parameter_error(
                            "invalid_parameter_type",
                            Some(&format!(
                                "Expected: {}, found: {}",
                                server_type, client_type
                            )),
                        ))
                    }
                }
            }
            &Type::BOOL => {
                let data = portal.parameter::<bool>(idx, &client_type)?;
                match server_type {
                    ConcreteDataType::Boolean(_) => ScalarValue::Boolean(data),
                    _ => {
                        return Err(invalid_parameter_error(
                            "invalid_parameter_type",
                            Some(&format!(
                                "Expected: {}, found: {}",
                                server_type, client_type
                            )),
                        ))
                    }
                }
            }
            &Type::INT2 => {
                let data = portal.parameter::<i16>(idx, &client_type)?;
                match server_type {
                    ConcreteDataType::Int8(_) => ScalarValue::Int8(data.map(|n| n as i8)),
                    ConcreteDataType::Int16(_) => ScalarValue::Int16(data),
                    ConcreteDataType::Int32(_) => ScalarValue::Int32(data.map(|n| n as i32)),
                    ConcreteDataType::Int64(_) => ScalarValue::Int64(data.map(|n| n as i64)),
                    ConcreteDataType::UInt8(_) => ScalarValue::UInt8(data.map(|n| n as u8)),
                    ConcreteDataType::UInt16(_) => ScalarValue::UInt16(data.map(|n| n as u16)),
                    ConcreteDataType::UInt32(_) => ScalarValue::UInt32(data.map(|n| n as u32)),
                    ConcreteDataType::UInt64(_) => ScalarValue::UInt64(data.map(|n| n as u64)),
                    ConcreteDataType::Timestamp(unit) => {
                        to_timestamp_scalar_value(data, unit, server_type)?
                    }
                    ConcreteDataType::DateTime(_) => ScalarValue::Date64(data.map(|d| d as i64)),
                    _ => {
                        return Err(invalid_parameter_error(
                            "invalid_parameter_type",
                            Some(&format!(
                                "Expected: {}, found: {}",
                                server_type, client_type
                            )),
                        ))
                    }
                }
            }
            &Type::INT4 => {
                let data = portal.parameter::<i32>(idx, &client_type)?;
                match server_type {
                    ConcreteDataType::Int8(_) => ScalarValue::Int8(data.map(|n| n as i8)),
                    ConcreteDataType::Int16(_) => ScalarValue::Int16(data.map(|n| n as i16)),
                    ConcreteDataType::Int32(_) => ScalarValue::Int32(data),
                    ConcreteDataType::Int64(_) => ScalarValue::Int64(data.map(|n| n as i64)),
                    ConcreteDataType::UInt8(_) => ScalarValue::UInt8(data.map(|n| n as u8)),
                    ConcreteDataType::UInt16(_) => ScalarValue::UInt16(data.map(|n| n as u16)),
                    ConcreteDataType::UInt32(_) => ScalarValue::UInt32(data.map(|n| n as u32)),
                    ConcreteDataType::UInt64(_) => ScalarValue::UInt64(data.map(|n| n as u64)),
                    ConcreteDataType::Timestamp(unit) => {
                        to_timestamp_scalar_value(data, unit, server_type)?
                    }
                    ConcreteDataType::DateTime(_) => ScalarValue::Date64(data.map(|d| d as i64)),
                    _ => {
                        return Err(invalid_parameter_error(
                            "invalid_parameter_type",
                            Some(&format!(
                                "Expected: {}, found: {}",
                                server_type, client_type
                            )),
                        ))
                    }
                }
            }
            &Type::INT8 => {
                let data = portal.parameter::<i64>(idx, &client_type)?;
                match server_type {
                    ConcreteDataType::Int8(_) => ScalarValue::Int8(data.map(|n| n as i8)),
                    ConcreteDataType::Int16(_) => ScalarValue::Int16(data.map(|n| n as i16)),
                    ConcreteDataType::Int32(_) => ScalarValue::Int32(data.map(|n| n as i32)),
                    ConcreteDataType::Int64(_) => ScalarValue::Int64(data),
                    ConcreteDataType::UInt8(_) => ScalarValue::UInt8(data.map(|n| n as u8)),
                    ConcreteDataType::UInt16(_) => ScalarValue::UInt16(data.map(|n| n as u16)),
                    ConcreteDataType::UInt32(_) => ScalarValue::UInt32(data.map(|n| n as u32)),
                    ConcreteDataType::UInt64(_) => ScalarValue::UInt64(data.map(|n| n as u64)),
                    ConcreteDataType::Timestamp(unit) => {
                        to_timestamp_scalar_value(data, unit, server_type)?
                    }
                    ConcreteDataType::DateTime(_) => ScalarValue::Date64(data),
                    _ => {
                        return Err(invalid_parameter_error(
                            "invalid_parameter_type",
                            Some(&format!(
                                "Expected: {}, found: {}",
                                server_type, client_type
                            )),
                        ))
                    }
                }
            }
            &Type::FLOAT4 => {
                let data = portal.parameter::<f32>(idx, &client_type)?;
                match server_type {
                    ConcreteDataType::Int8(_) => ScalarValue::Int8(data.map(|n| n as i8)),
                    ConcreteDataType::Int16(_) => ScalarValue::Int16(data.map(|n| n as i16)),
                    ConcreteDataType::Int32(_) => ScalarValue::Int32(data.map(|n| n as i32)),
                    ConcreteDataType::Int64(_) => ScalarValue::Int64(data.map(|n| n as i64)),
                    ConcreteDataType::UInt8(_) => ScalarValue::UInt8(data.map(|n| n as u8)),
                    ConcreteDataType::UInt16(_) => ScalarValue::UInt16(data.map(|n| n as u16)),
                    ConcreteDataType::UInt32(_) => ScalarValue::UInt32(data.map(|n| n as u32)),
                    ConcreteDataType::UInt64(_) => ScalarValue::UInt64(data.map(|n| n as u64)),
                    ConcreteDataType::Float32(_) => ScalarValue::Float32(data),
                    ConcreteDataType::Float64(_) => ScalarValue::Float64(data.map(|n| n as f64)),
                    _ => {
                        return Err(invalid_parameter_error(
                            "invalid_parameter_type",
                            Some(&format!(
                                "Expected: {}, found: {}",
                                server_type, client_type
                            )),
                        ))
                    }
                }
            }
            &Type::FLOAT8 => {
                let data = portal.parameter::<f64>(idx, &client_type)?;
                match server_type {
                    ConcreteDataType::Int8(_) => ScalarValue::Int8(data.map(|n| n as i8)),
                    ConcreteDataType::Int16(_) => ScalarValue::Int16(data.map(|n| n as i16)),
                    ConcreteDataType::Int32(_) => ScalarValue::Int32(data.map(|n| n as i32)),
                    ConcreteDataType::Int64(_) => ScalarValue::Int64(data.map(|n| n as i64)),
                    ConcreteDataType::UInt8(_) => ScalarValue::UInt8(data.map(|n| n as u8)),
                    ConcreteDataType::UInt16(_) => ScalarValue::UInt16(data.map(|n| n as u16)),
                    ConcreteDataType::UInt32(_) => ScalarValue::UInt32(data.map(|n| n as u32)),
                    ConcreteDataType::UInt64(_) => ScalarValue::UInt64(data.map(|n| n as u64)),
                    ConcreteDataType::Float32(_) => ScalarValue::Float32(data.map(|n| n as f32)),
                    ConcreteDataType::Float64(_) => ScalarValue::Float64(data),
                    _ => {
                        return Err(invalid_parameter_error(
                            "invalid_parameter_type",
                            Some(&format!(
                                "Expected: {}, found: {}",
                                server_type, client_type
                            )),
                        ))
                    }
                }
            }
            &Type::TIMESTAMP => {
                let data = portal.parameter::<NaiveDateTime>(idx, &client_type)?;
                match server_type {
                    ConcreteDataType::Timestamp(unit) => match *unit {
                        TimestampType::Second(_) => {
                            ScalarValue::TimestampSecond(data.map(|ts| ts.timestamp()), None)
                        }
                        TimestampType::Millisecond(_) => ScalarValue::TimestampMillisecond(
                            data.map(|ts| ts.timestamp_millis()),
                            None,
                        ),
                        TimestampType::Microsecond(_) => ScalarValue::TimestampMicrosecond(
                            data.map(|ts| ts.timestamp_micros()),
                            None,
                        ),
                        TimestampType::Nanosecond(_) => ScalarValue::TimestampNanosecond(
                            data.map(|ts| ts.timestamp_micros()),
                            None,
                        ),
                    },
                    ConcreteDataType::DateTime(_) => {
                        ScalarValue::Date64(data.map(|d| d.timestamp_millis()))
                    }
                    _ => {
                        return Err(invalid_parameter_error(
                            "invalid_parameter_type",
                            Some(&format!(
                                "Expected: {}, found: {}",
                                server_type, client_type
                            )),
                        ))
                    }
                }
            }
            &Type::DATE => {
                let data = portal.parameter::<NaiveDate>(idx, &client_type)?;
                match server_type {
                    ConcreteDataType::Date(_) => ScalarValue::Date32(data.map(|d| {
                        (d - NaiveDate::from_ymd_opt(1970, 1, 1).unwrap()).num_days() as i32
                    })),
                    _ => {
                        return Err(invalid_parameter_error(
                            "invalid_parameter_type",
                            Some(&format!(
                                "Expected: {}, found: {}",
                                server_type, client_type
                            )),
                        ));
                    }
                }
            }
            &Type::BYTEA => {
                let data = portal.parameter::<Vec<u8>>(idx, &client_type)?;
                match server_type {
                    ConcreteDataType::String(_) => {
                        ScalarValue::Utf8(data.map(|d| String::from_utf8_lossy(&d).to_string()))
                    }
                    ConcreteDataType::Binary(_) => ScalarValue::Binary(data),
                    _ => {
                        return Err(invalid_parameter_error(
                            "invalid_parameter_type",
                            Some(&format!(
                                "Expected: {}, found: {}",
                                server_type, client_type
                            )),
                        ));
                    }
                }
            }
            _ => Err(invalid_parameter_error(
                "unsupported_parameter_value",
                Some(&format!("Found type: {}", client_type)),
            ))?,
        };

        results.push(value);
    }

    Ok(results)
}

pub(super) fn param_types_to_pg_types(
    param_types: &HashMap<String, Option<ConcreteDataType>>,
) -> Result<Vec<Type>> {
    let param_count = param_types.len();
    let mut types = Vec::with_capacity(param_count);
    for i in 0..param_count {
        if let Some(Some(param_type)) = param_types.get(&format!("${}", i + 1)) {
            let pg_type = type_gt_to_pg(param_type)?;
            types.push(pg_type);
        } else {
            types.push(Type::UNKNOWN);
        }
    }
    Ok(types)
}

#[cfg(test)]
mod test {
    use std::sync::Arc;

    use datatypes::schema::{ColumnSchema, Schema};
    use datatypes::value::ListValue;
    use pgwire::api::results::{FieldFormat, FieldInfo};
    use pgwire::api::Type;

    use super::*;

    #[test]
    fn test_schema_convert() {
        let column_schemas = vec![
            ColumnSchema::new("nulls", ConcreteDataType::null_datatype(), true),
            ColumnSchema::new("bools", ConcreteDataType::boolean_datatype(), true),
            ColumnSchema::new("int8s", ConcreteDataType::int8_datatype(), true),
            ColumnSchema::new("int16s", ConcreteDataType::int16_datatype(), true),
            ColumnSchema::new("int32s", ConcreteDataType::int32_datatype(), true),
            ColumnSchema::new("int64s", ConcreteDataType::int64_datatype(), true),
            ColumnSchema::new("uint8s", ConcreteDataType::uint8_datatype(), true),
            ColumnSchema::new("uint16s", ConcreteDataType::uint16_datatype(), true),
            ColumnSchema::new("uint32s", ConcreteDataType::uint32_datatype(), true),
            ColumnSchema::new("uint64s", ConcreteDataType::uint64_datatype(), true),
            ColumnSchema::new("float32s", ConcreteDataType::float32_datatype(), true),
            ColumnSchema::new("float64s", ConcreteDataType::float64_datatype(), true),
            ColumnSchema::new("binaries", ConcreteDataType::binary_datatype(), true),
            ColumnSchema::new("strings", ConcreteDataType::string_datatype(), true),
            ColumnSchema::new(
                "timestamps",
                ConcreteDataType::timestamp_millisecond_datatype(),
                true,
            ),
            ColumnSchema::new("dates", ConcreteDataType::date_datatype(), true),
            ColumnSchema::new("times", ConcreteDataType::time_second_datatype(), true),
        ];
        let pg_field_info = vec![
            FieldInfo::new("nulls".into(), None, None, Type::UNKNOWN, FieldFormat::Text),
            FieldInfo::new("bools".into(), None, None, Type::BOOL, FieldFormat::Text),
            FieldInfo::new("int8s".into(), None, None, Type::CHAR, FieldFormat::Text),
            FieldInfo::new("int16s".into(), None, None, Type::INT2, FieldFormat::Text),
            FieldInfo::new("int32s".into(), None, None, Type::INT4, FieldFormat::Text),
            FieldInfo::new("int64s".into(), None, None, Type::INT8, FieldFormat::Text),
            FieldInfo::new("uint8s".into(), None, None, Type::CHAR, FieldFormat::Text),
            FieldInfo::new("uint16s".into(), None, None, Type::INT2, FieldFormat::Text),
            FieldInfo::new("uint32s".into(), None, None, Type::INT4, FieldFormat::Text),
            FieldInfo::new("uint64s".into(), None, None, Type::INT8, FieldFormat::Text),
            FieldInfo::new(
                "float32s".into(),
                None,
                None,
                Type::FLOAT4,
                FieldFormat::Text,
            ),
            FieldInfo::new(
                "float64s".into(),
                None,
                None,
                Type::FLOAT8,
                FieldFormat::Text,
            ),
            FieldInfo::new(
                "binaries".into(),
                None,
                None,
                Type::BYTEA,
                FieldFormat::Text,
            ),
            FieldInfo::new(
                "strings".into(),
                None,
                None,
                Type::VARCHAR,
                FieldFormat::Text,
            ),
            FieldInfo::new(
                "timestamps".into(),
                None,
                None,
                Type::TIMESTAMP,
                FieldFormat::Text,
            ),
            FieldInfo::new("dates".into(), None, None, Type::DATE, FieldFormat::Text),
            FieldInfo::new("times".into(), None, None, Type::TIME, FieldFormat::Text),
        ];
        let schema = Schema::new(column_schemas);
        let fs = schema_to_pg(&schema, &Format::UnifiedText).unwrap();
        assert_eq!(fs, pg_field_info);
    }

    #[test]
    fn test_encode_text_format_data() {
        let schema = vec![
            FieldInfo::new("nulls".into(), None, None, Type::UNKNOWN, FieldFormat::Text),
            FieldInfo::new("bools".into(), None, None, Type::BOOL, FieldFormat::Text),
            FieldInfo::new("uint8s".into(), None, None, Type::CHAR, FieldFormat::Text),
            FieldInfo::new("uint16s".into(), None, None, Type::INT2, FieldFormat::Text),
            FieldInfo::new("uint32s".into(), None, None, Type::INT4, FieldFormat::Text),
            FieldInfo::new("uint64s".into(), None, None, Type::INT8, FieldFormat::Text),
            FieldInfo::new("int8s".into(), None, None, Type::CHAR, FieldFormat::Text),
            FieldInfo::new("int8s".into(), None, None, Type::CHAR, FieldFormat::Text),
            FieldInfo::new("int16s".into(), None, None, Type::INT2, FieldFormat::Text),
            FieldInfo::new("int16s".into(), None, None, Type::INT2, FieldFormat::Text),
            FieldInfo::new("int32s".into(), None, None, Type::INT4, FieldFormat::Text),
            FieldInfo::new("int32s".into(), None, None, Type::INT4, FieldFormat::Text),
            FieldInfo::new("int64s".into(), None, None, Type::INT8, FieldFormat::Text),
            FieldInfo::new("int64s".into(), None, None, Type::INT8, FieldFormat::Text),
            FieldInfo::new(
                "float32s".into(),
                None,
                None,
                Type::FLOAT4,
                FieldFormat::Text,
            ),
            FieldInfo::new(
                "float32s".into(),
                None,
                None,
                Type::FLOAT4,
                FieldFormat::Text,
            ),
            FieldInfo::new(
                "float32s".into(),
                None,
                None,
                Type::FLOAT4,
                FieldFormat::Text,
            ),
            FieldInfo::new(
                "float64s".into(),
                None,
                None,
                Type::FLOAT8,
                FieldFormat::Text,
            ),
            FieldInfo::new(
                "float64s".into(),
                None,
                None,
                Type::FLOAT8,
                FieldFormat::Text,
            ),
            FieldInfo::new(
                "float64s".into(),
                None,
                None,
                Type::FLOAT8,
                FieldFormat::Text,
            ),
            FieldInfo::new(
                "strings".into(),
                None,
                None,
                Type::VARCHAR,
                FieldFormat::Text,
            ),
            FieldInfo::new(
                "binaries".into(),
                None,
                None,
                Type::BYTEA,
                FieldFormat::Text,
            ),
            FieldInfo::new("dates".into(), None, None, Type::DATE, FieldFormat::Text),
            FieldInfo::new("times".into(), None, None, Type::TIME, FieldFormat::Text),
            FieldInfo::new(
                "datetimes".into(),
                None,
                None,
                Type::TIMESTAMP,
                FieldFormat::Text,
            ),
            FieldInfo::new(
                "timestamps".into(),
                None,
                None,
                Type::TIMESTAMP,
                FieldFormat::Text,
            ),
        ];

        let values = vec![
            Value::Null,
            Value::Boolean(true),
            Value::UInt8(u8::MAX),
            Value::UInt16(u16::MAX),
            Value::UInt32(u32::MAX),
            Value::UInt64(u64::MAX),
            Value::Int8(i8::MAX),
            Value::Int8(i8::MIN),
            Value::Int16(i16::MAX),
            Value::Int16(i16::MIN),
            Value::Int32(i32::MAX),
            Value::Int32(i32::MIN),
            Value::Int64(i64::MAX),
            Value::Int64(i64::MIN),
            Value::Float32(f32::MAX.into()),
            Value::Float32(f32::MIN.into()),
            Value::Float32(0f32.into()),
            Value::Float64(f64::MAX.into()),
            Value::Float64(f64::MIN.into()),
            Value::Float64(0f64.into()),
            Value::String("greptime".into()),
            Value::Binary("greptime".as_bytes().into()),
            Value::Date(1001i32.into()),
            Value::Time(1001i64.into()),
            Value::DateTime(1000001i64.into()),
            Value::Timestamp(1000001i64.into()),
        ];
        let mut builder = DataRowEncoder::new(Arc::new(schema));
        for i in values.iter() {
            encode_value(i, &mut builder).unwrap();
        }

        let err = encode_value(
            &Value::List(ListValue::new(
                Some(Box::default()),
                ConcreteDataType::int16_datatype(),
            )),
            &mut builder,
        )
        .unwrap_err();
        match err {
            PgWireError::ApiError(e) => {
                assert!(format!("{e}").contains("Internal error:"));
            }
            _ => {
                unreachable!()
            }
        }
    }
}<|MERGE_RESOLUTION|>--- conflicted
+++ resolved
@@ -250,7 +250,6 @@
         ));
     }
 
-<<<<<<< HEAD
     for idx in 0..param_count {
         let server_type =
             if let Some(Some(server_infer_type)) = param_types.get(&format!("${}", idx + 1)) {
@@ -272,13 +271,7 @@
         };
 
         let value = match &client_type {
-=======
-    for (idx, client_type) in client_param_types.iter().enumerate() {
-        let Some(Some(server_type)) = param_types.get(&format!("${}", idx + 1)) else {
-            continue;
-        };
-        let value = match client_type {
->>>>>>> 4c693799
+
             &Type::VARCHAR | &Type::TEXT => {
                 let data = portal.parameter::<String>(idx, &client_type)?;
                 match server_type {
