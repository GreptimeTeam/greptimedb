--- conflicted
+++ resolved
@@ -93,30 +93,19 @@
         trace!("Start executing query: '{}'", query);
         let start = Instant::now();
 
-<<<<<<< HEAD
-        let output =
-            if let Some(output) = crate::mysql::federated::check(query, self.session.context()) {
-                vec![Ok(output)]
-            } else {
-                let trace_id = query.len() as u64;
-                common_telemetry::info!("trace_id: {}, query: {}", trace_id, query);
-
-                common_telemetry::TRACE_ID
-                    .scope(trace_id, async move {
-                        self.query_handler
-                            .do_query(query, self.session.context())
-                            .await
-                    })
-                    .await
-            };
-=======
         let output = if let Some(output) = crate::mysql::federated::check(query, query_ctx.clone())
         {
             vec![Ok(output)]
         } else {
-            self.query_handler.do_query(query, query_ctx).await
-        };
->>>>>>> f1cd28ff
+            let trace_id = query.len() as u64;
+            common_telemetry::info!("trace_id: {}, query: {}", trace_id, query);
+
+            common_telemetry::TRACE_ID
+                .scope(trace_id, async move {
+                    self.query_handler.do_query(query, query_ctx).await
+                })
+                .await
+        };
 
         trace!(
             "Finished executing query: '{}', total time costs in microseconds: {}",
