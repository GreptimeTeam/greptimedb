--- conflicted
+++ resolved
@@ -162,13 +162,9 @@
             timezone: mutable_inner.timezone.to_string(),
             extensions,
             channel: channel as u32,
-<<<<<<< HEAD
-            snapshot_seqs: None,
-=======
             snapshot_seqs: Some(api::v1::SnapshotSequences {
                 snapshot_seqs: snapshot_seqs.read().unwrap().clone(),
             }),
->>>>>>> 1e6d2fb1
         }
     }
 }
