--- conflicted
+++ resolved
@@ -15,12 +15,9 @@
 arc-swap = "1.5"
 auth.workspace = true
 common-catalog.workspace = true
-<<<<<<< HEAD
 common-error.workspace = true
 common-macro.workspace = true
 common-telemetry.workspace = true
-=======
->>>>>>> 58c7858c
 common-time.workspace = true
 derive_builder.workspace = true
 sql.workspace = true