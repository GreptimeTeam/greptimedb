// Copyright 2023 Greptime Team
//
// Licensed under the Apache License, Version 2.0 (the "License");
// you may not use this file except in compliance with the License.
// You may obtain a copy of the License at
//
//     http://www.apache.org/licenses/LICENSE-2.0
//
// Unless required by applicable law or agreed to in writing, software
// distributed under the License is distributed on an "AS IS" BASIS,
// WITHOUT WARRANTIES OR CONDITIONS OF ANY KIND, either express or implied.
// See the License for the specific language governing permissions and
// limitations under the License.

#![feature(assert_matches)]

#[cfg(test)]
mod tests {
    use std::assert_matches::assert_matches;
    use std::collections::HashSet;
    use std::sync::Arc;
    use std::time::Duration;

    use catalog::remote::mock::MockTableEngine;
    use catalog::remote::region_alive_keeper::RegionAliveKeepers;
    use catalog::remote::{CachedMetaKvBackend, RemoteCatalogManager};
    use catalog::{CatalogManager, RegisterSchemaRequest, RegisterTableRequest};
<<<<<<< HEAD
    use common_catalog::consts::{DEFAULT_CATALOG_NAME, DEFAULT_SCHEMA_NAME, MITO_ENGINE};
    use common_meta::helper::CatalogValue;
=======
    use common_catalog::consts::{
        DEFAULT_CATALOG_NAME, DEFAULT_SCHEMA_NAME, INFORMATION_SCHEMA_NAME, MITO_ENGINE,
    };
    use common_meta::helper::{CatalogKey, CatalogValue, SchemaKey, SchemaValue};
>>>>>>> 0b05c22b
    use common_meta::ident::TableIdent;
    use common_meta::key::catalog_name::CatalogNameKey;
    use common_meta::key::TableMetadataManager;
    use common_meta::kv_backend::memory::MemoryKvBackend;
    use common_meta::kv_backend::KvBackend;
    use common_meta::rpc::store::{CompareAndPutRequest, PutRequest};
    use datatypes::schema::RawSchema;
    use table::engine::manager::{MemoryTableEngineManager, TableEngineManagerRef};
    use table::engine::{EngineContext, TableEngineRef};
    use table::requests::CreateTableRequest;
    use table::test_util::EmptyTable;
    use tokio::time::Instant;

    struct TestingComponents {
        catalog_manager: Arc<RemoteCatalogManager>,
        table_engine_manager: TableEngineManagerRef,
        region_alive_keepers: Arc<RegionAliveKeepers>,
    }

    impl TestingComponents {
        fn table_engine(&self) -> TableEngineRef {
            self.table_engine_manager.engine(MITO_ENGINE).unwrap()
        }
    }

    #[tokio::test]
    async fn test_cached_backend() {
        let backend = CachedMetaKvBackend::wrap(Arc::new(MemoryKvBackend::default()));

        let default_catalog_key = CatalogNameKey::new(DEFAULT_CATALOG_NAME).to_string();

        let req = PutRequest::new()
            .with_key(default_catalog_key.as_bytes())
            .with_value(CatalogValue.as_bytes().unwrap());
        backend.put(req).await.unwrap();

        let ret = backend.get(b"__catalog_name/greptime").await.unwrap();
        let _ = ret.unwrap();

        let req = CompareAndPutRequest::new()
            .with_key(b"__catalog_name/greptime".to_vec())
            .with_expect(CatalogValue.as_bytes().unwrap())
            .with_value(b"123".to_vec());
        let _ = backend.compare_and_put(req).await.unwrap();

        let ret = backend.get(b"__catalog_name/greptime").await.unwrap();
        assert_eq!(b"123", ret.as_ref().unwrap().value.as_slice());

        let req = PutRequest::new()
            .with_key(b"__catalog_name/greptime".to_vec())
            .with_value(b"1234".to_vec());
        let _ = backend.put(req).await;

        let ret = backend.get(b"__catalog_name/greptime").await.unwrap();
        assert_eq!(b"1234", ret.unwrap().value.as_slice());

        backend
            .delete(b"__catalog_name/greptime", false)
            .await
            .unwrap();

        let ret = backend.get(b"__catalog_name/greptime").await.unwrap();
        assert!(ret.is_none());
    }

    async fn prepare_components(node_id: u64) -> TestingComponents {
        let backend = Arc::new(MemoryKvBackend::default());

        let req = PutRequest::new()
            .with_key(b"__catalog_name/greptime".to_vec())
            .with_value(b"".to_vec());
        backend.put(req).await.unwrap();

        let req = PutRequest::new()
            .with_key(b"__schema_name/greptime-public".to_vec())
            .with_value(b"".to_vec());
        backend.put(req).await.unwrap();

        let cached_backend = Arc::new(CachedMetaKvBackend::wrap(backend));

        let table_engine = Arc::new(MockTableEngine::default());
        let engine_manager = Arc::new(MemoryTableEngineManager::alias(
            MITO_ENGINE.to_string(),
            table_engine,
        ));

        let region_alive_keepers = Arc::new(RegionAliveKeepers::new(engine_manager.clone(), 5000));

        let catalog_manager = RemoteCatalogManager::new(
            engine_manager.clone(),
            node_id,
            region_alive_keepers.clone(),
            Arc::new(TableMetadataManager::new(cached_backend)),
        );
        catalog_manager.start().await.unwrap();

        TestingComponents {
            catalog_manager: Arc::new(catalog_manager),
            table_engine_manager: engine_manager,
            region_alive_keepers,
        }
    }

    #[tokio::test]
    async fn test_remote_catalog_default() {
        common_telemetry::init_default_ut_logging();
        let node_id = 42;
        let TestingComponents {
            catalog_manager, ..
        } = prepare_components(node_id).await;
        assert_eq!(
            vec![DEFAULT_CATALOG_NAME.to_string()],
            catalog_manager.catalog_names().await.unwrap()
        );

        let mut schema_names = catalog_manager
            .schema_names(DEFAULT_CATALOG_NAME)
            .await
            .unwrap();
        schema_names.sort_unstable();
        assert_eq!(
            vec![
                INFORMATION_SCHEMA_NAME.to_string(),
                DEFAULT_SCHEMA_NAME.to_string()
            ],
            schema_names
        );
    }

    #[tokio::test]
    async fn test_remote_catalog_register_nonexistent() {
        common_telemetry::init_default_ut_logging();
        let node_id = 42;
        let components = prepare_components(node_id).await;

        // register a new table with an nonexistent catalog
        let catalog_name = "nonexistent_catalog".to_string();
        let schema_name = "nonexistent_schema".to_string();
        let table_name = "fail_table".to_string();
        // this schema has no effect
        let table_schema = RawSchema::new(vec![]);
        let table = components
            .table_engine()
            .create_table(
                &EngineContext {},
                CreateTableRequest {
                    id: 1,
                    catalog_name: catalog_name.clone(),
                    schema_name: schema_name.clone(),
                    table_name: table_name.clone(),
                    desc: None,
                    schema: table_schema,
                    region_numbers: vec![0],
                    primary_key_indices: vec![],
                    create_if_not_exists: false,
                    table_options: Default::default(),
                    engine: MITO_ENGINE.to_string(),
                },
            )
            .await
            .unwrap();
        let reg_req = RegisterTableRequest {
            catalog: catalog_name,
            schema: schema_name,
            table_name,
            table_id: 1,
            table,
        };
        let res = components.catalog_manager.register_table(reg_req).await;

        // because nonexistent_catalog does not exist yet.
        assert_matches!(
            res.err().unwrap(),
            catalog::error::Error::CatalogNotFound { .. }
        );
    }

    #[tokio::test]
    async fn test_register_table() {
        let node_id = 42;
        let components = prepare_components(node_id).await;
        let mut schema_names = components
            .catalog_manager
            .schema_names(DEFAULT_CATALOG_NAME)
            .await
            .unwrap();
        schema_names.sort_unstable();
        assert_eq!(
            vec![
                INFORMATION_SCHEMA_NAME.to_string(),
                DEFAULT_SCHEMA_NAME.to_string(),
            ],
            schema_names
        );

        // register a new table with an nonexistent catalog
        let catalog_name = DEFAULT_CATALOG_NAME.to_string();
        let schema_name = DEFAULT_SCHEMA_NAME.to_string();
        let table_name = "test_table".to_string();
        let table_id = 1;
        // this schema has no effect
        let table_schema = RawSchema::new(vec![]);
        let table = components
            .table_engine()
            .create_table(
                &EngineContext {},
                CreateTableRequest {
                    id: table_id,
                    catalog_name: catalog_name.clone(),
                    schema_name: schema_name.clone(),
                    table_name: table_name.clone(),
                    desc: None,
                    schema: table_schema,
                    region_numbers: vec![0],
                    primary_key_indices: vec![],
                    create_if_not_exists: false,
                    table_options: Default::default(),
                    engine: MITO_ENGINE.to_string(),
                },
            )
            .await
            .unwrap();
        let reg_req = RegisterTableRequest {
            catalog: catalog_name,
            schema: schema_name,
            table_name: table_name.clone(),
            table_id,
            table,
        };
        assert!(components
            .catalog_manager
            .register_table(reg_req)
            .await
            .unwrap());
        assert_eq!(
            vec![table_name],
            components
                .catalog_manager
                .table_names(DEFAULT_CATALOG_NAME, DEFAULT_SCHEMA_NAME)
                .await
                .unwrap()
        );
    }

    #[tokio::test]
    async fn test_register_catalog_schema_table() {
        let node_id = 42;
        let components = prepare_components(node_id).await;

        let catalog_name = "test_catalog".to_string();
        let schema_name = "nonexistent_schema".to_string();

        // register catalog to catalog manager
        assert!(components
            .catalog_manager
            .clone()
            .register_catalog(catalog_name.clone())
            .await
            .is_ok());
        assert_eq!(
            HashSet::<String>::from_iter(vec![
                DEFAULT_CATALOG_NAME.to_string(),
                catalog_name.clone()
            ]),
            HashSet::from_iter(components.catalog_manager.catalog_names().await.unwrap())
        );

        let table_to_register = components
            .table_engine()
            .create_table(
                &EngineContext {},
                CreateTableRequest {
                    id: 2,
                    catalog_name: catalog_name.clone(),
                    schema_name: schema_name.clone(),
                    table_name: "".to_string(),
                    desc: None,
                    schema: RawSchema::new(vec![]),
                    region_numbers: vec![0],
                    primary_key_indices: vec![],
                    create_if_not_exists: false,
                    table_options: Default::default(),
                    engine: MITO_ENGINE.to_string(),
                },
            )
            .await
            .unwrap();

        let reg_req = RegisterTableRequest {
            catalog: catalog_name.clone(),
            schema: schema_name.clone(),
            table_name: " fail_table".to_string(),
            table_id: 2,
            table: table_to_register,
        };
        // this register will fail since schema does not exist yet
        assert_matches!(
            components
                .catalog_manager
                .register_table(reg_req.clone())
                .await
                .unwrap_err(),
            catalog::error::Error::SchemaNotFound { .. }
        );

        let register_schema_request = RegisterSchemaRequest {
            catalog: catalog_name.to_string(),
            schema: schema_name.to_string(),
        };
        assert!(components
            .catalog_manager
            .register_schema(register_schema_request)
            .await
            .expect("Register schema should not fail"));
        assert!(components
            .catalog_manager
            .register_table(reg_req)
            .await
            .unwrap());

        assert_eq!(
            HashSet::from([schema_name.clone(), INFORMATION_SCHEMA_NAME.to_string()]),
            components
                .catalog_manager
                .schema_names(&catalog_name)
                .await
                .unwrap()
                .into_iter()
                .collect()
        )
    }

    #[tokio::test]
    async fn test_register_table_before_and_after_region_alive_keeper_started() {
        let components = prepare_components(42).await;
        let catalog_manager = &components.catalog_manager;
        let region_alive_keepers = &components.region_alive_keepers;

        let table_before = TableIdent {
            catalog: DEFAULT_CATALOG_NAME.to_string(),
            schema: DEFAULT_SCHEMA_NAME.to_string(),
            table: "table_before".to_string(),
            table_id: 1,
            engine: MITO_ENGINE.to_string(),
        };
        let request = RegisterTableRequest {
            catalog: table_before.catalog.clone(),
            schema: table_before.schema.clone(),
            table_name: table_before.table.clone(),
            table_id: table_before.table_id,
            table: Arc::new(EmptyTable::new(CreateTableRequest {
                id: table_before.table_id,
                catalog_name: table_before.catalog.clone(),
                schema_name: table_before.schema.clone(),
                table_name: table_before.table.clone(),
                desc: None,
                schema: RawSchema::new(vec![]),
                region_numbers: vec![0],
                primary_key_indices: vec![],
                create_if_not_exists: false,
                table_options: Default::default(),
                engine: MITO_ENGINE.to_string(),
            })),
        };
        assert!(catalog_manager.register_table(request).await.unwrap());

        let keeper = region_alive_keepers
            .find_keeper(&table_before)
            .await
            .unwrap();
        let deadline = keeper.deadline(0).await.unwrap();
        let far_future = Instant::now() + Duration::from_secs(86400 * 365 * 29);
        // assert region alive countdown is not started
        assert!(deadline > far_future);

        region_alive_keepers.start().await;

        let table_after = TableIdent {
            catalog: DEFAULT_CATALOG_NAME.to_string(),
            schema: DEFAULT_SCHEMA_NAME.to_string(),
            table: "table_after".to_string(),
            table_id: 2,
            engine: MITO_ENGINE.to_string(),
        };
        let request = RegisterTableRequest {
            catalog: table_after.catalog.clone(),
            schema: table_after.schema.clone(),
            table_name: table_after.table.clone(),
            table_id: table_after.table_id,
            table: Arc::new(EmptyTable::new(CreateTableRequest {
                id: table_after.table_id,
                catalog_name: table_after.catalog.clone(),
                schema_name: table_after.schema.clone(),
                table_name: table_after.table.clone(),
                desc: None,
                schema: RawSchema::new(vec![]),
                region_numbers: vec![0],
                primary_key_indices: vec![],
                create_if_not_exists: false,
                table_options: Default::default(),
                engine: MITO_ENGINE.to_string(),
            })),
        };
        assert!(catalog_manager.register_table(request).await.unwrap());

        let keeper = region_alive_keepers
            .find_keeper(&table_after)
            .await
            .unwrap();
        let deadline = keeper.deadline(0).await.unwrap();
        // assert countdown is started for the table registered after [RegionAliveKeepers] started
        assert!(deadline <= Instant::now() + Duration::from_secs(20));

        let keeper = region_alive_keepers
            .find_keeper(&table_before)
            .await
            .unwrap();
        let deadline = keeper.deadline(0).await.unwrap();
        // assert countdown is started for the table registered before [RegionAliveKeepers] started, too
        assert!(deadline <= Instant::now() + Duration::from_secs(20));
    }
}<|MERGE_RESOLUTION|>--- conflicted
+++ resolved
@@ -25,15 +25,10 @@
     use catalog::remote::region_alive_keeper::RegionAliveKeepers;
     use catalog::remote::{CachedMetaKvBackend, RemoteCatalogManager};
     use catalog::{CatalogManager, RegisterSchemaRequest, RegisterTableRequest};
-<<<<<<< HEAD
-    use common_catalog::consts::{DEFAULT_CATALOG_NAME, DEFAULT_SCHEMA_NAME, MITO_ENGINE};
-    use common_meta::helper::CatalogValue;
-=======
     use common_catalog::consts::{
         DEFAULT_CATALOG_NAME, DEFAULT_SCHEMA_NAME, INFORMATION_SCHEMA_NAME, MITO_ENGINE,
     };
-    use common_meta::helper::{CatalogKey, CatalogValue, SchemaKey, SchemaValue};
->>>>>>> 0b05c22b
+    use common_meta::helper::CatalogValue;
     use common_meta::ident::TableIdent;
     use common_meta::key::catalog_name::CatalogNameKey;
     use common_meta::key::TableMetadataManager;
