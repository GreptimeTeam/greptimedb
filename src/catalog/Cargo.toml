[package]
name = "catalog"
version = "0.1.0"
edition = "2021"
# See more keys and their definitions at https://doc.rust-lang.org/cargo/reference/manifest.html

[dependencies]
async-stream = "0.3"
async-trait = "0.1"
common-catalog = { path = "../common/catalog" }
common-error = { path = "../common/error" }
common-query = { path = "../common/query" }
common-recordbatch = { path = "../common/recordbatch" }
common-runtime = { path = "../common/runtime" }
common-telemetry = { path = "../common/telemetry" }
common-time = { path = "../common/time" }
datafusion = { git = "https://github.com/apache/arrow-datafusion.git", branch = "arrow2", features = ["simd"] }
datatypes = { path = "../datatypes" }
futures = "0.3"
futures-util = "0.3"
lazy_static = "1.4"
opendal = "0.17"
regex = "1.6"
serde = "1.0"
serde_json = "1.0"
snafu = { version = "0.7", features = ["backtraces"] }
storage = { path = "../storage" }
table = { path = "../table" }
tokio = { version = "1.18", features = ["full"] }

[dev-dependencies]
chrono = "0.4"
<<<<<<< HEAD
=======
log-store = { path = "../log-store" }
object-store = { path = "../object-store" }
opendal = "0.17"
storage = { path = "../storage" }
table-engine = { path = "../table-engine" }
>>>>>>> bb147f02
tempdir = "0.3"
test-util = { path = "../../test-util" }
tokio = { version = "1.0", features = ["full"] }<|MERGE_RESOLUTION|>--- conflicted
+++ resolved
@@ -30,14 +30,11 @@
 
 [dev-dependencies]
 chrono = "0.4"
-<<<<<<< HEAD
-=======
 log-store = { path = "../log-store" }
 object-store = { path = "../object-store" }
 opendal = "0.17"
 storage = { path = "../storage" }
 table-engine = { path = "../table-engine" }
->>>>>>> bb147f02
 tempdir = "0.3"
 test-util = { path = "../../test-util" }
 tokio = { version = "1.0", features = ["full"] }