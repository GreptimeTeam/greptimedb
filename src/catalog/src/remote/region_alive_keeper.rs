--- conflicted
+++ resolved
@@ -577,12 +577,8 @@
             create_if_not_exists: false,
             table_options: TableOptions::default(),
             engine: "MockTableEngine".to_string(),
-<<<<<<< HEAD
         });
-=======
-        }));
         let catalog_manager = MemoryCatalogManager::new_with_table(table.clone());
->>>>>>> 3a80fbb0
         keepers
             .register_table(table_ident.clone(), table, catalog_manager)
             .await
