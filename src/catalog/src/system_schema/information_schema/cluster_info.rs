--- conflicted
+++ resolved
@@ -49,23 +49,17 @@
 const PEER_ID: &str = "peer_id";
 const PEER_TYPE: &str = "peer_type";
 const PEER_ADDR: &str = "peer_addr";
-<<<<<<< HEAD
+const PEER_HOSTNAME: &str = "peer_hostname";
 const TOTAL_CPU_MILLICORES: &str = "total_cpu_millicores";
 const TOTAL_MEMORY_BYTES: &str = "total_memory_bytes";
 const CPU_USAGE_MILLICORES: &str = "cpu_usage_millicores";
 const MEMORY_USAGE_BYTES: &str = "memory_usage_bytes";
-=======
-const PEER_HOSTNAME: &str = "peer_hostname";
-const TOTAL_CPU_MILLICORES: &str = "total_cpu_millicores";
-const TOTAL_MEMORY_BYTES: &str = "total_memory_bytes";
->>>>>>> 8a2371a0
 const VERSION: &str = "version";
 const GIT_COMMIT: &str = "git_commit";
 const START_TIME: &str = "start_time";
 const UPTIME: &str = "uptime";
 const ACTIVE_TIME: &str = "active_time";
 const NODE_STATUS: &str = "node_status";
-const HOSTNAME: &str = "hostname";
 
 const INIT_CAPACITY: usize = 42;
 
@@ -74,24 +68,17 @@
 /// - `peer_id`: the peer server id.
 /// - `peer_type`: the peer type, such as `datanode`, `frontend`, `metasrv` etc.
 /// - `peer_addr`: the peer gRPC address.
+/// - `peer_hostname`: the hostname of the peer.
 /// - `total_cpu_millicores`: the total CPU millicores of the peer.
 /// - `total_memory_bytes`: the total memory bytes of the peer.
-<<<<<<< HEAD
 /// - `cpu_usage_millicores`: the CPU usage millicores of the peer.
 /// - `memory_usage_bytes`: the memory usage bytes of the peer.
-=======
->>>>>>> 8a2371a0
 /// - `version`: the build package version of the peer.
 /// - `git_commit`: the build git commit hash of the peer.
 /// - `start_time`: the starting time of the peer.
 /// - `uptime`: the uptime of the peer.
 /// - `active_time`: the time since the last activity of the peer.
 /// - `node_status`: the status info of the peer.
-<<<<<<< HEAD
-/// - `hostname`: the hostname of the peer.
-=======
-/// - `peer_hostname`: the hostname of the peer.
->>>>>>> 8a2371a0
 ///
 #[derive(Debug)]
 pub(super) struct InformationSchemaClusterInfo {
@@ -112,21 +99,14 @@
             ColumnSchema::new(PEER_ID, ConcreteDataType::int64_datatype(), false),
             ColumnSchema::new(PEER_TYPE, ConcreteDataType::string_datatype(), false),
             ColumnSchema::new(PEER_ADDR, ConcreteDataType::string_datatype(), true),
-<<<<<<< HEAD
+            ColumnSchema::new(PEER_HOSTNAME, ConcreteDataType::string_datatype(), true),
             ColumnSchema::new(
                 TOTAL_CPU_MILLICORES,
                 ConcreteDataType::int64_datatype(),
-=======
-            ColumnSchema::new(PEER_HOSTNAME, ConcreteDataType::string_datatype(), true),
-            ColumnSchema::new(
-                TOTAL_CPU_MILLICORES,
-                ConcreteDataType::uint32_datatype(),
->>>>>>> 8a2371a0
                 false,
             ),
             ColumnSchema::new(
                 TOTAL_MEMORY_BYTES,
-<<<<<<< HEAD
                 ConcreteDataType::int64_datatype(),
                 false,
             ),
@@ -138,9 +118,6 @@
             ColumnSchema::new(
                 MEMORY_USAGE_BYTES,
                 ConcreteDataType::int64_datatype(),
-=======
-                ConcreteDataType::uint64_datatype(),
->>>>>>> 8a2371a0
                 false,
             ),
             ColumnSchema::new(VERSION, ConcreteDataType::string_datatype(), false),
@@ -153,7 +130,6 @@
             ColumnSchema::new(UPTIME, ConcreteDataType::string_datatype(), true),
             ColumnSchema::new(ACTIVE_TIME, ConcreteDataType::string_datatype(), true),
             ColumnSchema::new(NODE_STATUS, ConcreteDataType::string_datatype(), true),
-            ColumnSchema::new(HOSTNAME, ConcreteDataType::string_datatype(), true),
         ]))
     }
 
@@ -203,23 +179,17 @@
     peer_ids: Int64VectorBuilder,
     peer_types: StringVectorBuilder,
     peer_addrs: StringVectorBuilder,
-<<<<<<< HEAD
+    peer_hostnames: StringVectorBuilder,
     total_cpu_millicores: Int64VectorBuilder,
     total_memory_bytes: Int64VectorBuilder,
     cpu_usage_millicores: Int64VectorBuilder,
     memory_usage_bytes: Int64VectorBuilder,
-=======
-    peer_hostnames: StringVectorBuilder,
-    cpus: UInt32VectorBuilder,
-    memory_bytes: UInt64VectorBuilder,
->>>>>>> 8a2371a0
     versions: StringVectorBuilder,
     git_commits: StringVectorBuilder,
     start_times: TimestampMillisecondVectorBuilder,
     uptimes: StringVectorBuilder,
     active_times: StringVectorBuilder,
     node_status: StringVectorBuilder,
-    hostnames: StringVectorBuilder,
 }
 
 impl InformationSchemaClusterInfoBuilder {
@@ -230,23 +200,17 @@
             peer_ids: Int64VectorBuilder::with_capacity(INIT_CAPACITY),
             peer_types: StringVectorBuilder::with_capacity(INIT_CAPACITY),
             peer_addrs: StringVectorBuilder::with_capacity(INIT_CAPACITY),
-<<<<<<< HEAD
+            peer_hostnames: StringVectorBuilder::with_capacity(INIT_CAPACITY),
             total_cpu_millicores: Int64VectorBuilder::with_capacity(INIT_CAPACITY),
             total_memory_bytes: Int64VectorBuilder::with_capacity(INIT_CAPACITY),
             cpu_usage_millicores: Int64VectorBuilder::with_capacity(INIT_CAPACITY),
             memory_usage_bytes: Int64VectorBuilder::with_capacity(INIT_CAPACITY),
-=======
-            peer_hostnames: StringVectorBuilder::with_capacity(INIT_CAPACITY),
-            cpus: UInt32VectorBuilder::with_capacity(INIT_CAPACITY),
-            memory_bytes: UInt64VectorBuilder::with_capacity(INIT_CAPACITY),
->>>>>>> 8a2371a0
             versions: StringVectorBuilder::with_capacity(INIT_CAPACITY),
             git_commits: StringVectorBuilder::with_capacity(INIT_CAPACITY),
             start_times: TimestampMillisecondVectorBuilder::with_capacity(INIT_CAPACITY),
             uptimes: StringVectorBuilder::with_capacity(INIT_CAPACITY),
             active_times: StringVectorBuilder::with_capacity(INIT_CAPACITY),
             node_status: StringVectorBuilder::with_capacity(INIT_CAPACITY),
-            hostnames: StringVectorBuilder::with_capacity(INIT_CAPACITY),
         }
     }
 
@@ -272,7 +236,7 @@
             (PEER_HOSTNAME, &Value::from(node_info.hostname.as_str())),
             (VERSION, &Value::from(node_info.version.as_str())),
             (GIT_COMMIT, &Value::from(node_info.git_commit.as_str())),
-            (HOSTNAME, &Value::from(node_info.hostname.as_str())),
+            (PEER_HOSTNAME, &Value::from(node_info.hostname.as_str())),
         ];
 
         if !predicates.eval(&row) {
@@ -305,7 +269,7 @@
             .push(Some(node_info.cpu_usage_millicores));
         self.memory_usage_bytes
             .push(Some(node_info.memory_usage_bytes));
-        self.hostnames.push(Some(&node_info.hostname));
+        self.peer_hostnames.push(Some(&node_info.hostname));
 
         if node_info.last_activity_ts > 0 {
             self.active_times.push(Some(
@@ -329,23 +293,17 @@
             Arc::new(self.peer_ids.finish()),
             Arc::new(self.peer_types.finish()),
             Arc::new(self.peer_addrs.finish()),
-<<<<<<< HEAD
+            Arc::new(self.peer_hostnames.finish()),
             Arc::new(self.total_cpu_millicores.finish()),
             Arc::new(self.total_memory_bytes.finish()),
             Arc::new(self.cpu_usage_millicores.finish()),
             Arc::new(self.memory_usage_bytes.finish()),
-=======
-            Arc::new(self.peer_hostnames.finish()),
-            Arc::new(self.cpus.finish()),
-            Arc::new(self.memory_bytes.finish()),
->>>>>>> 8a2371a0
             Arc::new(self.versions.finish()),
             Arc::new(self.git_commits.finish()),
             Arc::new(self.start_times.finish()),
             Arc::new(self.uptimes.finish()),
             Arc::new(self.active_times.finish()),
             Arc::new(self.node_status.finish()),
-            Arc::new(self.hostnames.finish()),
         ];
         RecordBatch::new(self.schema.clone(), columns).context(CreateRecordBatchSnafu)
     }
