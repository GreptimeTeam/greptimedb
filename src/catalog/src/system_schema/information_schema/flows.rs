--- conflicted
+++ resolved
@@ -31,11 +31,7 @@
 use datatypes::schema::{ColumnSchema, Schema, SchemaRef};
 use datatypes::value::Value;
 use datatypes::vectors::{
-<<<<<<< HEAD
-    DateTimeVector, DateTimeVectorBuilder, Int64VectorBuilder, StringVectorBuilder,
-=======
     DateTimeVectorBuilder, Int64VectorBuilder, StringVectorBuilder,
->>>>>>> 23334128
     UInt32VectorBuilder, UInt64VectorBuilder, VectorRef,
 };
 use futures::TryStreamExt;
@@ -65,13 +61,8 @@
 pub const SINK_TABLE_NAME: &str = "sink_table_name";
 pub const FLOWNODE_IDS: &str = "flownode_ids";
 pub const OPTIONS: &str = "options";
-<<<<<<< HEAD
-pub const CREATE_TIME: &str = "create_time";
-pub const UPDATE_TIME: &str = "update_time";
-=======
 pub const CREATED_TIME: &str = "created_time";
 pub const UPDATED_TIME: &str = "updated_time";
->>>>>>> 23334128
 pub const LAST_EXECUTION_TIME: &str = "last_execution_time";
 pub const SOURCE_TABLE_NAMES: &str = "source_table_names";
 
@@ -114,13 +105,8 @@
                 (SINK_TABLE_NAME, CDT::string_datatype(), false),
                 (FLOWNODE_IDS, CDT::string_datatype(), true),
                 (OPTIONS, CDT::string_datatype(), true),
-<<<<<<< HEAD
-                (CREATE_TIME, CDT::datetime_datatype(), false),
-                (UPDATE_TIME, CDT::datetime_datatype(), false),
-=======
                 (CREATED_TIME, CDT::datetime_datatype(), false),
                 (UPDATED_TIME, CDT::datetime_datatype(), false),
->>>>>>> 23334128
                 (LAST_EXECUTION_TIME, CDT::datetime_datatype(), true),
                 (SOURCE_TABLE_NAMES, CDT::string_datatype(), true),
             ]
@@ -194,13 +180,8 @@
     sink_table_names: StringVectorBuilder,
     flownode_id_groups: StringVectorBuilder,
     option_groups: StringVectorBuilder,
-<<<<<<< HEAD
-    create_time: DateTimeVectorBuilder,
-    update_time: DateTimeVectorBuilder,
-=======
     created_time: DateTimeVectorBuilder,
     updated_time: DateTimeVectorBuilder,
->>>>>>> 23334128
     last_execution_time: DateTimeVectorBuilder,
     source_table_names: StringVectorBuilder,
 }
@@ -229,13 +210,8 @@
             sink_table_names: StringVectorBuilder::with_capacity(INIT_CAPACITY),
             flownode_id_groups: StringVectorBuilder::with_capacity(INIT_CAPACITY),
             option_groups: StringVectorBuilder::with_capacity(INIT_CAPACITY),
-<<<<<<< HEAD
-            create_time: DateTimeVectorBuilder::with_capacity(INIT_CAPACITY),
-            update_time: DateTimeVectorBuilder::with_capacity(INIT_CAPACITY),
-=======
             created_time: DateTimeVectorBuilder::with_capacity(INIT_CAPACITY),
             updated_time: DateTimeVectorBuilder::with_capacity(INIT_CAPACITY),
->>>>>>> 23334128
             last_execution_time: DateTimeVectorBuilder::with_capacity(INIT_CAPACITY),
             source_table_names: StringVectorBuilder::with_capacity(INIT_CAPACITY),
         }
@@ -332,13 +308,6 @@
                     input: format!("{:?}", flow_info.options()),
                 },
             )?));
-<<<<<<< HEAD
-        self.create_time.push(Some(flow_info.create_time()));
-        self.update_time.push(Some(flow_info.update_time()));
-        self.last_execution_time
-            .push(flow_info.last_execution_time().map(DateTime::from));
-        self.source_table_names.push(Some("todo by jia"));
-=======
         self.created_time
             .push(Some(flow_info.created_time().timestamp_millis().into()));
         self.updated_time
@@ -353,7 +322,6 @@
                 input: format!("{:?}", flow_info.source_table_names()),
             })?,
         ));
->>>>>>> 23334128
         Ok(())
     }
 
@@ -370,13 +338,8 @@
             Arc::new(self.sink_table_names.finish()),
             Arc::new(self.flownode_id_groups.finish()),
             Arc::new(self.option_groups.finish()),
-<<<<<<< HEAD
-            Arc::new(self.create_time.finish()),
-            Arc::new(self.update_time.finish()),
-=======
             Arc::new(self.created_time.finish()),
             Arc::new(self.updated_time.finish()),
->>>>>>> 23334128
             Arc::new(self.last_execution_time.finish()),
             Arc::new(self.source_table_names.finish()),
         ];
