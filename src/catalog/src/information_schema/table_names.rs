// Copyright 2023 Greptime Team
//
// Licensed under the Apache License, Version 2.0 (the "License");
// you may not use this file except in compliance with the License.
// You may obtain a copy of the License at
//
//     http://www.apache.org/licenses/LICENSE-2.0
//
// Unless required by applicable law or agreed to in writing, software
// distributed under the License is distributed on an "AS IS" BASIS,
// WITHOUT WARRANTIES OR CONDITIONS OF ANY KIND, either express or implied.
// See the License for the specific language governing permissions and
// limitations under the License.

/// All table names in `information_schema`.

pub const TABLES: &str = "tables";
pub const COLUMNS: &str = "columns";
pub const ENGINES: &str = "engines";
pub const COLUMN_PRIVILEGES: &str = "column_privileges";
pub const COLUMN_STATISTICS: &str = "column_statistics";
pub const BUILD_INFO: &str = "build_info";
pub const CHARACTER_SETS: &str = "character_sets";
pub const COLLATIONS: &str = "collations";
pub const COLLATION_CHARACTER_SET_APPLICABILITY: &str = "collation_character_set_applicability";
pub const CHECK_CONSTRAINTS: &str = "check_constraints";
pub const EVENTS: &str = "events";
<<<<<<< HEAD
pub const KEY_COLUMN_USAGE: &str = "key_column_usage";
=======
pub const FILES: &str = "files";
>>>>>>> 6070e880
pub const SCHEMATA: &str = "schemata";<|MERGE_RESOLUTION|>--- conflicted
+++ resolved
@@ -25,9 +25,6 @@
 pub const COLLATION_CHARACTER_SET_APPLICABILITY: &str = "collation_character_set_applicability";
 pub const CHECK_CONSTRAINTS: &str = "check_constraints";
 pub const EVENTS: &str = "events";
-<<<<<<< HEAD
 pub const KEY_COLUMN_USAGE: &str = "key_column_usage";
-=======
 pub const FILES: &str = "files";
->>>>>>> 6070e880
 pub const SCHEMATA: &str = "schemata";