--- conflicted
+++ resolved
@@ -89,12 +89,7 @@
         &mut self,
         table_ref: TableReference<'_>,
     ) -> Result<Arc<dyn TableSource>> {
-<<<<<<< HEAD
-        // let table_ref = table_ref.as_table_reference();
-        let table_ref = self.resolve_table_ref(table_ref.as_table_reference())?;
-=======
         let table_ref = self.resolve_table_ref(table_ref)?;
->>>>>>> 3e516404
 
         let resolved_name = table_ref.to_string();
         if let Some(table) = self.resolved_tables.get(&resolved_name) {
