--- conflicted
+++ resolved
@@ -3,10 +3,7 @@
 use std::any::Any;
 use std::sync::Arc;
 
-<<<<<<< HEAD
 use common_catalog::consts::{DEFAULT_CATALOG_NAME, DEFAULT_SCHEMA_NAME};
-=======
->>>>>>> bb147f02
 use common_telemetry::info;
 use snafu::ResultExt;
 use table::engine::{EngineContext, TableEngineRef};
@@ -14,19 +11,12 @@
 use table::requests::CreateTableRequest;
 use table::TableRef;
 
-<<<<<<< HEAD
-use crate::error::{CreateTableSnafu, Error};
-=======
 use crate::error::{CreateTableSnafu, Result};
->>>>>>> bb147f02
 pub use crate::schema::{SchemaProvider, SchemaProviderRef};
 
 pub mod error;
 pub mod local;
-<<<<<<< HEAD
 pub mod remote;
-=======
->>>>>>> bb147f02
 pub mod schema;
 mod system;
 pub mod tables;
@@ -43,15 +33,6 @@
         &self,
         name: String,
         catalog: CatalogProviderRef,
-<<<<<<< HEAD
-    ) -> Result<Option<CatalogProviderRef>, Error>;
-
-    /// Retrieves the list of available catalog names
-    fn catalog_names(&self) -> Result<Vec<String>, Error>;
-
-    /// Retrieves a specific catalog by name, provided it exists.
-    fn catalog(&self, name: &str) -> Result<Option<CatalogProviderRef>, Error>;
-=======
     ) -> Result<Option<CatalogProviderRef>>;
 
     /// Retrieves the list of available catalog names
@@ -59,7 +40,6 @@
 
     /// Retrieves a specific catalog by name, provided it exists.
     fn catalog(&self, name: &str) -> Result<Option<CatalogProviderRef>>;
->>>>>>> bb147f02
 }
 
 /// Represents a catalog, comprising a number of named schemas.
@@ -69,28 +49,17 @@
     fn as_any(&self) -> &dyn Any;
 
     /// Retrieves the list of available schema names in this catalog.
-<<<<<<< HEAD
-    fn schema_names(&self) -> Result<Vec<String>, Error>;
-=======
     fn schema_names(&self) -> Result<Vec<String>>;
->>>>>>> bb147f02
 
     /// Registers schema to this catalog.
     fn register_schema(
         &self,
         name: String,
         schema: SchemaProviderRef,
-<<<<<<< HEAD
-    ) -> Result<Option<SchemaProviderRef>, Error>;
-
-    /// Retrieves a specific schema from the catalog by name, provided it exists.
-    fn schema(&self, name: &str) -> Result<Option<SchemaProviderRef>, Error>;
-=======
     ) -> Result<Option<SchemaProviderRef>>;
 
     /// Retrieves a specific schema from the catalog by name, provided it exists.
     fn schema(&self, name: &str) -> Result<Option<SchemaProviderRef>>;
->>>>>>> bb147f02
 }
 
 pub type CatalogListRef = Arc<dyn CatalogList>;
@@ -102,7 +71,7 @@
     async fn start(&self) -> error::Result<()>;
 
     /// Returns next available table id.
-    async fn next_table_id(&self) -> TableId;
+    fn next_table_id(&self) -> TableId;
 
     /// Registers a table given given catalog/schema to catalog manager,
     /// returns table registered.
@@ -161,25 +130,10 @@
     manager: &'a M,
     engine: TableEngineRef,
     sys_table_requests: &'a mut Vec<RegisterSystemTableRequest>,
-<<<<<<< HEAD
-) -> Result<(), Error> {
-    for req in sys_table_requests.drain(..) {
-        let catalog_name = &req
-            .create_table_request
-            .catalog_name
-            .clone()
-            .unwrap_or_else(|| DEFAULT_CATALOG_NAME.to_string());
-        let schema_name = &req
-            .create_table_request
-            .schema_name
-            .clone()
-            .unwrap_or_else(|| DEFAULT_SCHEMA_NAME.to_string());
-=======
 ) -> Result<()> {
     for req in sys_table_requests.drain(..) {
         let catalog_name = &req.create_table_request.catalog_name;
         let schema_name = &req.create_table_request.schema_name;
->>>>>>> bb147f02
         let table_name = &req.create_table_request.table_name;
         let table_id = req.create_table_request.id;
 
