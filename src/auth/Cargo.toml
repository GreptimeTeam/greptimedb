[package]
name = "auth"
version.workspace = true
edition.workspace = true
license.workspace = true

[features]
default = []
testing = []

[lints]
workspace = true

[dependencies]
api.workspace = true
async-trait.workspace = true
common-error.workspace = true
common-macro.workspace = true
common-telemetry.workspace = true
digest = "0.10"
<<<<<<< HEAD
hex = { version = "0.4" }
notify.workspace = true
=======
>>>>>>> dd18d8c9
secrecy = { version = "0.8", features = ["serde", "alloc"] }
sha1 = "0.10"
snafu.workspace = true
sql.workspace = true
tokio.workspace = true

[dev-dependencies]
common-test-util.workspace = true<|MERGE_RESOLUTION|>--- conflicted
+++ resolved
@@ -18,11 +18,7 @@
 common-macro.workspace = true
 common-telemetry.workspace = true
 digest = "0.10"
-<<<<<<< HEAD
-hex = { version = "0.4" }
 notify.workspace = true
-=======
->>>>>>> dd18d8c9
 secrecy = { version = "0.8", features = ["serde", "alloc"] }
 sha1 = "0.10"
 snafu.workspace = true
