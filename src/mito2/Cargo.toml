--- conflicted
+++ resolved
@@ -5,7 +5,7 @@
 license.workspace = true
 
 [dependencies]
-<<<<<<< HEAD
+aquamarine = "0.3"
 anymap = "1.0.0-beta.2"
 arc-swap = "1.0"
 async-stream.workspace = true
@@ -42,11 +42,4 @@
 
 [dev-dependencies]
 common-test-util = { path = "../common/test-util" }
-common-procedure-test = { path = "../common/procedure-test" }
-=======
-aquamarine = "0.3"
-common-error = { path = "../common/error" }
-object-store = { path = "../object-store" }
-snafu.workspace = true
-store-api = { path = "../store-api" }
->>>>>>> 65f53497
+common-procedure-test = { path = "../common/procedure-test" }