// Copyright 2023 Greptime Team
//
// Licensed under the Apache License, Version 2.0 (the "License");
// you may not use this file except in compliance with the License.
// You may obtain a copy of the License at
//
//     http://www.apache.org/licenses/LICENSE-2.0
//
// Unless required by applicable law or agreed to in writing, software
// distributed under the License is distributed on an "AS IS" BASIS,
// WITHOUT WARRANTIES OR CONDITIONS OF ANY KIND, either express or implied.
// See the License for the specific language governing permissions and
// limitations under the License.

use std::sync::Arc;

use object_store::ObjectStore;
use snafu::ResultExt;
use store_api::metadata::RegionMetadataRef;

<<<<<<< HEAD
use crate::error::{DeleteSstSnafu, OpenDalSnafu, Result};
=======
use crate::cache::write_cache::SstUploadRequest;
use crate::cache::CacheManagerRef;
use crate::error::{DeleteSstSnafu, Result};
>>>>>>> 702ea325
use crate::read::Source;
use crate::sst::file::{FileHandle, FileId};
use crate::sst::location;
use crate::sst::parquet::reader::ParquetReaderBuilder;
use crate::sst::parquet::writer::ParquetWriter;
use crate::sst::parquet::{SstInfo, WriteOptions};

pub type AccessLayerRef = Arc<AccessLayer>;

/// A layer to access SST files under the same directory.
pub struct AccessLayer {
    region_dir: String,
    /// Target object store.
    object_store: ObjectStore,
}

impl std::fmt::Debug for AccessLayer {
    fn fmt(&self, f: &mut std::fmt::Formatter<'_>) -> std::fmt::Result {
        f.debug_struct("AccessLayer")
            .field("region_dir", &self.region_dir)
            .finish()
    }
}

impl AccessLayer {
    /// Returns a new [AccessLayer] for specific `region_dir`.
    pub fn new(region_dir: impl Into<String>, object_store: ObjectStore) -> AccessLayer {
        AccessLayer {
            region_dir: region_dir.into(),
            object_store,
        }
    }

    /// Returns the directory of the region.
    pub fn region_dir(&self) -> &str {
        &self.region_dir
    }

    /// Returns the object store of the layer.
    pub fn object_store(&self) -> &ObjectStore {
        &self.object_store
    }

    /// Deletes a SST file with given file id.
    pub(crate) async fn delete_sst(&self, file_id: FileId) -> Result<()> {
        let sst_path = location::sst_file_path(&self.region_dir, file_id);
        self.object_store
            .delete(&sst_path)
            .await
            .context(DeleteSstSnafu { file_id })?;

        let index_path = location::index_file_path(&self.region_dir, file_id);
        self.object_store
            .delete(&index_path)
            .await
            .context(OpenDalSnafu)
            // ignore error if index file not found for compatibility
            .or_else(|e| e.is_object_not_found().then_some(()).ok_or(e))
    }

    /// Returns a reader builder for specific `file`.
    pub(crate) fn read_sst(&self, file: FileHandle) -> ParquetReaderBuilder {
        ParquetReaderBuilder::new(self.region_dir.clone(), file, self.object_store.clone())
    }

    /// Writes a SST with specific `file_id` and `metadata` to the layer.
    ///
    /// Returns the info of the SST. If no data written, returns None.
    pub(crate) async fn write_sst(
        &self,
<<<<<<< HEAD
        file_id: FileId,
        metadata: RegionMetadataRef,
        source: Source,
    ) -> ParquetWriter {
        ParquetWriter::new(
            self.region_dir.clone(),
            file_id,
            metadata,
            source,
            self.object_store.clone(),
        )
=======
        request: SstWriteRequest,
        write_opts: &WriteOptions,
    ) -> Result<Option<SstInfo>> {
        let path = location::sst_file_path(&self.region_dir, request.file_id);

        if let Some(write_cache) = request.cache_manager.write_cache() {
            // Write to the write cache.
            return write_cache
                .write_and_upload_sst(
                    SstUploadRequest {
                        file_id: request.file_id,
                        metadata: request.metadata,
                        source: request.source,
                        storage: request.storage,
                        upload_path: path,
                        remote_store: self.object_store.clone(),
                    },
                    write_opts,
                )
                .await;
        }

        // Write cache is disabled.
        let mut writer = ParquetWriter::new(path, request.metadata, self.object_store.clone());
        writer.write_all(request.source, write_opts).await
>>>>>>> 702ea325
    }
}

/// Contents to build a SST.
pub(crate) struct SstWriteRequest {
    pub(crate) file_id: FileId,
    pub(crate) metadata: RegionMetadataRef,
    pub(crate) source: Source,
    pub(crate) cache_manager: CacheManagerRef,
    pub(crate) storage: Option<String>,
}<|MERGE_RESOLUTION|>--- conflicted
+++ resolved
@@ -18,13 +18,9 @@
 use snafu::ResultExt;
 use store_api::metadata::RegionMetadataRef;
 
-<<<<<<< HEAD
-use crate::error::{DeleteSstSnafu, OpenDalSnafu, Result};
-=======
 use crate::cache::write_cache::SstUploadRequest;
 use crate::cache::CacheManagerRef;
-use crate::error::{DeleteSstSnafu, Result};
->>>>>>> 702ea325
+use crate::error::{DeleteSstSnafu, OpenDalSnafu, Result};
 use crate::read::Source;
 use crate::sst::file::{FileHandle, FileId};
 use crate::sst::location;
@@ -95,24 +91,9 @@
     /// Returns the info of the SST. If no data written, returns None.
     pub(crate) async fn write_sst(
         &self,
-<<<<<<< HEAD
-        file_id: FileId,
-        metadata: RegionMetadataRef,
-        source: Source,
-    ) -> ParquetWriter {
-        ParquetWriter::new(
-            self.region_dir.clone(),
-            file_id,
-            metadata,
-            source,
-            self.object_store.clone(),
-        )
-=======
         request: SstWriteRequest,
         write_opts: &WriteOptions,
     ) -> Result<Option<SstInfo>> {
-        let path = location::sst_file_path(&self.region_dir, request.file_id);
-
         if let Some(write_cache) = request.cache_manager.write_cache() {
             // Write to the write cache.
             return write_cache
@@ -122,7 +103,7 @@
                         metadata: request.metadata,
                         source: request.source,
                         storage: request.storage,
-                        upload_path: path,
+                        region_dir: self.region_dir.clone(),
                         remote_store: self.object_store.clone(),
                     },
                     write_opts,
@@ -131,9 +112,13 @@
         }
 
         // Write cache is disabled.
-        let mut writer = ParquetWriter::new(path, request.metadata, self.object_store.clone());
+        let mut writer = ParquetWriter::new(
+            self.region_dir.clone(),
+            request.file_id,
+            request.metadata,
+            self.object_store.clone(),
+        );
         writer.write_all(request.source, write_opts).await
->>>>>>> 702ea325
     }
 }
 
