--- conflicted
+++ resolved
@@ -152,12 +152,8 @@
             op_type,
             rows,
             name_to_index,
-<<<<<<< HEAD
-        }
-=======
             has_null,
         })
->>>>>>> 6d64e1c2
     }
 
     /// Get column index by name.
@@ -410,7 +406,8 @@
 #[cfg(test)]
 mod tests {
     use datatypes::prelude::ConcreteDataType;
-    use greptime_proto::v1::{Row, SemanticType};
+    use greptime_proto::v1::Row;
+    use store_api::metadata::SemanticType;
 
     use super::*;
     use crate::error::Error;
@@ -499,7 +496,7 @@
                     ConcreteDataType::timestamp_millisecond_datatype(),
                     false,
                 ),
-                semantic_type: crate::metadata::SemanticType::Timestamp,
+                semantic_type: SemanticType::Timestamp,
                 column_id: 1,
             })
             .push_column_metadata(ColumnMetadata {
@@ -508,7 +505,7 @@
                     ConcreteDataType::int64_datatype(),
                     true,
                 ),
-                semantic_type: crate::metadata::SemanticType::Tag,
+                semantic_type: SemanticType::Tag,
                 column_id: 2,
             })
             .primary_key(vec![2]);
