// Copyright 2023 Greptime Team
//
// Licensed under the Apache License, Version 2.0 (the "License");
// you may not use this file except in compliance with the License.
// You may obtain a copy of the License at
//
//     http://www.apache.org/licenses/LICENSE-2.0
//
// Unless required by applicable law or agreed to in writing, software
// distributed under the License is distributed on an "AS IS" BASIS,
// WITHOUT WARRANTIES OR CONDITIONS OF ANY KIND, either express or implied.
// See the License for the specific language governing permissions and
// limitations under the License.

//! Mito region engine.

#[cfg(test)]
mod tests;

use std::sync::Arc;

use async_trait::async_trait;
use common_error::ext::BoxedError;
use common_query::Output;
use common_recordbatch::SendableRecordBatchStream;
use object_store::ObjectStore;
use snafu::{OptionExt, ResultExt};
use store_api::logstore::LogStore;
use store_api::metadata::RegionMetadataRef;
use store_api::region_engine::RegionEngine;
use store_api::region_request::RegionRequest;
use store_api::storage::{RegionId, ScanRequest};

use crate::config::MitoConfig;
use crate::error::{RecvSnafu, RegionNotFoundSnafu, Result};
<<<<<<< HEAD
=======
use crate::read::scan_region::{ScanRegion, Scanner};
>>>>>>> e2522dff
use crate::request::{RegionTask, RequestBody};
use crate::worker::WorkerGroup;

/// Region engine implementation for timeseries data.
#[derive(Clone)]
pub struct MitoEngine {
    inner: Arc<EngineInner>,
}

impl MitoEngine {
    /// Returns a new [MitoEngine] with specific `config`, `log_store` and `object_store`.
    pub fn new<S: LogStore>(
        mut config: MitoConfig,
        log_store: Arc<S>,
        object_store: ObjectStore,
    ) -> MitoEngine {
        config.sanitize();

        MitoEngine {
            inner: Arc::new(EngineInner::new(config, log_store, object_store)),
        }
    }

    /// Stop the engine.
    ///
    /// Stopping the engine doesn't stop the underlying log store as other components might
    /// still use it.
    pub async fn stop(&self) -> Result<()> {
        self.inner.stop().await
    }

    /// Handle requests that modify a region.
    pub async fn handle_request(
        &self,
        region_id: RegionId,
        request: RegionRequest,
    ) -> Result<Output> {
        self.inner.handle_request(region_id, request).await
    }

    /// Returns true if the specific region exists.
    pub fn is_region_exists(&self, region_id: RegionId) -> bool {
        self.inner.workers.is_region_exists(region_id)
    }

    /// Handles the scan `request` and returns a [Scanner] for the `request`.
    fn handle_query(&self, region_id: RegionId, request: ScanRequest) -> Result<Scanner> {
        self.inner.handle_query(region_id, request)
    }
}

/// Inner struct of [MitoEngine].
struct EngineInner {
    /// Region workers group.
    workers: WorkerGroup,
    /// Shared object store of all regions.
    object_store: ObjectStore,
}

impl EngineInner {
    /// Returns a new [EngineInner] with specific `config`, `log_store` and `object_store`.
    fn new<S: LogStore>(
        config: MitoConfig,
        log_store: Arc<S>,
        object_store: ObjectStore,
    ) -> EngineInner {
        EngineInner {
            workers: WorkerGroup::start(config, log_store, object_store.clone()),
            object_store,
        }
    }

    /// Stop the inner engine.
    async fn stop(&self) -> Result<()> {
        self.workers.stop().await
    }

    fn get_metadata(&self, region_id: RegionId) -> Result<RegionMetadataRef> {
        // Reading a region doesn't need to go through the region worker thread.
        let region = self
            .workers
            .get_region(region_id)
            .context(RegionNotFoundSnafu { region_id })?;
        Ok(region.metadata())
    }

    /// Handles [RequestBody] and return its executed result.
    async fn handle_request(&self, region_id: RegionId, request: RegionRequest) -> Result<Output> {
        // We validate and then convert the `request` into an inner `RequestBody` for ease of handling.
        let body = RequestBody::try_from_region_request(region_id, request)?;
        let (request, receiver) = RegionTask::from_request(region_id, body);
        self.workers.submit_to_worker(request).await?;

        receiver.await.context(RecvSnafu)?
    }
<<<<<<< HEAD
}

#[async_trait]
impl RegionEngine for MitoEngine {
    fn name(&self) -> &str {
        "MitoEngine"
    }

    async fn handle_request(
        &self,
        region_id: RegionId,
        request: RegionRequest,
    ) -> std::result::Result<Output, BoxedError> {
        self.inner
            .handle_request(region_id, request)
            .await
            .map_err(BoxedError::new)
    }

    /// Handle substrait query and return a stream of record batches
    async fn handle_query(
        &self,
        _region_id: RegionId,
        _request: ScanRequest,
    ) -> std::result::Result<SendableRecordBatchStream, BoxedError> {
        todo!()
    }

    /// Retrieve region's metadata.
    async fn get_metadata(
        &self,
        region_id: RegionId,
    ) -> std::result::Result<RegionMetadataRef, BoxedError> {
        self.inner.get_metadata(region_id).map_err(BoxedError::new)
=======

    /// Handles the scan `request` and returns a [Scanner] for the `request`.
    fn handle_query(&self, region_id: RegionId, request: ScanRequest) -> Result<Scanner> {
        // Reading a region doesn't need to go through the region worker thread.
        let region = self
            .workers
            .get_region(region_id)
            .context(RegionNotFoundSnafu { region_id })?;
        let version = region.version();
        let scan_region = ScanRegion::new(
            version,
            region.region_dir.clone(),
            self.object_store.clone(),
            request,
        );

        scan_region.scanner()
>>>>>>> e2522dff
    }
}<|MERGE_RESOLUTION|>--- conflicted
+++ resolved
@@ -33,10 +33,7 @@
 
 use crate::config::MitoConfig;
 use crate::error::{RecvSnafu, RegionNotFoundSnafu, Result};
-<<<<<<< HEAD
-=======
 use crate::read::scan_region::{ScanRegion, Scanner};
->>>>>>> e2522dff
 use crate::request::{RegionTask, RequestBody};
 use crate::worker::WorkerGroup;
 
@@ -132,7 +129,24 @@
 
         receiver.await.context(RecvSnafu)?
     }
-<<<<<<< HEAD
+
+    /// Handles the scan `request` and returns a [Scanner] for the `request`.
+    fn handle_query(&self, region_id: RegionId, request: ScanRequest) -> Result<Scanner> {
+        // Reading a region doesn't need to go through the region worker thread.
+        let region = self
+            .workers
+            .get_region(region_id)
+            .context(RegionNotFoundSnafu { region_id })?;
+        let version = region.version();
+        let scan_region = ScanRegion::new(
+            version,
+            region.region_dir.clone(),
+            self.object_store.clone(),
+            request,
+        );
+
+        scan_region.scanner()
+    }
 }
 
 #[async_trait]
@@ -167,24 +181,5 @@
         region_id: RegionId,
     ) -> std::result::Result<RegionMetadataRef, BoxedError> {
         self.inner.get_metadata(region_id).map_err(BoxedError::new)
-=======
-
-    /// Handles the scan `request` and returns a [Scanner] for the `request`.
-    fn handle_query(&self, region_id: RegionId, request: ScanRequest) -> Result<Scanner> {
-        // Reading a region doesn't need to go through the region worker thread.
-        let region = self
-            .workers
-            .get_region(region_id)
-            .context(RegionNotFoundSnafu { region_id })?;
-        let version = region.version();
-        let scan_region = ScanRegion::new(
-            version,
-            region.region_dir.clone(),
-            self.object_store.clone(),
-            request,
-        );
-
-        scan_region.scanner()
->>>>>>> e2522dff
     }
 }