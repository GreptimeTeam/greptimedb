--- conflicted
+++ resolved
@@ -106,11 +106,7 @@
         object_store: ObjectStore,
     ) -> EngineInner {
         EngineInner {
-<<<<<<< HEAD
             workers: WorkerGroup::start(config, log_store, object_store),
-=======
-            workers: WorkerGroup::start(config, log_store, object_store.clone()),
->>>>>>> 854033d7
         }
     }
 
