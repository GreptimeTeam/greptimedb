// Copyright 2023 Greptime Team
//
// Licensed under the Apache License, Version 2.0 (the "License");
// you may not use this file except in compliance with the License.
// You may obtain a copy of the License at
//
//     http://www.apache.org/licenses/LICENSE-2.0
//
// Unless required by applicable law or agreed to in writing, software
// distributed under the License is distributed on an "AS IS" BASIS,
// WITHOUT WARRANTIES OR CONDITIONS OF ANY KIND, either express or implied.
// See the License for the specific language governing permissions and
// limitations under the License.

mod buckets;
pub mod compactor;
pub mod picker;
mod task;
#[cfg(test)]
mod test_util;
mod twcs;
mod window;

use std::collections::HashMap;
use std::sync::Arc;
use std::time::{Duration, Instant};

use api::v1::region::compact_request;
use common_telemetry::{debug, error};
use common_time::range::TimestampRange;
use common_time::timestamp::TimeUnit;
use common_time::Timestamp;
use datafusion_common::ScalarValue;
use datafusion_expr::Expr;
use serde::{Deserialize, Serialize};
use snafu::{OptionExt, ResultExt};
use store_api::metadata::RegionMetadataRef;
use store_api::storage::RegionId;
use table::predicate::Predicate;
use tokio::sync::mpsc::{self, Sender};

use crate::access_layer::AccessLayerRef;
use crate::cache::CacheManagerRef;
use crate::compaction::compactor::{CompactionRegion, DefaultCompactor};
use crate::compaction::picker::{new_picker, CompactionTask};
use crate::compaction::task::CompactionTaskImpl;
use crate::config::MitoConfig;
use crate::error::{
    CompactRegionSnafu, Error, RegionClosedSnafu, RegionDroppedSnafu, RegionTruncatedSnafu, Result,
    TimeRangePredicateOverflowSnafu,
};
use crate::metrics::COMPACTION_STAGE_ELAPSED;
use crate::read::projection::ProjectionMapper;
use crate::read::scan_region::ScanInput;
use crate::read::seq_scan::SeqScan;
use crate::read::BoxedBatchReader;
use crate::region::options::UpdateMode;
use crate::region::version::{VersionControlRef, VersionRef};
use crate::region::ManifestContextRef;
use crate::request::{OptionOutputTx, OutputTx, WorkerRequest};
use crate::schedule::scheduler::SchedulerRef;
use crate::sst::file::{FileHandle, FileId, FileMeta, Level};
use crate::sst::version::LevelMeta;
use crate::worker::WorkerListener;

/// Region compaction request.
pub struct CompactionRequest {
    pub(crate) engine_config: Arc<MitoConfig>,
    pub(crate) current_version: VersionRef,
    pub(crate) access_layer: AccessLayerRef,
    /// Sender to send notification to the region worker.
    pub(crate) request_sender: mpsc::Sender<WorkerRequest>,
    /// Waiters of the compaction request.
    pub(crate) waiters: Vec<OutputTx>,
    /// Start time of compaction task.
    pub(crate) start_time: Instant,
    pub(crate) cache_manager: CacheManagerRef,
    pub(crate) manifest_ctx: ManifestContextRef,
    pub(crate) listener: WorkerListener,
}

impl CompactionRequest {
    pub(crate) fn region_id(&self) -> RegionId {
        self.current_version.metadata.region_id
    }

    /// Push waiter to the request.
    pub(crate) fn push_waiter(&mut self, mut waiter: OptionOutputTx) {
        if let Some(waiter) = waiter.take_inner() {
            self.waiters.push(waiter);
        }
    }
}

/// Compaction scheduler tracks and manages compaction tasks.
pub(crate) struct CompactionScheduler {
    scheduler: SchedulerRef,
    /// Compacting regions.
    region_status: HashMap<RegionId, CompactionStatus>,
    /// Request sender of the worker that this scheduler belongs to.
    request_sender: Sender<WorkerRequest>,
    cache_manager: CacheManagerRef,
    engine_config: Arc<MitoConfig>,
    listener: WorkerListener,
}

impl CompactionScheduler {
    pub(crate) fn new(
        scheduler: SchedulerRef,
        request_sender: Sender<WorkerRequest>,
        cache_manager: CacheManagerRef,
        engine_config: Arc<MitoConfig>,
        listener: WorkerListener,
    ) -> Self {
        Self {
            scheduler,
            region_status: HashMap::new(),
            request_sender,
            cache_manager,
            engine_config,
            listener,
        }
    }

    /// Schedules a compaction for the region.
    #[allow(clippy::too_many_arguments)]
    pub(crate) fn schedule_compaction(
        &mut self,
        region_id: RegionId,
        compact_options: compact_request::Options,
        version_control: &VersionControlRef,
        access_layer: &AccessLayerRef,
        waiter: OptionOutputTx,
        manifest_ctx: &ManifestContextRef,
    ) -> Result<()> {
        if let Some(status) = self.region_status.get_mut(&region_id) {
            // Region is compacting. Add the waiter to pending list.
            status.merge_waiter(waiter);
            return Ok(());
        }

        // The region can compact directly.
        let mut status =
            CompactionStatus::new(region_id, version_control.clone(), access_layer.clone());
        let request = status.new_compaction_request(
            self.request_sender.clone(),
            waiter,
            self.engine_config.clone(),
            self.cache_manager.clone(),
            manifest_ctx,
            self.listener.clone(),
        );
        self.region_status.insert(region_id, status);
        self.schedule_compaction_request(request, compact_options)
    }

    /// Notifies the scheduler that the compaction job is finished successfully.
    pub(crate) fn on_compaction_finished(
        &mut self,
        region_id: RegionId,
        manifest_ctx: &ManifestContextRef,
    ) {
        let Some(status) = self.region_status.get_mut(&region_id) else {
            return;
        };

        // We should always try to compact the region until picker returns None.
        let request = status.new_compaction_request(
            self.request_sender.clone(),
            OptionOutputTx::none(),
            self.engine_config.clone(),
            self.cache_manager.clone(),
            manifest_ctx,
            self.listener.clone(),
        );
        // Try to schedule next compaction task for this region.
        if let Err(e) = self.schedule_compaction_request(
            request,
            compact_request::Options::Regular(Default::default()),
        ) {
            error!(e; "Failed to schedule next compaction for region {}", region_id);
        }
    }

    /// Notifies the scheduler that the compaction job is failed.
    pub(crate) fn on_compaction_failed(&mut self, region_id: RegionId, err: Arc<Error>) {
        error!(err; "Region {} failed to compact, cancel all pending tasks", region_id);
        // Remove this region.
        let Some(status) = self.region_status.remove(&region_id) else {
            return;
        };

        // Fast fail: cancels all pending tasks and sends error to their waiters.
        status.on_failure(err);
    }

    /// Notifies the scheduler that the region is dropped.
    pub(crate) fn on_region_dropped(&mut self, region_id: RegionId) {
        self.remove_region_on_failure(
            region_id,
            Arc::new(RegionDroppedSnafu { region_id }.build()),
        );
    }

    /// Notifies the scheduler that the region is closed.
    pub(crate) fn on_region_closed(&mut self, region_id: RegionId) {
        self.remove_region_on_failure(region_id, Arc::new(RegionClosedSnafu { region_id }.build()));
    }

    /// Notifies the scheduler that the region is truncated.
    pub(crate) fn on_region_truncated(&mut self, region_id: RegionId) {
        self.remove_region_on_failure(
            region_id,
            Arc::new(RegionTruncatedSnafu { region_id }.build()),
        );
    }

    /// Schedules a compaction request.
    ///
    /// If the region has nothing to compact, it removes the region from the status map.
    fn schedule_compaction_request(
        &mut self,
        request: CompactionRequest,
        options: compact_request::Options,
    ) -> Result<()> {
        let region_id = request.region_id();
        let Some(mut task) = self.build_compaction_task(request, options) else {
            // Nothing to compact, remove it from the region status map.
            self.region_status.remove(&region_id);
            return Ok(());
        };

        // Submit the compaction task.
        self.scheduler
            .schedule(Box::pin(async move {
                task.run().await;
            }))
            .map_err(|e| {
                error!(e; "Failed to submit compaction request for region {}", region_id);
                // If failed to submit the job, we need to remove the region from the scheduler.
                self.region_status.remove(&region_id);
                e
            })
    }

    fn remove_region_on_failure(&mut self, region_id: RegionId, err: Arc<Error>) {
        // Remove this region.
        let Some(status) = self.region_status.remove(&region_id) else {
            return;
        };

        // Notifies all pending tasks.
        status.on_failure(err);
    }

    fn build_compaction_task(
        &self,
        req: CompactionRequest,
        options: compact_request::Options,
    ) -> Option<Box<dyn CompactionTask>> {
        let picker = new_picker(options, &req.current_version.options.compaction);
        let region_id = req.region_id();
        let CompactionRequest {
            engine_config,
            current_version,
            access_layer,
            request_sender,
            waiters,
            start_time,
            cache_manager,
            manifest_ctx,
            listener,
        } = req;
        debug!(
            "Pick compaction strategy {:?} for region: {}",
            picker, region_id
        );

        let compaction_region = CompactionRegion {
            region_id,
            region_dir: access_layer.region_dir().to_string(),
            current_version: current_version.clone(),
            region_options: current_version.options.clone(),
            engine_config: engine_config.clone(),
            region_metadata: current_version.metadata.clone(),
            cache_manager: cache_manager.clone(),
            access_layer: access_layer.clone(),
            manifest_ctx: manifest_ctx.clone(),
            file_purger: None,
        };

        let picker_output = {
            let _pick_timer = COMPACTION_STAGE_ELAPSED
                .with_label_values(&["pick"])
                .start_timer();
            picker.pick(&compaction_region)
        };

        let picker_output = if let Some(picker_output) = picker_output {
            picker_output
        } else {
            // Nothing to compact, we are done. Notifies all waiters as we consume the compaction request.
            for waiter in waiters {
                waiter.send(Ok(0));
            }
            return None;
        };

        let task = CompactionTaskImpl {
            request_sender,
            waiters,
            start_time,
            listener,
            picker_output,
            compaction_region,
            compactor: Arc::new(DefaultCompactor {}),
        };

        Some(Box::new(task))
    }
}

impl Drop for CompactionScheduler {
    fn drop(&mut self) {
        for (region_id, status) in self.region_status.drain() {
            // We are shutting down so notify all pending tasks.
            status.on_failure(Arc::new(RegionClosedSnafu { region_id }.build()));
        }
    }
}

/// Pending compaction tasks.
struct PendingCompaction {
    waiters: Vec<OutputTx>,
}

impl PendingCompaction {
    /// Push waiter to the request.
    fn push_waiter(&mut self, mut waiter: OptionOutputTx) {
        if let Some(waiter) = waiter.take_inner() {
            self.waiters.push(waiter);
        }
    }

    /// Send compaction error to waiter.
    fn on_failure(&mut self, region_id: RegionId, err: Arc<Error>) {
        for waiter in self.waiters.drain(..) {
            waiter.send(Err(err.clone()).context(CompactRegionSnafu { region_id }));
        }
    }
}

/// Status of running and pending region compaction tasks.
struct CompactionStatus {
    /// Id of the region.
    region_id: RegionId,
    /// Version control of the region.
    version_control: VersionControlRef,
    /// Access layer of the region.
    access_layer: AccessLayerRef,
    /// Compaction pending to schedule.
    ///
    /// For simplicity, we merge all pending compaction requests into one.
    pending_compaction: Option<PendingCompaction>,
}

impl CompactionStatus {
    /// Creates a new [CompactionStatus]
    fn new(
        region_id: RegionId,
        version_control: VersionControlRef,
        access_layer: AccessLayerRef,
    ) -> CompactionStatus {
        CompactionStatus {
            region_id,
            version_control,
            access_layer,
            pending_compaction: None,
        }
    }

    /// Merge the watier to the pending compaction.
    fn merge_waiter(&mut self, waiter: OptionOutputTx) {
        let pending = self
            .pending_compaction
            .get_or_insert_with(|| PendingCompaction {
                waiters: Vec::new(),
            });
        pending.push_waiter(waiter);
    }

    fn on_failure(self, err: Arc<Error>) {
        if let Some(mut pending) = self.pending_compaction {
            pending.on_failure(self.region_id, err.clone());
        }
    }

    /// Creates a new compaction request for compaction picker.
    ///
    /// It consumes all pending compaction waiters.
    #[allow(clippy::too_many_arguments)]
    fn new_compaction_request(
        &mut self,
        request_sender: Sender<WorkerRequest>,
        waiter: OptionOutputTx,
        engine_config: Arc<MitoConfig>,
        cache_manager: CacheManagerRef,
        manifest_ctx: &ManifestContextRef,
        listener: WorkerListener,
    ) -> CompactionRequest {
        let current_version = self.version_control.current().version;
        let start_time = Instant::now();
        let mut req = CompactionRequest {
            engine_config,
            current_version,
            access_layer: self.access_layer.clone(),
            request_sender: request_sender.clone(),
            waiters: Vec::new(),
            start_time,
            cache_manager,
            manifest_ctx: manifest_ctx.clone(),
            listener,
        };

        if let Some(pending) = self.pending_compaction.take() {
            req.waiters = pending.waiters;
        }
        req.push_waiter(waiter);

        req
    }
}

#[derive(Debug, Clone)]
pub struct CompactionOutput {
    pub output_file_id: FileId,
    /// Compaction output file level.
    pub output_level: Level,
    /// Compaction input files.
    pub inputs: Vec<FileHandle>,
    /// Whether to remove deletion markers.
    pub filter_deleted: bool,
    /// Compaction output time range.
    pub output_time_range: Option<TimestampRange>,
}

<<<<<<< HEAD
/// Builders to create [BoxedBatchReader] for compaction.
struct CompactionSstReaderBuilder<'a> {
=======
/// SerializedCompactionOutput is a serialized version of [CompactionOutput] by replacing [FileHandle] with [FileMeta].
#[derive(Debug, Clone, Serialize, Deserialize)]
pub struct SerializedCompactionOutput {
    output_file_id: FileId,
    output_level: Level,
    inputs: Vec<FileMeta>,
    filter_deleted: bool,
    output_time_range: Option<TimestampRange>,
}

/// Builds [BoxedBatchReader] that reads all SST files and yields batches in primary key order.
async fn build_sst_reader(
>>>>>>> 948c8695
    metadata: RegionMetadataRef,
    sst_layer: AccessLayerRef,
    cache: Option<CacheManagerRef>,
    inputs: &'a [FileHandle],
    append_mode: bool,
    filter_deleted: bool,
    time_range: Option<TimestampRange>,
    update_mode: UpdateMode,
}

impl<'a> CompactionSstReaderBuilder<'a> {
    /// Builds [BoxedBatchReader] that reads all SST files and yields batches in primary key order.
    async fn build_sst_reader(self) -> Result<BoxedBatchReader> {
        let mut scan_input = ScanInput::new(self.sst_layer, ProjectionMapper::all(&self.metadata)?)
            .with_files(self.inputs.to_vec())
            .with_append_mode(self.append_mode)
            .with_cache(self.cache)
            .with_filter_deleted(self.filter_deleted)
            // We ignore file not found error during compaction.
            .with_ignore_file_not_found(true)
            .with_update_mode(self.update_mode);

        // This serves as a workaround of https://github.com/GreptimeTeam/greptimedb/issues/3944
        // by converting time ranges into predicate.
        if let Some(time_range) = self.time_range {
            scan_input =
                scan_input.with_predicate(time_range_to_predicate(time_range, &self.metadata)?);
        }

        SeqScan::new(scan_input).build_reader().await
    }
}

/// Converts time range to predicates so that rows outside the range will be filtered.
fn time_range_to_predicate(
    range: TimestampRange,
    metadata: &RegionMetadataRef,
) -> Result<Option<Predicate>> {
    let ts_col = metadata.time_index_column();

    // safety: time index column's type must be a valid timestamp type.
    let ts_col_unit = ts_col
        .column_schema
        .data_type
        .as_timestamp()
        .unwrap()
        .unit();

    let exprs = match (range.start(), range.end()) {
        (Some(start), Some(end)) => {
            vec![
                datafusion_expr::col(ts_col.column_schema.name.clone())
                    .gt_eq(ts_to_lit(*start, ts_col_unit)?),
                datafusion_expr::col(ts_col.column_schema.name.clone())
                    .lt(ts_to_lit(*end, ts_col_unit)?),
            ]
        }
        (Some(start), None) => {
            vec![datafusion_expr::col(ts_col.column_schema.name.clone())
                .gt_eq(ts_to_lit(*start, ts_col_unit)?)]
        }

        (None, Some(end)) => {
            vec![datafusion_expr::col(ts_col.column_schema.name.clone())
                .lt(ts_to_lit(*end, ts_col_unit)?)]
        }
        (None, None) => {
            return Ok(None);
        }
    };
    Ok(Some(Predicate::new(exprs)))
}

fn ts_to_lit(ts: Timestamp, ts_col_unit: TimeUnit) -> Result<Expr> {
    let ts = ts
        .convert_to(ts_col_unit)
        .context(TimeRangePredicateOverflowSnafu {
            timestamp: ts,
            unit: ts_col_unit,
        })?;
    let val = ts.value();
    let scalar_value = match ts_col_unit {
        TimeUnit::Second => ScalarValue::TimestampSecond(Some(val), None),
        TimeUnit::Millisecond => ScalarValue::TimestampMillisecond(Some(val), None),
        TimeUnit::Microsecond => ScalarValue::TimestampMicrosecond(Some(val), None),
        TimeUnit::Nanosecond => ScalarValue::TimestampNanosecond(Some(val), None),
    };
    Ok(datafusion_expr::lit(scalar_value))
}

/// Finds all expired SSTs across levels.
fn get_expired_ssts(
    levels: &[LevelMeta],
    ttl: Option<Duration>,
    now: Timestamp,
) -> Vec<FileHandle> {
    let Some(ttl) = ttl else {
        return vec![];
    };

    let expire_time = match now.sub_duration(ttl) {
        Ok(expire_time) => expire_time,
        Err(e) => {
            error!(e; "Failed to calculate region TTL expire time");
            return vec![];
        }
    };

    levels
        .iter()
        .flat_map(|l| l.get_expired_files(&expire_time).into_iter())
        .collect()
}

#[cfg(test)]
mod tests {
    use tokio::sync::oneshot;

    use super::*;
    use crate::test_util::scheduler_util::{SchedulerEnv, VecScheduler};
    use crate::test_util::version_util::{apply_edit, VersionControlBuilder};

    #[tokio::test]
    async fn test_schedule_empty() {
        let env = SchedulerEnv::new().await;
        let (tx, _rx) = mpsc::channel(4);
        let mut scheduler = env.mock_compaction_scheduler(tx);
        let mut builder = VersionControlBuilder::new();

        // Nothing to compact.
        let version_control = Arc::new(builder.build());
        let (output_tx, output_rx) = oneshot::channel();
        let waiter = OptionOutputTx::from(output_tx);
        let manifest_ctx = env
            .mock_manifest_context(version_control.current().version.metadata.clone())
            .await;
        scheduler
            .schedule_compaction(
                builder.region_id(),
                compact_request::Options::Regular(Default::default()),
                &version_control,
                &env.access_layer,
                waiter,
                &manifest_ctx,
            )
            .unwrap();
        let output = output_rx.await.unwrap().unwrap();
        assert_eq!(output, 0);
        assert!(scheduler.region_status.is_empty());

        // Only one file, picker won't compact it.
        let version_control = Arc::new(builder.push_l0_file(0, 1000).build());
        let (output_tx, output_rx) = oneshot::channel();
        let waiter = OptionOutputTx::from(output_tx);
        scheduler
            .schedule_compaction(
                builder.region_id(),
                compact_request::Options::Regular(Default::default()),
                &version_control,
                &env.access_layer,
                waiter,
                &manifest_ctx,
            )
            .unwrap();
        let output = output_rx.await.unwrap().unwrap();
        assert_eq!(output, 0);
        assert!(scheduler.region_status.is_empty());
    }

    #[tokio::test]
    async fn test_schedule_on_finished() {
        let job_scheduler = Arc::new(VecScheduler::default());
        let env = SchedulerEnv::new().await.scheduler(job_scheduler.clone());
        let (tx, _rx) = mpsc::channel(4);
        let mut scheduler = env.mock_compaction_scheduler(tx);
        let mut builder = VersionControlBuilder::new();
        let purger = builder.file_purger();
        let region_id = builder.region_id();

        // 5 files to compact.
        let end = 1000 * 1000;
        let version_control = Arc::new(
            builder
                .push_l0_file(0, end)
                .push_l0_file(10, end)
                .push_l0_file(50, end)
                .push_l0_file(80, end)
                .push_l0_file(90, end)
                .build(),
        );
        let manifest_ctx = env
            .mock_manifest_context(version_control.current().version.metadata.clone())
            .await;
        scheduler
            .schedule_compaction(
                region_id,
                compact_request::Options::Regular(Default::default()),
                &version_control,
                &env.access_layer,
                OptionOutputTx::none(),
                &manifest_ctx,
            )
            .unwrap();
        // Should schedule 1 compaction.
        assert_eq!(1, scheduler.region_status.len());
        assert_eq!(1, job_scheduler.num_jobs());
        let data = version_control.current();
        let file_metas: Vec<_> = data.version.ssts.levels()[0]
            .files
            .values()
            .map(|file| file.meta_ref().clone())
            .collect();

        // 5 files for next compaction and removes old files.
        apply_edit(
            &version_control,
            &[(0, end), (20, end), (40, end), (60, end), (80, end)],
            &file_metas,
            purger.clone(),
        );
        // The task is pending.
        scheduler
            .schedule_compaction(
                region_id,
                compact_request::Options::Regular(Default::default()),
                &version_control,
                &env.access_layer,
                OptionOutputTx::none(),
                &manifest_ctx,
            )
            .unwrap();
        assert_eq!(1, scheduler.region_status.len());
        assert_eq!(1, job_scheduler.num_jobs());
        assert!(scheduler
            .region_status
            .get(&builder.region_id())
            .unwrap()
            .pending_compaction
            .is_some());

        // On compaction finished and schedule next compaction.
        scheduler.on_compaction_finished(region_id, &manifest_ctx);
        assert_eq!(1, scheduler.region_status.len());
        assert_eq!(2, job_scheduler.num_jobs());
        // 5 files for next compaction.
        apply_edit(
            &version_control,
            &[(0, end), (20, end), (40, end), (60, end), (80, end)],
            &[],
            purger.clone(),
        );
        // The task is pending.
        scheduler
            .schedule_compaction(
                region_id,
                compact_request::Options::Regular(Default::default()),
                &version_control,
                &env.access_layer,
                OptionOutputTx::none(),
                &manifest_ctx,
            )
            .unwrap();
        assert_eq!(2, job_scheduler.num_jobs());
        assert!(scheduler
            .region_status
            .get(&builder.region_id())
            .unwrap()
            .pending_compaction
            .is_some());
    }
}<|MERGE_RESOLUTION|>--- conflicted
+++ resolved
@@ -444,10 +444,6 @@
     pub output_time_range: Option<TimestampRange>,
 }
 
-<<<<<<< HEAD
-/// Builders to create [BoxedBatchReader] for compaction.
-struct CompactionSstReaderBuilder<'a> {
-=======
 /// SerializedCompactionOutput is a serialized version of [CompactionOutput] by replacing [FileHandle] with [FileMeta].
 #[derive(Debug, Clone, Serialize, Deserialize)]
 pub struct SerializedCompactionOutput {
@@ -458,9 +454,8 @@
     output_time_range: Option<TimestampRange>,
 }
 
-/// Builds [BoxedBatchReader] that reads all SST files and yields batches in primary key order.
-async fn build_sst_reader(
->>>>>>> 948c8695
+/// Builders to create [BoxedBatchReader] for compaction.
+struct CompactionSstReaderBuilder<'a> {
     metadata: RegionMetadataRef,
     sst_layer: AccessLayerRef,
     cache: Option<CacheManagerRef>,
