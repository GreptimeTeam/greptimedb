// Copyright 2023 Greptime Team
//
// Licensed under the Apache License, Version 2.0 (the "License");
// you may not use this file except in compliance with the License.
// You may obtain a copy of the License at
//
//     http://www.apache.org/licenses/LICENSE-2.0
//
// Unless required by applicable law or agreed to in writing, software
// distributed under the License is distributed on an "AS IS" BASIS,
// WITHOUT WARRANTIES OR CONDITIONS OF ANY KIND, either express or implied.
// See the License for the specific language governing permissions and
// limitations under the License.

//! Internal metrics of the memtable.

/// Metrics of writing memtables.
pub(crate) struct WriteMetrics {
    /// Size allocated by keys.
    pub(crate) key_bytes: usize,
    /// Size allocated by values.
    pub(crate) value_bytes: usize,
    /// Minimum timestamp.
    pub(crate) min_ts: i64,
    /// Maximum timestamp
    pub(crate) max_ts: i64,
}

<<<<<<< HEAD
impl WriteMetrics {
    /// Update the min/max timestamp range according to current write metric.
    pub(crate) fn update_timestamp_range(&self, prev_max_ts: &AtomicI64, prev_min_ts: &AtomicI64) {
        prev_max_ts.fetch_max(self.max_ts, Ordering::SeqCst);
        prev_min_ts.fetch_min(self.min_ts, Ordering::SeqCst);
    }
}

=======
>>>>>>> 41a706c7
impl Default for WriteMetrics {
    fn default() -> Self {
        Self {
            key_bytes: 0,
            value_bytes: 0,
            min_ts: i64::MAX,
            max_ts: i64::MIN,
        }
    }
}<|MERGE_RESOLUTION|>--- conflicted
+++ resolved
@@ -26,17 +26,6 @@
     pub(crate) max_ts: i64,
 }
 
-<<<<<<< HEAD
-impl WriteMetrics {
-    /// Update the min/max timestamp range according to current write metric.
-    pub(crate) fn update_timestamp_range(&self, prev_max_ts: &AtomicI64, prev_min_ts: &AtomicI64) {
-        prev_max_ts.fetch_max(self.max_ts, Ordering::SeqCst);
-        prev_min_ts.fetch_min(self.min_ts, Ordering::SeqCst);
-    }
-}
-
-=======
->>>>>>> 41a706c7
 impl Default for WriteMetrics {
     fn default() -> Self {
         Self {
