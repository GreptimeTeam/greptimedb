// Copyright 2023 Greptime Team
//
// Licensed under the Apache License, Version 2.0 (the "License");
// you may not use this file except in compliance with the License.
// You may obtain a copy of the License at
//
//     http://www.apache.org/licenses/LICENSE-2.0
//
// Unless required by applicable law or agreed to in writing, software
// distributed under the License is distributed on an "AS IS" BASIS,
// WITHOUT WARRANTIES OR CONDITIONS OF ANY KIND, either express or implied.
// See the License for the specific language governing permissions and
// limitations under the License.

#[cfg(any(test, feature = "test"))]
mod test_only;

use std::collections::HashSet;
use std::fmt::{Debug, Formatter};
use std::sync::atomic::{AtomicI64, AtomicU64, AtomicUsize, Ordering};
use std::sync::{Arc, RwLock};
use std::time::Instant;

use api::v1::OpType;
use datatypes::vectors::Helper;
use mito_codec::key_values::KeyValue;
use rayon::prelude::*;
use snafu::{OptionExt, ResultExt};
use store_api::metadata::RegionMetadataRef;
use store_api::storage::{ColumnId, SequenceNumber};

use crate::flush::WriteBufferManagerRef;
use crate::memtable::bulk::part::BulkPart;
use crate::memtable::stats::WriteMetrics;
use crate::memtable::time_series::Series;
use crate::memtable::{
    AllocTracker, BoxedBatchIterator, IterBuilder, KeyValues, MemScanMetrics, Memtable, MemtableId,
    MemtableRange, MemtableRangeContext, MemtableRanges, MemtableRef, MemtableStats,
};
use crate::metrics::MEMTABLE_ACTIVE_SERIES_COUNT;
use crate::read::dedup::LastNonNullIter;
use crate::read::scan_region::PredicateGroup;
use crate::read::Batch;
use crate::region::options::MergeMode;
use crate::{error, metrics};

pub struct SimpleBulkMemtable {
    id: MemtableId,
    region_metadata: RegionMetadataRef,
    alloc_tracker: AllocTracker,
    max_timestamp: AtomicI64,
    min_timestamp: AtomicI64,
    max_sequence: AtomicU64,
    dedup: bool,
    merge_mode: MergeMode,
    num_rows: AtomicUsize,
    series: RwLock<Series>,
}

impl Drop for SimpleBulkMemtable {
    fn drop(&mut self) {
        MEMTABLE_ACTIVE_SERIES_COUNT.dec();
    }
}

impl SimpleBulkMemtable {
    pub fn new(
        id: MemtableId,
        region_metadata: RegionMetadataRef,
        write_buffer_manager: Option<WriteBufferManagerRef>,
        dedup: bool,
        merge_mode: MergeMode,
    ) -> Self {
        let dedup = if merge_mode == MergeMode::LastNonNull {
            false
        } else {
            dedup
        };
        let series = RwLock::new(Series::with_capacity(&region_metadata, 1024, 8192));

        Self {
            id,
            region_metadata,
            alloc_tracker: AllocTracker::new(write_buffer_manager),
            max_timestamp: AtomicI64::new(i64::MIN),
            min_timestamp: AtomicI64::new(i64::MAX),
            max_sequence: AtomicU64::new(0),
            dedup,
            merge_mode,
            num_rows: AtomicUsize::new(0),
            series,
        }
    }

    fn build_projection(&self, projection: Option<&[ColumnId]>) -> HashSet<ColumnId> {
        if let Some(projection) = projection {
            projection.iter().copied().collect()
        } else {
            self.region_metadata
                .field_columns()
                .map(|c| c.column_id)
                .collect()
        }
    }

    fn write_key_value(&self, kv: KeyValue, stats: &mut WriteMetrics) {
        let ts = kv.timestamp();
        let sequence = kv.sequence();
        let op_type = kv.op_type();
        let mut series = self.series.write().unwrap();
        let size = series.push(ts, sequence, op_type, kv.fields());
        stats.value_bytes += size;
        // safety: timestamp of kv must be both present and a valid timestamp value.
        let ts = kv.timestamp().as_timestamp().unwrap().unwrap().value();
        stats.min_ts = stats.min_ts.min(ts);
        stats.max_ts = stats.max_ts.max(ts);
    }

    /// Updates memtable stats.
    fn update_stats(&self, stats: WriteMetrics) {
        self.alloc_tracker
            .on_allocation(stats.key_bytes + stats.value_bytes);
        self.num_rows.fetch_add(stats.num_rows, Ordering::SeqCst);
        self.max_timestamp.fetch_max(stats.max_ts, Ordering::SeqCst);
        self.min_timestamp.fetch_min(stats.min_ts, Ordering::SeqCst);
        self.max_sequence
            .fetch_max(stats.max_sequence, Ordering::SeqCst);
    }

    #[cfg(test)]
    fn schema(&self) -> &RegionMetadataRef {
        &self.region_metadata
    }
}

impl Debug for SimpleBulkMemtable {
    fn fmt(&self, f: &mut Formatter<'_>) -> std::fmt::Result {
        f.debug_struct("SimpleBulkMemtable").finish()
    }
}

impl Memtable for SimpleBulkMemtable {
    fn id(&self) -> MemtableId {
        self.id
    }

    fn write(&self, kvs: &KeyValues) -> error::Result<()> {
        let mut stats = WriteMetrics::default();
        let max_sequence = kvs.max_sequence();
        for kv in kvs.iter() {
            self.write_key_value(kv, &mut stats);
        }
        stats.max_sequence = max_sequence;
        stats.num_rows = kvs.num_rows();
        self.update_stats(stats);
        Ok(())
    }

    fn write_one(&self, kv: KeyValue) -> error::Result<()> {
        debug_assert_eq!(0, kv.num_primary_keys());
        let mut stats = WriteMetrics::default();
        self.write_key_value(kv, &mut stats);
        stats.num_rows = 1;
        stats.max_sequence = kv.sequence();
        self.update_stats(stats);
        Ok(())
    }

    fn write_bulk(&self, part: BulkPart) -> error::Result<()> {
        let rb = &part.batch;

        let ts = Helper::try_into_vector(
            rb.column_by_name(&self.region_metadata.time_index_column().column_schema.name)
                .with_context(|| error::InvalidRequestSnafu {
                    region_id: self.region_metadata.region_id,
                    reason: "Timestamp not found",
                })?,
        )
        .context(error::ConvertVectorSnafu)?;

        let sequence = part.sequence;

        let fields: Vec<_> = self
            .region_metadata
            .field_columns()
            .map(|f| {
                let array = rb.column_by_name(&f.column_schema.name).ok_or_else(|| {
                    error::InvalidRequestSnafu {
                        region_id: self.region_metadata.region_id,
                        reason: format!("Column {} not found", f.column_schema.name),
                    }
                    .build()
                })?;
                Helper::try_into_vector(array).context(error::ConvertVectorSnafu)
            })
            .collect::<error::Result<Vec<_>>>()?;

        let mut series = self.series.write().unwrap();
        let extend_timer = metrics::REGION_WORKER_HANDLE_WRITE_ELAPSED
            .with_label_values(&["bulk_extend"])
            .start_timer();
        series.extend(ts, OpType::Put as u8, sequence, fields)?;
        extend_timer.observe_duration();

        self.update_stats(WriteMetrics {
            key_bytes: 0,
            value_bytes: part.estimated_size(),
            min_ts: part.min_ts,
            max_ts: part.max_ts,
            num_rows: part.num_rows(),
            max_sequence: sequence,
        });
        Ok(())
    }

    #[cfg(any(test, feature = "test"))]
    fn iter(
        &self,
        projection: Option<&[ColumnId]>,
        _predicate: Option<table::predicate::Predicate>,
        sequence: Option<SequenceNumber>,
    ) -> error::Result<BoxedBatchIterator> {
        let iter = self.create_iter(projection, sequence)?.build(None)?;

        if self.merge_mode == MergeMode::LastNonNull {
            let iter = LastNonNullIter::new(iter);
            Ok(Box::new(iter))
        } else {
            Ok(Box::new(iter))
        }
    }

    fn ranges(
        &self,
        projection: Option<&[ColumnId]>,
        predicate: PredicateGroup,
        sequence: Option<SequenceNumber>,
    ) -> error::Result<MemtableRanges> {
        let projection = Arc::new(self.build_projection(projection));
        let values = self.series.read().unwrap().read_to_values();
        let contexts = values
            .into_par_iter()
            .filter_map(|v| {
                let filtered = match v
                    .to_batch(&[], &self.region_metadata, &projection, self.dedup)
                    .and_then(|mut b| {
                        b.filter_by_sequence(sequence)?;
                        Ok(b)
                    }) {
                    Ok(filtered) => filtered,
                    Err(e) => {
                        return Some(Err(e));
                    }
                };
                if filtered.is_empty() {
                    None
                } else {
                    Some(Ok(filtered))
                }
            })
            .map(|result| {
                result.map(|batch| {
                    let num_rows = batch.num_rows();
                    let builder = BatchRangeBuilder {
                        batch,
                        merge_mode: self.merge_mode,
                    };
                    (
                        num_rows,
                        Arc::new(MemtableRangeContext::new(
                            self.id,
                            Box::new(builder),
                            predicate.clone(),
                        )),
                    )
                })
            })
            .collect::<error::Result<Vec<_>>>()?;

        let ranges = contexts
            .into_iter()
            .enumerate()
            .map(|(idx, (num_rows, context))| (idx, MemtableRange::new(context, num_rows)))
            .collect();

        Ok(MemtableRanges {
            ranges,
            stats: self.stats(),
        })
    }

    fn is_empty(&self) -> bool {
        self.series.read().unwrap().is_empty()
    }

    fn freeze(&self) -> error::Result<()> {
        self.series.write().unwrap().freeze(&self.region_metadata);
        Ok(())
    }

    fn stats(&self) -> MemtableStats {
        let estimated_bytes = self.alloc_tracker.bytes_allocated();
        let num_rows = self.num_rows.load(Ordering::Relaxed);
        if num_rows == 0 {
            // no rows ever written
            return MemtableStats {
                estimated_bytes,
                time_range: None,
                num_rows: 0,
                num_ranges: 0,
                max_sequence: 0,
                series_count: 0,
            };
        }
        let ts_type = self
            .region_metadata
            .time_index_column()
            .column_schema
            .data_type
            .clone()
            .as_timestamp()
            .expect("Timestamp column must have timestamp type");
        let max_timestamp = ts_type.create_timestamp(self.max_timestamp.load(Ordering::Relaxed));
        let min_timestamp = ts_type.create_timestamp(self.min_timestamp.load(Ordering::Relaxed));
        MemtableStats {
            estimated_bytes,
            time_range: Some((min_timestamp, max_timestamp)),
            num_rows,
            num_ranges: 1,
            max_sequence: self.max_sequence.load(Ordering::Relaxed),
            series_count: 1,
        }
    }

    fn fork(&self, id: MemtableId, metadata: &RegionMetadataRef) -> MemtableRef {
        Arc::new(Self::new(
            id,
            metadata.clone(),
            self.alloc_tracker.write_buffer_manager(),
            self.dedup,
            self.merge_mode,
        ))
    }
}

#[derive(Clone)]
pub struct BatchRangeBuilder {
    pub batch: Batch,
    pub merge_mode: MergeMode,
}

<<<<<<< HEAD
impl IterBuilder for BatchIterBuilder {
    fn build(&self, metrics: Option<MemScanMetrics>) -> error::Result<BoxedBatchIterator> {
        let Some(values) = self.values.clone() else {
            return Ok(Box::new(Iter { batch: None }));
        };

        let start_time = Instant::now();
        let maybe_batch = values
            .to_batch(&[], &self.region_metadata, &self.projection, self.dedup)
            .and_then(|mut b| {
                b.filter_by_sequence(self.sequence)?;
                Ok(b)
            })
            .map(Some)
            .transpose();

        // Collect metrics from the batch
        if let Some(metrics) = metrics {
            let (num_rows, num_batches) = match &maybe_batch {
                Some(Ok(batch)) => (batch.num_rows(), 1),
                _ => (0, 0),
            };
            let inner = crate::memtable::MemScanMetricsData {
                total_series: 1,
                num_rows,
                num_batches,
                scan_cost: start_time.elapsed(),
            };
            metrics.merge_inner(&inner);
        }

        let iter = Iter { batch: maybe_batch };

=======
impl IterBuilder for BatchRangeBuilder {
    fn build(&self) -> error::Result<BoxedBatchIterator> {
        let batch = self.batch.clone();
        let iter = Iter {
            batch: Some(Ok(batch)),
        };

>>>>>>> c3201c32
        if self.merge_mode == MergeMode::LastNonNull {
            Ok(Box::new(LastNonNullIter::new(iter)))
        } else {
            Ok(Box::new(iter))
        }
    }
}

struct Iter {
    batch: Option<error::Result<Batch>>,
}

impl Iterator for Iter {
    type Item = error::Result<Batch>;

    fn next(&mut self) -> Option<Self::Item> {
        self.batch.take()
    }
}

#[cfg(test)]
mod tests {
    use std::sync::Arc;

    use api::v1::value::ValueData;
    use api::v1::{Mutation, OpType, Row, Rows, SemanticType};
    use common_recordbatch::DfRecordBatch;
    use common_time::Timestamp;
    use datatypes::arrow::array::{ArrayRef, Float64Array, RecordBatch, TimestampMillisecondArray};
    use datatypes::arrow_array::StringArray;
    use datatypes::data_type::ConcreteDataType;
    use datatypes::prelude::{ScalarVector, Vector};
    use datatypes::schema::ColumnSchema;
    use datatypes::value::Value;
    use datatypes::vectors::TimestampMillisecondVector;
    use store_api::metadata::{ColumnMetadata, RegionMetadataBuilder};
    use store_api::storage::{RegionId, SequenceNumber};

    use super::*;
    use crate::read;
    use crate::read::dedup::DedupReader;
    use crate::read::merge::MergeReaderBuilder;
    use crate::read::{BatchReader, Source};
    use crate::region::options::MergeMode;
    use crate::test_util::column_metadata_to_column_schema;

    fn new_test_metadata() -> RegionMetadataRef {
        let mut builder = RegionMetadataBuilder::new(1.into());
        builder
            .push_column_metadata(ColumnMetadata {
                column_schema: ColumnSchema::new(
                    "ts",
                    ConcreteDataType::timestamp_millisecond_datatype(),
                    false,
                ),
                semantic_type: SemanticType::Timestamp,
                column_id: 1,
            })
            .push_column_metadata(ColumnMetadata {
                column_schema: ColumnSchema::new("f1", ConcreteDataType::float64_datatype(), true),
                semantic_type: SemanticType::Field,
                column_id: 2,
            })
            .push_column_metadata(ColumnMetadata {
                column_schema: ColumnSchema::new("f2", ConcreteDataType::string_datatype(), true),
                semantic_type: SemanticType::Field,
                column_id: 3,
            });
        Arc::new(builder.build().unwrap())
    }

    fn new_test_memtable(dedup: bool, merge_mode: MergeMode) -> SimpleBulkMemtable {
        SimpleBulkMemtable::new(1, new_test_metadata(), None, dedup, merge_mode)
    }

    fn build_key_values(
        metadata: &RegionMetadataRef,
        sequence: SequenceNumber,
        row_values: &[(i64, f64, String)],
        op_type: OpType,
    ) -> KeyValues {
        let column_schemas: Vec<_> = metadata
            .column_metadatas
            .iter()
            .map(column_metadata_to_column_schema)
            .collect();

        let rows: Vec<_> = row_values
            .iter()
            .map(|(ts, f1, f2)| Row {
                values: vec![
                    api::v1::Value {
                        value_data: Some(ValueData::TimestampMillisecondValue(*ts)),
                    },
                    api::v1::Value {
                        value_data: Some(ValueData::F64Value(*f1)),
                    },
                    api::v1::Value {
                        value_data: Some(ValueData::StringValue(f2.clone())),
                    },
                ],
            })
            .collect();
        let mutation = Mutation {
            op_type: op_type as i32,
            sequence,
            rows: Some(Rows {
                schema: column_schemas,
                rows,
            }),
            write_hint: None,
        };
        KeyValues::new(metadata, mutation).unwrap()
    }

    #[test]
    fn test_write_and_iter() {
        let memtable = new_test_memtable(false, MergeMode::LastRow);
        memtable
            .write(&build_key_values(
                &memtable.region_metadata,
                0,
                &[(1, 1.0, "a".to_string())],
                OpType::Put,
            ))
            .unwrap();
        memtable
            .write(&build_key_values(
                &memtable.region_metadata,
                1,
                &[(2, 2.0, "b".to_string())],
                OpType::Put,
            ))
            .unwrap();

        let mut iter = memtable.iter(None, None, None).unwrap();
        let batch = iter.next().unwrap().unwrap();
        assert_eq!(2, batch.num_rows());
        assert_eq!(2, batch.fields().len());
        let ts_v = batch
            .timestamps()
            .as_any()
            .downcast_ref::<TimestampMillisecondVector>()
            .unwrap();
        assert_eq!(Value::Timestamp(Timestamp::new_millisecond(1)), ts_v.get(0));
        assert_eq!(Value::Timestamp(Timestamp::new_millisecond(2)), ts_v.get(1));
    }

    #[test]
    fn test_projection() {
        let memtable = new_test_memtable(false, MergeMode::LastRow);
        memtable
            .write(&build_key_values(
                &memtable.region_metadata,
                0,
                &[(1, 1.0, "a".to_string())],
                OpType::Put,
            ))
            .unwrap();

        let mut iter = memtable.iter(None, None, None).unwrap();
        let batch = iter.next().unwrap().unwrap();
        assert_eq!(1, batch.num_rows());
        assert_eq!(2, batch.fields().len());

        let ts_v = batch
            .timestamps()
            .as_any()
            .downcast_ref::<TimestampMillisecondVector>()
            .unwrap();
        assert_eq!(Value::Timestamp(Timestamp::new_millisecond(1)), ts_v.get(0));

        // Only project column 2 (f1)
        let projection = vec![2];
        let mut iter = memtable.iter(Some(&projection), None, None).unwrap();
        let batch = iter.next().unwrap().unwrap();

        assert_eq!(1, batch.num_rows());
        assert_eq!(1, batch.fields().len()); // only f1
        assert_eq!(2, batch.fields()[0].column_id);
    }

    #[test]
    fn test_dedup() {
        let memtable = new_test_memtable(true, MergeMode::LastRow);
        memtable
            .write(&build_key_values(
                &memtable.region_metadata,
                0,
                &[(1, 1.0, "a".to_string())],
                OpType::Put,
            ))
            .unwrap();
        memtable
            .write(&build_key_values(
                &memtable.region_metadata,
                1,
                &[(1, 2.0, "b".to_string())],
                OpType::Put,
            ))
            .unwrap();
        let mut iter = memtable.iter(None, None, None).unwrap();
        let batch = iter.next().unwrap().unwrap();

        assert_eq!(1, batch.num_rows()); // deduped to 1 row
        assert_eq!(2.0, batch.fields()[0].data.get(0).as_f64_lossy().unwrap()); // last write wins
    }

    #[test]
    fn test_write_one() {
        let memtable = new_test_memtable(false, MergeMode::LastRow);
        let kvs = build_key_values(
            &memtable.region_metadata,
            0,
            &[(1, 1.0, "a".to_string())],
            OpType::Put,
        );
        let kv = kvs.iter().next().unwrap();
        memtable.write_one(kv).unwrap();

        let mut iter = memtable.iter(None, None, None).unwrap();
        let batch = iter.next().unwrap().unwrap();
        assert_eq!(1, batch.num_rows());
    }

    #[tokio::test]
    async fn test_write_dedup() {
        let memtable = new_test_memtable(true, MergeMode::LastRow);
        let kvs = build_key_values(
            &memtable.region_metadata,
            0,
            &[(1, 1.0, "a".to_string())],
            OpType::Put,
        );
        let kv = kvs.iter().next().unwrap();
        memtable.write_one(kv).unwrap();
        memtable.freeze().unwrap();

        let kvs = build_key_values(
            &memtable.region_metadata,
            1,
            &[(1, 1.0, "a".to_string())],
            OpType::Delete,
        );
        let kv = kvs.iter().next().unwrap();
        memtable.write_one(kv).unwrap();

        let ranges = memtable
            .ranges(None, PredicateGroup::default(), None)
            .unwrap();
        let mut source = vec![];
        for r in ranges.ranges.values() {
            source.push(Source::Iter(r.build_iter().unwrap()));
        }

        let reader = MergeReaderBuilder::from_sources(source)
            .build()
            .await
            .unwrap();

        let mut reader = DedupReader::new(reader, read::dedup::LastRow::new(false));
        let mut num_rows = 0;
        while let Some(b) = reader.next_batch().await.unwrap() {
            num_rows += b.num_rows();
        }
        assert_eq!(num_rows, 1);
    }

    #[tokio::test]
    async fn test_delete_only() {
        let memtable = new_test_memtable(true, MergeMode::LastRow);
        let kvs = build_key_values(
            &memtable.region_metadata,
            0,
            &[(1, 1.0, "a".to_string())],
            OpType::Delete,
        );
        let kv = kvs.iter().next().unwrap();
        memtable.write_one(kv).unwrap();
        memtable.freeze().unwrap();

        let ranges = memtable
            .ranges(None, PredicateGroup::default(), None)
            .unwrap();
        let mut source = vec![];
        for r in ranges.ranges.values() {
            source.push(Source::Iter(r.build_iter().unwrap()));
        }

        let reader = MergeReaderBuilder::from_sources(source)
            .build()
            .await
            .unwrap();

        let mut reader = DedupReader::new(reader, read::dedup::LastRow::new(false));
        let mut num_rows = 0;
        while let Some(b) = reader.next_batch().await.unwrap() {
            num_rows += b.num_rows();
            assert_eq!(b.num_rows(), 1);
            assert_eq!(b.op_types().get_data(0).unwrap(), OpType::Delete as u8);
        }
        assert_eq!(num_rows, 1);
    }

    #[tokio::test]
    async fn test_single_range() {
        let memtable = new_test_memtable(true, MergeMode::LastRow);
        let kvs = build_key_values(
            &memtable.region_metadata,
            0,
            &[(1, 1.0, "a".to_string())],
            OpType::Put,
        );
        memtable.write_one(kvs.iter().next().unwrap()).unwrap();

        let kvs = build_key_values(
            &memtable.region_metadata,
            1,
            &[(1, 2.0, "b".to_string())],
            OpType::Put,
        );
        memtable.write_one(kvs.iter().next().unwrap()).unwrap();
        memtable.freeze().unwrap();

        let ranges = memtable
            .ranges(None, PredicateGroup::default(), None)
            .unwrap();
        assert_eq!(ranges.ranges.len(), 1);
        let range = ranges.ranges.into_values().next().unwrap();
        let mut reader = range.context.builder.build().unwrap();

        let mut num_rows = 0;
        while let Some(b) = reader.next().transpose().unwrap() {
            num_rows += b.num_rows();
            assert_eq!(b.fields()[1].data.get(0).as_string(), Some("b".to_string()));
        }
        assert_eq!(num_rows, 1);
    }

    #[test]
    fn test_write_bulk() {
        let memtable = new_test_memtable(false, MergeMode::LastRow);
        let arrow_schema = memtable.schema().schema.arrow_schema().clone();
        let arrays = vec![
            Arc::new(TimestampMillisecondArray::from(vec![1, 2])) as ArrayRef,
            Arc::new(Float64Array::from(vec![1.0, 2.0])) as ArrayRef,
            Arc::new(StringArray::from(vec!["a", "b"])) as ArrayRef,
        ];
        let rb = DfRecordBatch::try_new(arrow_schema, arrays).unwrap();

        let part = BulkPart {
            batch: rb,
            sequence: 1,
            min_ts: 1,
            max_ts: 2,
            timestamp_index: 0,
            raw_data: None,
        };
        memtable.write_bulk(part).unwrap();

        let mut iter = memtable.iter(None, None, None).unwrap();
        let batch = iter.next().unwrap().unwrap();
        assert_eq!(2, batch.num_rows());

        let stats = memtable.stats();
        assert_eq!(1, stats.max_sequence);
        assert_eq!(2, stats.num_rows);
        assert_eq!(
            Some((Timestamp::new_millisecond(1), Timestamp::new_millisecond(2))),
            stats.time_range
        );

        let kvs = build_key_values(
            &memtable.region_metadata,
            2,
            &[(3, 3.0, "c".to_string())],
            OpType::Put,
        );
        memtable.write(&kvs).unwrap();
        let mut iter = memtable.iter(None, None, None).unwrap();
        let batch = iter.next().unwrap().unwrap();
        assert_eq!(3, batch.num_rows());
        assert_eq!(
            vec![1, 2, 3],
            batch
                .timestamps()
                .as_any()
                .downcast_ref::<TimestampMillisecondVector>()
                .unwrap()
                .iter_data()
                .map(|t| { t.unwrap().0.value() })
                .collect::<Vec<_>>()
        );
    }

    #[test]
    fn test_is_empty() {
        let memtable = new_test_memtable(false, MergeMode::LastRow);
        assert!(memtable.is_empty());

        memtable
            .write(&build_key_values(
                &memtable.region_metadata,
                0,
                &[(1, 1.0, "a".to_string())],
                OpType::Put,
            ))
            .unwrap();
        assert!(!memtable.is_empty());
    }

    #[test]
    fn test_stats() {
        let memtable = new_test_memtable(false, MergeMode::LastRow);
        let stats = memtable.stats();
        assert_eq!(0, stats.num_rows);
        assert!(stats.time_range.is_none());

        memtable
            .write(&build_key_values(
                &memtable.region_metadata,
                0,
                &[(1, 1.0, "a".to_string())],
                OpType::Put,
            ))
            .unwrap();
        let stats = memtable.stats();
        assert_eq!(1, stats.num_rows);
        assert!(stats.time_range.is_some());
    }

    #[test]
    fn test_fork() {
        let memtable = new_test_memtable(false, MergeMode::LastRow);
        memtable
            .write(&build_key_values(
                &memtable.region_metadata,
                0,
                &[(1, 1.0, "a".to_string())],
                OpType::Put,
            ))
            .unwrap();

        let forked = memtable.fork(2, &memtable.region_metadata);
        assert!(forked.is_empty());
    }

    #[test]
    fn test_sequence_filter() {
        let memtable = new_test_memtable(false, MergeMode::LastRow);
        memtable
            .write(&build_key_values(
                &memtable.region_metadata,
                0,
                &[(1, 1.0, "a".to_string())],
                OpType::Put,
            ))
            .unwrap();
        memtable
            .write(&build_key_values(
                &memtable.region_metadata,
                1,
                &[(2, 2.0, "b".to_string())],
                OpType::Put,
            ))
            .unwrap();

        // Filter with sequence 0 should only return first write
        let mut iter = memtable.iter(None, None, Some(0)).unwrap();
        let batch = iter.next().unwrap().unwrap();
        assert_eq!(1, batch.num_rows());
        assert_eq!(1.0, batch.fields()[0].data.get(0).as_f64_lossy().unwrap());
    }

    fn rb_with_large_string(
        ts: i64,
        string_len: i32,
        region_meta: &RegionMetadataRef,
    ) -> RecordBatch {
        let schema = region_meta.schema.arrow_schema().clone();
        RecordBatch::try_new(
            schema,
            vec![
                Arc::new(StringArray::from_iter_values(
                    ["a".repeat(string_len as usize).to_string()].into_iter(),
                )) as ArrayRef,
                Arc::new(TimestampMillisecondArray::from_iter_values(
                    [ts].into_iter(),
                )) as ArrayRef,
            ],
        )
        .unwrap()
    }

    #[tokio::test]
    async fn test_write_read_large_string() {
        let mut builder = RegionMetadataBuilder::new(RegionId::new(123, 456));
        builder
            .push_column_metadata(ColumnMetadata {
                column_schema: ColumnSchema::new("k0", ConcreteDataType::string_datatype(), false),
                semantic_type: SemanticType::Field,
                column_id: 0,
            })
            .push_column_metadata(ColumnMetadata {
                column_schema: ColumnSchema::new(
                    "ts",
                    ConcreteDataType::timestamp_millisecond_datatype(),
                    false,
                ),
                semantic_type: SemanticType::Timestamp,
                column_id: 1,
            })
            .primary_key(vec![]);
        let region_meta = Arc::new(builder.build().unwrap());
        let memtable =
            SimpleBulkMemtable::new(0, region_meta.clone(), None, true, MergeMode::LastRow);
        memtable
            .write_bulk(BulkPart {
                batch: rb_with_large_string(0, i32::MAX, &region_meta),
                max_ts: 0,
                min_ts: 0,
                sequence: 0,
                timestamp_index: 1,
                raw_data: None,
            })
            .unwrap();

        memtable.freeze().unwrap();
        memtable
            .write_bulk(BulkPart {
                batch: rb_with_large_string(1, 3, &region_meta),
                max_ts: 1,
                min_ts: 1,
                sequence: 1,
                timestamp_index: 1,
                raw_data: None,
            })
            .unwrap();
        let MemtableRanges { ranges, .. } = memtable
            .ranges(None, PredicateGroup::default(), None)
            .unwrap();
        let mut source = if ranges.len() == 1 {
            let only_range = ranges.into_values().next().unwrap();
            Source::Iter(only_range.build_iter().unwrap())
        } else {
            let sources = ranges
                .into_values()
                .map(|r| r.build_iter().map(Source::Iter))
                .collect::<error::Result<Vec<_>>>()
                .unwrap();
            let merge_reader = MergeReaderBuilder::from_sources(sources)
                .build()
                .await
                .unwrap();
            Source::Reader(Box::new(merge_reader))
        };

        let mut rows = 0;
        while let Some(b) = source.next_batch().await.unwrap() {
            rows += b.num_rows();
        }
        assert_eq!(rows, 2);
    }
}<|MERGE_RESOLUTION|>--- conflicted
+++ resolved
@@ -19,7 +19,7 @@
 use std::fmt::{Debug, Formatter};
 use std::sync::atomic::{AtomicI64, AtomicU64, AtomicUsize, Ordering};
 use std::sync::{Arc, RwLock};
-use std::time::Instant;
+use std::time::{Duration, Instant};
 
 use api::v1::OpType;
 use datatypes::vectors::Helper;
@@ -236,6 +236,7 @@
         predicate: PredicateGroup,
         sequence: Option<SequenceNumber>,
     ) -> error::Result<MemtableRanges> {
+        let start_time = Instant::now();
         let projection = Arc::new(self.build_projection(projection));
         let values = self.series.read().unwrap().read_to_values();
         let contexts = values
@@ -264,6 +265,7 @@
                     let builder = BatchRangeBuilder {
                         batch,
                         merge_mode: self.merge_mode,
+                        scan_cost: start_time.elapsed(),
                     };
                     (
                         num_rows,
@@ -347,51 +349,26 @@
 pub struct BatchRangeBuilder {
     pub batch: Batch,
     pub merge_mode: MergeMode,
+    scan_cost: Duration,
 }
 
-<<<<<<< HEAD
-impl IterBuilder for BatchIterBuilder {
+impl IterBuilder for BatchRangeBuilder {
     fn build(&self, metrics: Option<MemScanMetrics>) -> error::Result<BoxedBatchIterator> {
-        let Some(values) = self.values.clone() else {
-            return Ok(Box::new(Iter { batch: None }));
-        };
-
-        let start_time = Instant::now();
-        let maybe_batch = values
-            .to_batch(&[], &self.region_metadata, &self.projection, self.dedup)
-            .and_then(|mut b| {
-                b.filter_by_sequence(self.sequence)?;
-                Ok(b)
-            })
-            .map(Some)
-            .transpose();
-
-        // Collect metrics from the batch
+        let batch = self.batch.clone();
         if let Some(metrics) = metrics {
-            let (num_rows, num_batches) = match &maybe_batch {
-                Some(Ok(batch)) => (batch.num_rows(), 1),
-                _ => (0, 0),
-            };
             let inner = crate::memtable::MemScanMetricsData {
                 total_series: 1,
-                num_rows,
-                num_batches,
-                scan_cost: start_time.elapsed(),
+                num_rows: batch.num_rows(),
+                num_batches: 1,
+                scan_cost: self.scan_cost,
             };
             metrics.merge_inner(&inner);
         }
 
-        let iter = Iter { batch: maybe_batch };
-
-=======
-impl IterBuilder for BatchRangeBuilder {
-    fn build(&self) -> error::Result<BoxedBatchIterator> {
-        let batch = self.batch.clone();
         let iter = Iter {
             batch: Some(Ok(batch)),
         };
 
->>>>>>> c3201c32
         if self.merge_mode == MergeMode::LastNonNull {
             Ok(Box::new(LastNonNullIter::new(iter)))
         } else {
@@ -721,7 +698,7 @@
             .unwrap();
         assert_eq!(ranges.ranges.len(), 1);
         let range = ranges.ranges.into_values().next().unwrap();
-        let mut reader = range.context.builder.build().unwrap();
+        let mut reader = range.context.builder.build(None).unwrap();
 
         let mut num_rows = 0;
         while let Some(b) = reader.next().transpose().unwrap() {
