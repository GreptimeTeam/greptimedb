--- conflicted
+++ resolved
@@ -45,12 +45,7 @@
 /// Index of a primary key in a shard.
 pub(crate) type PkIndex = u16;
 /// Id of a primary key.
-<<<<<<< HEAD
-#[derive(Debug, Clone, Copy)]
-=======
-#[allow(unused)]
 #[derive(Debug, Clone, Copy, PartialEq, Eq)]
->>>>>>> 166df168
 pub(crate) struct PkId {
     pub(crate) shard_id: ShardId,
     pub(crate) pk_index: PkIndex,
