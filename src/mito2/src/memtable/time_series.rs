// Copyright 2023 Greptime Team
//
// Licensed under the Apache License, Version 2.0 (the "License");
// you may not use this file except in compliance with the License.
// You may obtain a copy of the License at
//
//     http://www.apache.org/licenses/LICENSE-2.0
//
// Unless required by applicable law or agreed to in writing, software
// distributed under the License is distributed on an "AS IS" BASIS,
// WITHOUT WARRANTIES OR CONDITIONS OF ANY KIND, either express or implied.
// See the License for the specific language governing permissions and
// limitations under the License.

use std::collections::btree_map::Entry;
use std::collections::{BTreeMap, Bound, HashSet};
use std::fmt::{Debug, Formatter};
use std::sync::atomic::{AtomicI64, AtomicU64, AtomicUsize, Ordering};
use std::sync::{Arc, RwLock};
use std::time::{Duration, Instant};

use api::v1::OpType;
use common_recordbatch::filter::SimpleFilterEvaluator;
use common_telemetry::{debug, error};
use common_time::Timestamp;
use datatypes::arrow;
use datatypes::arrow::array::ArrayRef;
use datatypes::data_type::{ConcreteDataType, DataType};
use datatypes::prelude::{MutableVector, Vector, VectorRef};
use datatypes::types::TimestampType;
use datatypes::value::{Value, ValueRef};
use datatypes::vectors::{
    Helper, TimestampMicrosecondVector, TimestampMillisecondVector, TimestampNanosecondVector,
    TimestampSecondVector, UInt64Vector, UInt8Vector,
};
use snafu::{ensure, ResultExt};
use store_api::metadata::RegionMetadataRef;
use store_api::storage::{ColumnId, SequenceNumber};
use table::predicate::Predicate;

use crate::error::{
    ComputeArrowSnafu, ConvertVectorSnafu, PrimaryKeyLengthMismatchSnafu, Result,
    UnsupportedOperationSnafu,
};
use crate::flush::WriteBufferManagerRef;
use crate::memtable::key_values::KeyValue;
use crate::memtable::stats::WriteMetrics;
use crate::memtable::{
    AllocTracker, BoxedBatchIterator, BulkPart, IterBuilder, KeyValues, Memtable, MemtableBuilder,
    MemtableId, MemtableRange, MemtableRangeContext, MemtableRanges, MemtableRef, MemtableStats,
};
use crate::metrics::{READ_ROWS_TOTAL, READ_STAGE_ELAPSED};
use crate::read::dedup::LastNonNullIter;
use crate::read::{Batch, BatchBuilder, BatchColumn};
use crate::region::options::MergeMode;
use crate::row_converter::{DensePrimaryKeyCodec, PrimaryKeyCodecExt};

/// Initial vector builder capacity.
const INITIAL_BUILDER_CAPACITY: usize = 16;

/// Vector builder capacity.
const BUILDER_CAPACITY: usize = 512;

/// Builder to build [TimeSeriesMemtable].
#[derive(Debug, Default)]
pub struct TimeSeriesMemtableBuilder {
    write_buffer_manager: Option<WriteBufferManagerRef>,
    dedup: bool,
    merge_mode: MergeMode,
}

impl TimeSeriesMemtableBuilder {
    /// Creates a new builder with specific `write_buffer_manager`.
    pub fn new(
        write_buffer_manager: Option<WriteBufferManagerRef>,
        dedup: bool,
        merge_mode: MergeMode,
    ) -> Self {
        Self {
            write_buffer_manager,
            dedup,
            merge_mode,
        }
    }
}

impl MemtableBuilder for TimeSeriesMemtableBuilder {
    fn build(&self, id: MemtableId, metadata: &RegionMetadataRef) -> MemtableRef {
        Arc::new(TimeSeriesMemtable::new(
            metadata.clone(),
            id,
            self.write_buffer_manager.clone(),
            self.dedup,
            self.merge_mode,
        ))
    }
}

/// Memtable implementation that groups rows by their primary key.
pub struct TimeSeriesMemtable {
    id: MemtableId,
    region_metadata: RegionMetadataRef,
    row_codec: Arc<DensePrimaryKeyCodec>,
    series_set: SeriesSet,
    alloc_tracker: AllocTracker,
    max_timestamp: AtomicI64,
    min_timestamp: AtomicI64,
    max_sequence: AtomicU64,
    dedup: bool,
    merge_mode: MergeMode,
    /// Total written rows in memtable. This also includes deleted and duplicated rows.
    num_rows: AtomicUsize,
}

impl TimeSeriesMemtable {
    pub fn new(
        region_metadata: RegionMetadataRef,
        id: MemtableId,
        write_buffer_manager: Option<WriteBufferManagerRef>,
        dedup: bool,
        merge_mode: MergeMode,
    ) -> Self {
        let row_codec = Arc::new(DensePrimaryKeyCodec::new(&region_metadata));
        let series_set = SeriesSet::new(region_metadata.clone(), row_codec.clone());
        let dedup = if merge_mode == MergeMode::LastNonNull {
            false
        } else {
            dedup
        };
        Self {
            id,
            region_metadata,
            series_set,
            row_codec,
            alloc_tracker: AllocTracker::new(write_buffer_manager),
            max_timestamp: AtomicI64::new(i64::MIN),
            min_timestamp: AtomicI64::new(i64::MAX),
            max_sequence: AtomicU64::new(0),
            dedup,
            merge_mode,
            num_rows: Default::default(),
        }
    }

    /// Updates memtable stats.
    fn update_stats(&self, stats: WriteMetrics) {
        self.alloc_tracker
            .on_allocation(stats.key_bytes + stats.value_bytes);
        stats.update_timestamp_range(&self.max_timestamp, &self.min_timestamp);
    }

    fn write_key_value(&self, kv: KeyValue, stats: &mut WriteMetrics) -> Result<()> {
        ensure!(
            self.row_codec.num_fields() == kv.num_primary_keys(),
            PrimaryKeyLengthMismatchSnafu {
                expect: self.row_codec.num_fields(),
                actual: kv.num_primary_keys(),
            }
        );

        let primary_key_encoded = self.row_codec.encode(kv.primary_keys())?;

        let (series, series_allocated) = self.series_set.get_or_add_series(primary_key_encoded);
        stats.key_bytes += series_allocated;

        // safety: timestamp of kv must be both present and a valid timestamp value.
        let ts = kv.timestamp().as_timestamp().unwrap().unwrap().value();
        stats.min_ts = stats.min_ts.min(ts);
        stats.max_ts = stats.max_ts.max(ts);

        let mut guard = series.write().unwrap();
        let size = guard.push(kv.timestamp(), kv.sequence(), kv.op_type(), kv.fields());
        stats.value_bytes += size;

        Ok(())
    }
}

impl Debug for TimeSeriesMemtable {
    fn fmt(&self, f: &mut Formatter<'_>) -> std::fmt::Result {
        f.debug_struct("TimeSeriesMemtable").finish()
    }
}

impl Memtable for TimeSeriesMemtable {
    fn id(&self) -> MemtableId {
        self.id
    }

    fn write(&self, kvs: &KeyValues) -> Result<()> {
        if kvs.is_empty() {
            return Ok(());
        }

        let mut local_stats = WriteMetrics::default();

        for kv in kvs.iter() {
            self.write_key_value(kv, &mut local_stats)?;
        }
        local_stats.value_bytes += kvs.num_rows() * std::mem::size_of::<Timestamp>();
        local_stats.value_bytes += kvs.num_rows() * std::mem::size_of::<OpType>();

        // TODO(hl): this maybe inaccurate since for-iteration may return early.
        // We may lift the primary key length check out of Memtable::write
        // so that we can ensure writing to memtable will succeed.
        self.update_stats(local_stats);

        // update max_sequence
        let sequence = kvs.max_sequence();
        self.max_sequence.fetch_max(sequence, Ordering::Relaxed);

        self.num_rows.fetch_add(kvs.num_rows(), Ordering::Relaxed);
        Ok(())
    }

    fn write_one(&self, key_value: KeyValue) -> Result<()> {
        let mut metrics = WriteMetrics::default();
        let res = self.write_key_value(key_value, &mut metrics);
        metrics.value_bytes += std::mem::size_of::<Timestamp>() + std::mem::size_of::<OpType>();

        self.update_stats(metrics);

        // update max_sequence
        if res.is_ok() {
            self.max_sequence
                .fetch_max(key_value.sequence(), Ordering::Relaxed);
        }

        self.num_rows.fetch_add(1, Ordering::Relaxed);
        res
    }

    fn write_bulk(&self, _part: BulkPart) -> Result<()> {
        UnsupportedOperationSnafu {
            err_msg: "TimeSeriesMemtable does not support write_bulk",
        }
        .fail()
    }

    fn iter(
        &self,
        projection: Option<&[ColumnId]>,
        filters: Option<Predicate>,
        sequence: Option<SequenceNumber>,
    ) -> Result<BoxedBatchIterator> {
        let projection = if let Some(projection) = projection {
            projection.iter().copied().collect()
        } else {
            self.region_metadata
                .field_columns()
                .map(|c| c.column_id)
                .collect()
        };

        let iter = self
            .series_set
            .iter_series(projection, filters, self.dedup, sequence)?;

        if self.merge_mode == MergeMode::LastNonNull {
            let iter = LastNonNullIter::new(iter);
            Ok(Box::new(iter))
        } else {
            Ok(Box::new(iter))
        }
    }

    fn ranges(
        &self,
        projection: Option<&[ColumnId]>,
        predicate: Option<Predicate>,
        sequence: Option<SequenceNumber>,
    ) -> MemtableRanges {
        let projection = if let Some(projection) = projection {
            projection.iter().copied().collect()
        } else {
            self.region_metadata
                .field_columns()
                .map(|c| c.column_id)
                .collect()
        };
        let builder = Box::new(TimeSeriesIterBuilder {
            series_set: self.series_set.clone(),
            projection,
            predicate,
            dedup: self.dedup,
            merge_mode: self.merge_mode,
            sequence,
        });
        let context = Arc::new(MemtableRangeContext::new(self.id, builder));

        MemtableRanges {
            ranges: [(0, MemtableRange::new(context))].into(),
            stats: self.stats(),
        }
    }

    fn is_empty(&self) -> bool {
        self.series_set.series.read().unwrap().is_empty()
    }

    fn freeze(&self) -> Result<()> {
        self.alloc_tracker.done_allocating();

        Ok(())
    }

    fn stats(&self) -> MemtableStats {
        let estimated_bytes = self.alloc_tracker.bytes_allocated();

        if estimated_bytes == 0 {
            // no rows ever written
            return MemtableStats {
                estimated_bytes,
                time_range: None,
                num_rows: 0,
                num_ranges: 0,
                max_sequence: 0,
            };
        }
        let ts_type = self
            .region_metadata
            .time_index_column()
            .column_schema
            .data_type
            .clone()
            .as_timestamp()
            .expect("Timestamp column must have timestamp type");
        let max_timestamp = ts_type.create_timestamp(self.max_timestamp.load(Ordering::Relaxed));
        let min_timestamp = ts_type.create_timestamp(self.min_timestamp.load(Ordering::Relaxed));
        MemtableStats {
            estimated_bytes,
            time_range: Some((min_timestamp, max_timestamp)),
            num_rows: self.num_rows.load(Ordering::Relaxed),
            num_ranges: 1,
            max_sequence: self.max_sequence.load(Ordering::Relaxed),
        }
    }

    fn fork(&self, id: MemtableId, metadata: &RegionMetadataRef) -> MemtableRef {
        Arc::new(TimeSeriesMemtable::new(
            metadata.clone(),
            id,
            self.alloc_tracker.write_buffer_manager(),
            self.dedup,
            self.merge_mode,
        ))
    }
}

type SeriesRwLockMap = RwLock<BTreeMap<Vec<u8>, Arc<RwLock<Series>>>>;

#[derive(Clone)]
struct SeriesSet {
    region_metadata: RegionMetadataRef,
    series: Arc<SeriesRwLockMap>,
    codec: Arc<DensePrimaryKeyCodec>,
}

impl SeriesSet {
    fn new(region_metadata: RegionMetadataRef, codec: Arc<DensePrimaryKeyCodec>) -> Self {
        Self {
            region_metadata,
            series: Default::default(),
            codec,
        }
    }
}

impl SeriesSet {
    /// Returns the series for given primary key, or create a new series if not already exist,
    /// along with the allocated memory footprint for primary keys.
    fn get_or_add_series(&self, primary_key: Vec<u8>) -> (Arc<RwLock<Series>>, usize) {
        if let Some(series) = self.series.read().unwrap().get(&primary_key) {
            return (series.clone(), 0);
        };
        let s = Arc::new(RwLock::new(Series::new(&self.region_metadata)));
        let mut indices = self.series.write().unwrap();
        match indices.entry(primary_key) {
            Entry::Vacant(v) => {
                let key_len = v.key().len();
                v.insert(s.clone());
                (s, key_len)
            }
            // safety: series must exist at given index.
            Entry::Occupied(v) => (v.get().clone(), 0),
        }
    }

    /// Iterates all series in [SeriesSet].
    fn iter_series(
        &self,
        projection: HashSet<ColumnId>,
        predicate: Option<Predicate>,
        dedup: bool,
        sequence: Option<SequenceNumber>,
    ) -> Result<Iter> {
        let primary_key_schema = primary_key_schema(&self.region_metadata);
        let primary_key_datatypes = self
            .region_metadata
            .primary_key_columns()
            .map(|pk| pk.column_schema.data_type.clone())
            .collect();

        Iter::try_new(
            self.region_metadata.clone(),
            self.series.clone(),
            projection,
            predicate,
            primary_key_schema,
            primary_key_datatypes,
            self.codec.clone(),
            dedup,
            sequence,
        )
    }
}

/// Creates an arrow [SchemaRef](arrow::datatypes::SchemaRef) that only contains primary keys
/// of given region schema
pub(crate) fn primary_key_schema(
    region_metadata: &RegionMetadataRef,
) -> arrow::datatypes::SchemaRef {
    let fields = region_metadata
        .primary_key_columns()
        .map(|pk| {
            arrow::datatypes::Field::new(
                pk.column_schema.name.clone(),
                pk.column_schema.data_type.as_arrow_type(),
                pk.column_schema.is_nullable(),
            )
        })
        .collect::<Vec<_>>();
    Arc::new(arrow::datatypes::Schema::new(fields))
}

/// Metrics for reading the memtable.
#[derive(Debug, Default)]
struct Metrics {
    /// Total series in the memtable.
    total_series: usize,
    /// Number of series pruned.
    num_pruned_series: usize,
    /// Number of rows read.
    num_rows: usize,
    /// Number of batch read.
    num_batches: usize,
    /// Duration to scan the memtable.
    scan_cost: Duration,
}

struct Iter {
    metadata: RegionMetadataRef,
    series: Arc<SeriesRwLockMap>,
    projection: HashSet<ColumnId>,
    last_key: Option<Vec<u8>>,
    predicate: Vec<SimpleFilterEvaluator>,
    pk_schema: arrow::datatypes::SchemaRef,
    pk_datatypes: Vec<ConcreteDataType>,
    codec: Arc<DensePrimaryKeyCodec>,
    dedup: bool,
    sequence: Option<SequenceNumber>,
    metrics: Metrics,
}

impl Iter {
    #[allow(clippy::too_many_arguments)]
    pub(crate) fn try_new(
        metadata: RegionMetadataRef,
        series: Arc<SeriesRwLockMap>,
        projection: HashSet<ColumnId>,
        predicate: Option<Predicate>,
        pk_schema: arrow::datatypes::SchemaRef,
        pk_datatypes: Vec<ConcreteDataType>,
        codec: Arc<DensePrimaryKeyCodec>,
        dedup: bool,
        sequence: Option<SequenceNumber>,
    ) -> Result<Self> {
        let predicate = predicate
            .map(|predicate| {
                predicate
                    .exprs()
                    .iter()
                    .filter_map(SimpleFilterEvaluator::try_new)
                    .collect::<Vec<_>>()
            })
            .unwrap_or_default();
        Ok(Self {
            metadata,
            series,
            projection,
            last_key: None,
            predicate,
            pk_schema,
            pk_datatypes,
            codec,
            dedup,
            sequence,
            metrics: Metrics::default(),
        })
    }
}

impl Drop for Iter {
    fn drop(&mut self) {
        debug!(
            "Iter {} time series memtable, metrics: {:?}",
            self.metadata.region_id, self.metrics
        );

        READ_ROWS_TOTAL
            .with_label_values(&["time_series_memtable"])
            .inc_by(self.metrics.num_rows as u64);
        READ_STAGE_ELAPSED
            .with_label_values(&["scan_memtable"])
            .observe(self.metrics.scan_cost.as_secs_f64());
    }
}

impl Iterator for Iter {
    type Item = Result<Batch>;

    fn next(&mut self) -> Option<Self::Item> {
        let start = Instant::now();
        let map = self.series.read().unwrap();
        let range = match &self.last_key {
            None => map.range::<Vec<u8>, _>(..),
            Some(last_key) => {
                map.range::<Vec<u8>, _>((Bound::Excluded(last_key), Bound::Unbounded))
            }
        };

        // TODO(hl): maybe yield more than one time series to amortize range overhead.
        for (primary_key, series) in range {
            self.metrics.total_series += 1;

            let mut series = series.write().unwrap();
            if !self.predicate.is_empty()
                && !prune_primary_key(
                    &self.codec,
                    primary_key.as_slice(),
                    &mut series,
                    &self.pk_datatypes,
                    self.pk_schema.clone(),
                    &self.predicate,
                )
            {
                // read next series
                self.metrics.num_pruned_series += 1;
                continue;
            }
            self.last_key = Some(primary_key.clone());

            let values = series.compact(&self.metadata);
            let batch = values.and_then(|v| {
                v.to_batch(primary_key, &self.metadata, &self.projection, self.dedup)
            });

            // Update metrics.
            self.metrics.num_batches += 1;
            self.metrics.num_rows += batch.as_ref().map(|b| b.num_rows()).unwrap_or(0);
            self.metrics.scan_cost += start.elapsed();

            let mut batch = batch;
            batch = batch.and_then(|mut batch| {
                batch.filter_by_sequence(self.sequence)?;
                Ok(batch)
            });
            return Some(batch);
        }
        self.metrics.scan_cost += start.elapsed();

        None
    }
}

fn prune_primary_key(
    codec: &Arc<DensePrimaryKeyCodec>,
    pk: &[u8],
    series: &mut Series,
    datatypes: &[ConcreteDataType],
    pk_schema: arrow::datatypes::SchemaRef,
    predicates: &[SimpleFilterEvaluator],
) -> bool {
    // no primary key, we simply return true.
    if pk_schema.fields().is_empty() {
        return true;
    }

    // retrieve primary key values from cache or decode from bytes.
    let pk_values = if let Some(pk_values) = series.pk_cache.as_ref() {
        pk_values
    } else {
        let pk_values = codec.decode_dense_without_column_id(pk);
        if let Err(e) = pk_values {
            error!(e; "Failed to decode primary key");
            return true;
        }
        series.update_pk_cache(pk_values.unwrap());
        series.pk_cache.as_ref().unwrap()
    };

    // evaluate predicates against primary key values
    let mut result = true;
    for predicate in predicates {
        // ignore predicates that are not referencing primary key columns
        let Ok(index) = pk_schema.index_of(predicate.column_name()) else {
            continue;
        };
        // Safety: arrow schema and datatypes are constructed from the same source.
        let scalar_value = pk_values[index]
            .try_to_scalar_value(&datatypes[index])
            .unwrap();
        result &= predicate.evaluate_scalar(&scalar_value).unwrap_or(true);
    }

    result
}

/// A `Series` holds a list of field values of some given primary key.
struct Series {
    pk_cache: Option<Vec<Value>>,
    active: ValueBuilder,
    frozen: Vec<Values>,
    region_metadata: RegionMetadataRef,
}

impl Series {
    fn new(region_metadata: &RegionMetadataRef) -> Self {
        Self {
            pk_cache: None,
            active: ValueBuilder::new(region_metadata, INITIAL_BUILDER_CAPACITY),
            frozen: vec![],
            region_metadata: region_metadata.clone(),
        }
    }

    /// Pushes a row of values into Series. Return the size of values.
    fn push<'a>(
        &mut self,
        ts: ValueRef<'a>,
        sequence: u64,
        op_type: OpType,
        values: impl Iterator<Item = ValueRef<'a>>,
    ) -> usize {
        // + 10 to avoid potential reallocation.
        if self.active.len() + 10 > BUILDER_CAPACITY {
            let region_metadata = self.region_metadata.clone();
            self.freeze(&region_metadata);
        }
        self.active.push(ts, sequence, op_type as u8, values)
    }

    fn update_pk_cache(&mut self, pk_values: Vec<Value>) {
        self.pk_cache = Some(pk_values);
    }

    /// Freezes the active part and push it to `frozen`.
    fn freeze(&mut self, region_metadata: &RegionMetadataRef) {
        if self.active.len() != 0 {
            let mut builder = ValueBuilder::new(region_metadata, INITIAL_BUILDER_CAPACITY);
            std::mem::swap(&mut self.active, &mut builder);
            self.frozen.push(Values::from(builder));
        }
    }

    /// Freezes active part to frozen part and compact frozen part to reduce memory fragmentation.
    /// Returns the frozen and compacted values.
    fn compact(&mut self, region_metadata: &RegionMetadataRef) -> Result<Values> {
        self.freeze(region_metadata);

        let mut frozen = self.frozen.clone();

        // Each series must contain at least one row
        debug_assert!(!frozen.is_empty());

        let values = if frozen.len() == 1 {
            frozen.pop().unwrap()
        } else {
            // TODO(hl): We should keep track of min/max timestamps for each values and avoid
            // cloning and sorting when values do not overlap with each other.

            let column_size = frozen[0].fields.len() + 3;

            if cfg!(debug_assertions) {
                debug_assert!(frozen
                    .iter()
                    .zip(frozen.iter().skip(1))
                    .all(|(prev, next)| { prev.fields.len() == next.fields.len() }));
            }

            let arrays = frozen.iter().map(|v| v.columns()).collect::<Vec<_>>();
            let concatenated = (0..column_size)
                .map(|i| {
                    let to_concat = arrays.iter().map(|a| a[i].as_ref()).collect::<Vec<_>>();
                    arrow::compute::concat(&to_concat)
                })
                .collect::<std::result::Result<Vec<_>, _>>()
                .context(ComputeArrowSnafu)?;

            debug_assert_eq!(concatenated.len(), column_size);
            let values = Values::from_columns(&concatenated)?;
            self.frozen = vec![values.clone()];
            values
        };
        Ok(values)
    }
}

/// `ValueBuilder` holds all the vector builders for field columns.
struct ValueBuilder {
    timestamp: Vec<i64>,
    timestamp_type: ConcreteDataType,
    sequence: Vec<u64>,
    op_type: Vec<u8>,
    fields: Vec<Option<Box<dyn MutableVector>>>,
    field_types: Vec<ConcreteDataType>,
}

impl ValueBuilder {
    fn new(region_metadata: &RegionMetadataRef, capacity: usize) -> Self {
        let timestamp_type = region_metadata
            .time_index_column()
            .column_schema
            .data_type
            .clone();
        let sequence = Vec::with_capacity(capacity);
        let op_type = Vec::with_capacity(capacity);

        let field_types = region_metadata
            .field_columns()
            .map(|c| c.column_schema.data_type.clone())
            .collect::<Vec<_>>();
        let fields = (0..field_types.len()).map(|_| None).collect();

        Self {
            timestamp: Vec::with_capacity(capacity),
            timestamp_type,
            sequence,
            op_type,
            fields,
            field_types,
        }
    }

    /// Pushes a new row to `ValueBuilder`.
    /// We don't need primary keys since they've already be encoded.
<<<<<<< HEAD
    /// Returns the size of field values.
    ///
    /// In this method, we don't check the data type of the value, because it is already checked in the caller.
    fn push<'a>(
        &mut self,
        ts: ValueRef,
        sequence: u64,
        op_type: u8,
        fields: impl Iterator<Item = ValueRef<'a>>,
    ) -> usize {
        #[cfg(debug_assertions)]
        let fields = {
            let field_vec = fields.collect::<Vec<_>>();
            debug_assert_eq!(field_vec.len(), self.fields.len());
            field_vec.into_iter()
        };

        let _ = self.timestamp.try_push_value_ref(ts);
        let _ = self.sequence.try_push_value_ref(ValueRef::UInt64(sequence));
        let _ = self.op_type.try_push_value_ref(ValueRef::UInt8(op_type));
=======
    fn push(&mut self, ts: ValueRef, sequence: u64, op_type: u8, fields: Vec<ValueRef>) {
        debug_assert_eq!(fields.len(), self.fields.len());
        self.timestamp
            .push(ts.as_timestamp().unwrap().unwrap().value());
        self.sequence.push(sequence);
        self.op_type.push(op_type);
>>>>>>> ab4663ec
        let num_rows = self.timestamp.len();
        let mut size = 0;
        for (idx, field_value) in fields.enumerate() {
            size += field_value.data_size();
            if !field_value.is_null() || self.fields[idx].is_some() {
                if let Some(field) = self.fields[idx].as_mut() {
                    let _ = field.try_push_value_ref(field_value);
                } else {
                    let mut mutable_vector = self.field_types[idx]
                        .create_mutable_vector(num_rows.max(INITIAL_BUILDER_CAPACITY));
                    mutable_vector.push_nulls(num_rows - 1);
                    let _ = mutable_vector.try_push_value_ref(field_value);
                    self.fields[idx] = Some(mutable_vector);
                }
            }
        }

        size
    }

    /// Returns the length of [ValueBuilder]
    fn len(&self) -> usize {
        let sequence_len = self.sequence.len();
        debug_assert_eq!(sequence_len, self.op_type.len());
        debug_assert_eq!(sequence_len, self.timestamp.len());
        sequence_len
    }
}

/// [Values] holds an immutable vectors of field columns, including `sequence` and `op_type`.
#[derive(Clone)]
struct Values {
    timestamp: VectorRef,
    sequence: Arc<UInt64Vector>,
    op_type: Arc<UInt8Vector>,
    fields: Vec<VectorRef>,
}

impl Values {
    /// Converts [Values] to `Batch`, sorts the batch according to `timestamp, sequence` desc and
    /// keeps only the latest row for the same timestamp.
    pub fn to_batch(
        &self,
        primary_key: &[u8],
        metadata: &RegionMetadataRef,
        projection: &HashSet<ColumnId>,
        dedup: bool,
    ) -> Result<Batch> {
        let builder = BatchBuilder::with_required_columns(
            primary_key.to_vec(),
            self.timestamp.clone(),
            self.sequence.clone(),
            self.op_type.clone(),
        );

        let fields = metadata
            .field_columns()
            .zip(self.fields.iter())
            .filter_map(|(c, f)| {
                projection.get(&c.column_id).map(|c| BatchColumn {
                    column_id: *c,
                    data: f.clone(),
                })
            })
            .collect();

        let mut batch = builder.with_fields(fields).build()?;
        batch.sort(dedup)?;
        Ok(batch)
    }

    /// Returns a vector of all columns converted to arrow [Array](datatypes::arrow::array::Array) in [Values].
    fn columns(&self) -> Vec<ArrayRef> {
        let mut res = Vec::with_capacity(3 + self.fields.len());
        res.push(self.timestamp.to_arrow_array());
        res.push(self.sequence.to_arrow_array());
        res.push(self.op_type.to_arrow_array());
        res.extend(self.fields.iter().map(|f| f.to_arrow_array()));
        res
    }

    /// Builds a new [Values] instance from columns.
    fn from_columns(cols: &[ArrayRef]) -> Result<Self> {
        debug_assert!(cols.len() >= 3);
        let timestamp = Helper::try_into_vector(&cols[0]).context(ConvertVectorSnafu)?;
        let sequence =
            Arc::new(UInt64Vector::try_from_arrow_array(&cols[1]).context(ConvertVectorSnafu)?);
        let op_type =
            Arc::new(UInt8Vector::try_from_arrow_array(&cols[2]).context(ConvertVectorSnafu)?);
        let fields = Helper::try_into_vectors(&cols[3..]).context(ConvertVectorSnafu)?;

        Ok(Self {
            timestamp,
            sequence,
            op_type,
            fields,
        })
    }
}

impl From<ValueBuilder> for Values {
    fn from(mut value: ValueBuilder) -> Self {
        let num_rows = value.len();
        let fields = value
            .fields
            .iter_mut()
            .enumerate()
            .map(|(i, v)| {
                if let Some(v) = v {
                    v.to_vector()
                } else {
                    let mut single_null = value.field_types[i].create_mutable_vector(num_rows);
                    single_null.push_nulls(num_rows);
                    single_null.to_vector()
                }
            })
            .collect::<Vec<_>>();
        let sequence = Arc::new(UInt64Vector::from_vec(value.sequence));
        let op_type = Arc::new(UInt8Vector::from_vec(value.op_type));
        let timestamp: VectorRef = match value.timestamp_type {
            ConcreteDataType::Timestamp(TimestampType::Second(_)) => {
                Arc::new(TimestampSecondVector::from_vec(value.timestamp))
            }
            ConcreteDataType::Timestamp(TimestampType::Millisecond(_)) => {
                Arc::new(TimestampMillisecondVector::from_vec(value.timestamp))
            }
            ConcreteDataType::Timestamp(TimestampType::Microsecond(_)) => {
                Arc::new(TimestampMicrosecondVector::from_vec(value.timestamp))
            }
            ConcreteDataType::Timestamp(TimestampType::Nanosecond(_)) => {
                Arc::new(TimestampNanosecondVector::from_vec(value.timestamp))
            }
            _ => unreachable!(),
        };

        if cfg!(debug_assertions) {
            debug_assert_eq!(timestamp.len(), sequence.len());
            debug_assert_eq!(timestamp.len(), op_type.len());
            for field in &fields {
                debug_assert_eq!(timestamp.len(), field.len());
            }
        }

        Self {
            timestamp,
            sequence,
            op_type,
            fields,
        }
    }
}

struct TimeSeriesIterBuilder {
    series_set: SeriesSet,
    projection: HashSet<ColumnId>,
    predicate: Option<Predicate>,
    dedup: bool,
    sequence: Option<SequenceNumber>,
    merge_mode: MergeMode,
}

impl IterBuilder for TimeSeriesIterBuilder {
    fn build(&self) -> Result<BoxedBatchIterator> {
        let iter = self.series_set.iter_series(
            self.projection.clone(),
            self.predicate.clone(),
            self.dedup,
            self.sequence,
        )?;

        if self.merge_mode == MergeMode::LastNonNull {
            let iter = LastNonNullIter::new(iter);
            Ok(Box::new(iter))
        } else {
            Ok(Box::new(iter))
        }
    }
}

#[cfg(test)]
mod tests {
    use std::collections::{HashMap, HashSet};

    use api::helper::ColumnDataTypeWrapper;
    use api::v1::value::ValueData;
    use api::v1::{Row, Rows, SemanticType};
    use common_time::Timestamp;
    use datatypes::prelude::{ConcreteDataType, ScalarVector};
    use datatypes::schema::ColumnSchema;
    use datatypes::value::{OrderedFloat, Value};
    use datatypes::vectors::{Float64Vector, Int64Vector, TimestampMillisecondVector};
    use store_api::metadata::{ColumnMetadata, RegionMetadataBuilder};
    use store_api::storage::RegionId;

    use super::*;
    use crate::row_converter::SortField;

    fn schema_for_test() -> RegionMetadataRef {
        let mut builder = RegionMetadataBuilder::new(RegionId::new(123, 456));
        builder
            .push_column_metadata(ColumnMetadata {
                column_schema: ColumnSchema::new("k0", ConcreteDataType::string_datatype(), false),
                semantic_type: SemanticType::Tag,
                column_id: 0,
            })
            .push_column_metadata(ColumnMetadata {
                column_schema: ColumnSchema::new("k1", ConcreteDataType::int64_datatype(), false),
                semantic_type: SemanticType::Tag,
                column_id: 1,
            })
            .push_column_metadata(ColumnMetadata {
                column_schema: ColumnSchema::new(
                    "ts",
                    ConcreteDataType::timestamp_millisecond_datatype(),
                    false,
                ),
                semantic_type: SemanticType::Timestamp,
                column_id: 2,
            })
            .push_column_metadata(ColumnMetadata {
                column_schema: ColumnSchema::new("v0", ConcreteDataType::int64_datatype(), true),
                semantic_type: SemanticType::Field,
                column_id: 3,
            })
            .push_column_metadata(ColumnMetadata {
                column_schema: ColumnSchema::new("v1", ConcreteDataType::float64_datatype(), true),
                semantic_type: SemanticType::Field,
                column_id: 4,
            })
            .primary_key(vec![0, 1]);
        let region_metadata = builder.build().unwrap();
        Arc::new(region_metadata)
    }

    fn ts_value_ref(val: i64) -> ValueRef<'static> {
        ValueRef::Timestamp(Timestamp::new_millisecond(val))
    }

    fn field_value_ref(v0: i64, v1: f64) -> impl Iterator<Item = ValueRef<'static>> {
        vec![ValueRef::Int64(v0), ValueRef::Float64(OrderedFloat(v1))].into_iter()
    }

    fn check_values(values: Values, expect: &[(i64, u64, u8, i64, f64)]) {
        let ts = values
            .timestamp
            .as_any()
            .downcast_ref::<TimestampMillisecondVector>()
            .unwrap();

        let v0 = values.fields[0]
            .as_any()
            .downcast_ref::<Int64Vector>()
            .unwrap();
        let v1 = values.fields[1]
            .as_any()
            .downcast_ref::<Float64Vector>()
            .unwrap();
        let read = ts
            .iter_data()
            .zip(values.sequence.iter_data())
            .zip(values.op_type.iter_data())
            .zip(v0.iter_data())
            .zip(v1.iter_data())
            .map(|((((ts, sequence), op_type), v0), v1)| {
                (
                    ts.unwrap().0.value(),
                    sequence.unwrap(),
                    op_type.unwrap(),
                    v0.unwrap(),
                    v1.unwrap(),
                )
            })
            .collect::<Vec<_>>();
        assert_eq!(expect, &read);
    }

    #[test]
    fn test_series() {
        let region_metadata = schema_for_test();
        let mut series = Series::new(&region_metadata);
        series.push(ts_value_ref(1), 0, OpType::Put, field_value_ref(1, 10.1));
        series.push(ts_value_ref(2), 0, OpType::Put, field_value_ref(2, 10.2));
        assert_eq!(2, series.active.timestamp.len());
        assert_eq!(0, series.frozen.len());

        let values = series.compact(&region_metadata).unwrap();
        check_values(values, &[(1, 0, 1, 1, 10.1), (2, 0, 1, 2, 10.2)]);
        assert_eq!(0, series.active.timestamp.len());
        assert_eq!(1, series.frozen.len());
    }

    #[test]
    fn test_series_with_nulls() {
        let region_metadata = schema_for_test();
        let mut series = Series::new(&region_metadata);
        // col1: NULL 1 2 3
        // col2: NULL NULL 10.2 NULL
        series.push(
            ts_value_ref(1),
            0,
            OpType::Put,
            vec![ValueRef::Null, ValueRef::Null].into_iter(),
        );
        series.push(
            ts_value_ref(1),
            0,
            OpType::Put,
            vec![ValueRef::Int64(1), ValueRef::Null].into_iter(),
        );
        series.push(ts_value_ref(1), 2, OpType::Put, field_value_ref(2, 10.2));
        series.push(
            ts_value_ref(1),
            3,
            OpType::Put,
            vec![ValueRef::Int64(2), ValueRef::Null].into_iter(),
        );
        assert_eq!(4, series.active.timestamp.len());
        assert_eq!(0, series.frozen.len());

        let values = series.compact(&region_metadata).unwrap();
        assert_eq!(values.fields[0].null_count(), 1);
        assert_eq!(values.fields[1].null_count(), 3);
        assert_eq!(0, series.active.timestamp.len());
        assert_eq!(1, series.frozen.len());
    }

    fn check_value(batch: &Batch, expect: Vec<Vec<Value>>) {
        let ts_len = batch.timestamps().len();
        assert_eq!(batch.sequences().len(), ts_len);
        assert_eq!(batch.op_types().len(), ts_len);
        for f in batch.fields() {
            assert_eq!(f.data.len(), ts_len);
        }

        let mut rows = vec![];
        for idx in 0..ts_len {
            let mut row = Vec::with_capacity(batch.fields().len() + 3);
            row.push(batch.timestamps().get(idx));
            row.push(batch.sequences().get(idx));
            row.push(batch.op_types().get(idx));
            row.extend(batch.fields().iter().map(|f| f.data.get(idx)));
            rows.push(row);
        }

        assert_eq!(expect.len(), rows.len());
        for (idx, row) in rows.iter().enumerate() {
            assert_eq!(&expect[idx], row);
        }
    }

    #[test]
    fn test_values_sort() {
        let schema = schema_for_test();
        let timestamp = Arc::new(TimestampMillisecondVector::from_vec(vec![1, 2, 3, 4, 3]));
        let sequence = Arc::new(UInt64Vector::from_vec(vec![1, 1, 1, 1, 2]));
        let op_type = Arc::new(UInt8Vector::from_vec(vec![1, 1, 1, 1, 0]));

        let fields = vec![
            Arc::new(Int64Vector::from_vec(vec![4, 3, 2, 1, 2])) as Arc<_>,
            Arc::new(Float64Vector::from_vec(vec![1.1, 2.1, 4.2, 3.3, 4.2])) as Arc<_>,
        ];
        let values = Values {
            timestamp: timestamp as Arc<_>,
            sequence,
            op_type,
            fields,
        };

        let batch = values
            .to_batch(
                b"test",
                &schema,
                &[0, 1, 2, 3, 4].into_iter().collect(),
                true,
            )
            .unwrap();
        check_value(
            &batch,
            vec![
                vec![
                    Value::Timestamp(Timestamp::new_millisecond(1)),
                    Value::UInt64(1),
                    Value::UInt8(1),
                    Value::Int64(4),
                    Value::Float64(OrderedFloat(1.1)),
                ],
                vec![
                    Value::Timestamp(Timestamp::new_millisecond(2)),
                    Value::UInt64(1),
                    Value::UInt8(1),
                    Value::Int64(3),
                    Value::Float64(OrderedFloat(2.1)),
                ],
                vec![
                    Value::Timestamp(Timestamp::new_millisecond(3)),
                    Value::UInt64(2),
                    Value::UInt8(0),
                    Value::Int64(2),
                    Value::Float64(OrderedFloat(4.2)),
                ],
                vec![
                    Value::Timestamp(Timestamp::new_millisecond(4)),
                    Value::UInt64(1),
                    Value::UInt8(1),
                    Value::Int64(1),
                    Value::Float64(OrderedFloat(3.3)),
                ],
            ],
        )
    }

    fn build_key_values(schema: &RegionMetadataRef, k0: String, k1: i64, len: usize) -> KeyValues {
        let column_schema = schema
            .column_metadatas
            .iter()
            .map(|c| api::v1::ColumnSchema {
                column_name: c.column_schema.name.clone(),
                datatype: ColumnDataTypeWrapper::try_from(c.column_schema.data_type.clone())
                    .unwrap()
                    .datatype() as i32,
                semantic_type: c.semantic_type as i32,
                ..Default::default()
            })
            .collect();

        let rows = (0..len)
            .map(|i| Row {
                values: vec![
                    api::v1::Value {
                        value_data: Some(ValueData::StringValue(k0.clone())),
                    },
                    api::v1::Value {
                        value_data: Some(ValueData::I64Value(k1)),
                    },
                    api::v1::Value {
                        value_data: Some(ValueData::TimestampMillisecondValue(i as i64)),
                    },
                    api::v1::Value {
                        value_data: Some(ValueData::I64Value(i as i64)),
                    },
                    api::v1::Value {
                        value_data: Some(ValueData::F64Value(i as f64)),
                    },
                ],
            })
            .collect();
        let mutation = api::v1::Mutation {
            op_type: 1,
            sequence: 0,
            rows: Some(Rows {
                schema: column_schema,
                rows,
            }),
            write_hint: None,
        };
        KeyValues::new(schema.as_ref(), mutation).unwrap()
    }

    #[test]
    fn test_series_set_concurrency() {
        let schema = schema_for_test();
        let row_codec = Arc::new(DensePrimaryKeyCodec::with_fields(
            schema
                .primary_key_columns()
                .map(|c| {
                    (
                        c.column_id,
                        SortField::new(c.column_schema.data_type.clone()),
                    )
                })
                .collect(),
        ));
        let set = Arc::new(SeriesSet::new(schema.clone(), row_codec));

        let concurrency = 32;
        let pk_num = concurrency * 2;
        let mut handles = Vec::with_capacity(concurrency);
        for i in 0..concurrency {
            let set = set.clone();
            let handle = std::thread::spawn(move || {
                for j in i * 100..(i + 1) * 100 {
                    let pk = j % pk_num;
                    let primary_key = format!("pk-{}", pk).as_bytes().to_vec();
                    let (series, _) = set.get_or_add_series(primary_key);
                    let mut guard = series.write().unwrap();
                    guard.push(
                        ts_value_ref(j as i64),
                        j as u64,
                        OpType::Put,
                        field_value_ref(j as i64, j as f64),
                    );
                }
            });
            handles.push(handle);
        }
        for h in handles {
            h.join().unwrap();
        }

        let mut timestamps = Vec::with_capacity(concurrency * 100);
        let mut sequences = Vec::with_capacity(concurrency * 100);
        let mut op_types = Vec::with_capacity(concurrency * 100);
        let mut v0 = Vec::with_capacity(concurrency * 100);

        for i in 0..pk_num {
            let pk = format!("pk-{}", i).as_bytes().to_vec();
            let (series, _) = set.get_or_add_series(pk);
            let mut guard = series.write().unwrap();
            let values = guard.compact(&schema).unwrap();
            timestamps.extend(values.sequence.iter_data().map(|v| v.unwrap() as i64));
            sequences.extend(values.sequence.iter_data().map(|v| v.unwrap() as i64));
            op_types.extend(values.op_type.iter_data().map(|v| v.unwrap()));
            v0.extend(
                values
                    .fields
                    .first()
                    .unwrap()
                    .as_any()
                    .downcast_ref::<Int64Vector>()
                    .unwrap()
                    .iter_data()
                    .map(|v| v.unwrap()),
            );
        }

        let expected_sequence = (0..(concurrency * 100) as i64).collect::<HashSet<_>>();
        assert_eq!(
            expected_sequence,
            sequences.iter().copied().collect::<HashSet<_>>()
        );

        op_types.iter().all(|op| *op == OpType::Put as u8);
        assert_eq!(
            expected_sequence,
            timestamps.iter().copied().collect::<HashSet<_>>()
        );

        assert_eq!(timestamps, sequences);
        assert_eq!(v0, timestamps);
    }

    #[test]
    fn test_memtable() {
        common_telemetry::init_default_ut_logging();
        check_memtable_dedup(true);
        check_memtable_dedup(false);
    }

    fn check_memtable_dedup(dedup: bool) {
        let schema = schema_for_test();
        let kvs = build_key_values(&schema, "hello".to_string(), 42, 100);
        let memtable = TimeSeriesMemtable::new(schema, 42, None, dedup, MergeMode::LastRow);
        memtable.write(&kvs).unwrap();
        memtable.write(&kvs).unwrap();

        let mut expected_ts: HashMap<i64, usize> = HashMap::new();
        for ts in kvs
            .iter()
            .map(|kv| kv.timestamp().as_timestamp().unwrap().unwrap().value())
        {
            *expected_ts.entry(ts).or_default() += if dedup { 1 } else { 2 };
        }

        let iter = memtable.iter(None, None, None).unwrap();
        let mut read = HashMap::new();

        for ts in iter
            .flat_map(|batch| {
                batch
                    .unwrap()
                    .timestamps()
                    .as_any()
                    .downcast_ref::<TimestampMillisecondVector>()
                    .unwrap()
                    .iter_data()
                    .collect::<Vec<_>>()
                    .into_iter()
            })
            .map(|v| v.unwrap().0.value())
        {
            *read.entry(ts).or_default() += 1;
        }
        assert_eq!(expected_ts, read);

        let stats = memtable.stats();
        assert!(stats.bytes_allocated() > 0);
        assert_eq!(
            Some((
                Timestamp::new_millisecond(0),
                Timestamp::new_millisecond(99)
            )),
            stats.time_range()
        );
    }

    #[test]
    fn test_memtable_projection() {
        common_telemetry::init_default_ut_logging();
        let schema = schema_for_test();
        let kvs = build_key_values(&schema, "hello".to_string(), 42, 100);
        let memtable = TimeSeriesMemtable::new(schema, 42, None, true, MergeMode::LastRow);
        memtable.write(&kvs).unwrap();

        let iter = memtable.iter(Some(&[3]), None, None).unwrap();

        let mut v0_all = vec![];

        for res in iter {
            let batch = res.unwrap();
            assert_eq!(1, batch.fields().len());
            let v0 = batch
                .fields()
                .first()
                .unwrap()
                .data
                .as_any()
                .downcast_ref::<Int64Vector>()
                .unwrap();
            v0_all.extend(v0.iter_data().map(|v| v.unwrap()));
        }
        assert_eq!((0..100i64).collect::<Vec<_>>(), v0_all);
    }
}<|MERGE_RESOLUTION|>--- conflicted
+++ resolved
@@ -744,7 +744,6 @@
 
     /// Pushes a new row to `ValueBuilder`.
     /// We don't need primary keys since they've already be encoded.
-<<<<<<< HEAD
     /// Returns the size of field values.
     ///
     /// In this method, we don't check the data type of the value, because it is already checked in the caller.
@@ -762,17 +761,10 @@
             field_vec.into_iter()
         };
 
-        let _ = self.timestamp.try_push_value_ref(ts);
-        let _ = self.sequence.try_push_value_ref(ValueRef::UInt64(sequence));
-        let _ = self.op_type.try_push_value_ref(ValueRef::UInt8(op_type));
-=======
-    fn push(&mut self, ts: ValueRef, sequence: u64, op_type: u8, fields: Vec<ValueRef>) {
-        debug_assert_eq!(fields.len(), self.fields.len());
         self.timestamp
             .push(ts.as_timestamp().unwrap().unwrap().value());
         self.sequence.push(sequence);
         self.op_type.push(op_type);
->>>>>>> ab4663ec
         let num_rows = self.timestamp.len();
         let mut size = 0;
         for (idx, field_value) in fields.enumerate() {
