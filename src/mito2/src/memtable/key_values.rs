--- conflicted
+++ resolved
@@ -14,14 +14,8 @@
 
 use std::collections::HashMap;
 
-<<<<<<< HEAD
-use greptime_proto::v1::mito::{Mutation, OpType};
-use greptime_proto::v1::{Row, Rows, Value};
-use store_api::metadata::SemanticType;
-=======
 use api::v1::{Mutation, OpType, Row, Rows, SemanticType};
 use datatypes::value::ValueRef;
->>>>>>> e924b44e
 use store_api::storage::SequenceNumber;
 
 use crate::metadata::RegionMetadata;
@@ -197,22 +191,12 @@
     use api::v1::ColumnDataType;
     use datatypes::prelude::ConcreteDataType;
     use datatypes::schema::ColumnSchema;
-<<<<<<< HEAD
-    use greptime_proto::v1;
-    use greptime_proto::v1::ColumnDataType;
     use store_api::metadata::ColumnMetadata;
     use store_api::storage::RegionId;
 
     use super::*;
     use crate::metadata::RegionMetadataBuilder;
-    use crate::proto_util::i64_value;
-=======
-    use store_api::storage::RegionId;
-
-    use super::*;
-    use crate::metadata::{ColumnMetadata, RegionMetadataBuilder};
     use crate::test_util::i64_value;
->>>>>>> e924b44e
 
     const TS_NAME: &str = "ts";
     const START_SEQ: SequenceNumber = 100;
