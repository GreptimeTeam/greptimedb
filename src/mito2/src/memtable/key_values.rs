--- conflicted
+++ resolved
@@ -191,21 +191,13 @@
     use datatypes::prelude::ConcreteDataType;
     use datatypes::schema::ColumnSchema;
     use greptime_proto::v1;
-<<<<<<< HEAD
-    use greptime_proto::v1::{value, ColumnDataType, Value};
+    use greptime_proto::v1::ColumnDataType;
     use store_api::metadata::ColumnMetadata;
     use store_api::storage::RegionId;
 
     use super::*;
     use crate::metadata::RegionMetadataBuilder;
-=======
-    use greptime_proto::v1::ColumnDataType;
-    use store_api::storage::RegionId;
-
-    use super::*;
-    use crate::metadata::{ColumnMetadata, RegionMetadataBuilder};
     use crate::proto_util::i64_value;
->>>>>>> 6d64e1c2
 
     const TS_NAME: &str = "ts";
     const START_SEQ: SequenceNumber = 100;
