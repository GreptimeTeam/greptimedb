--- conflicted
+++ resolved
@@ -44,22 +44,17 @@
 
 impl ShardBuilder {
     /// Returns a new builder.
-<<<<<<< HEAD
     pub fn new(
         metadata: RegionMetadataRef,
         config: &MergeTreeConfig,
         shard_id: ShardId,
     ) -> ShardBuilder {
-=======
-    pub fn new(metadata: RegionMetadataRef, config: &MergeTreeConfig) -> ShardBuilder {
-        let dedup = config.dedup;
->>>>>>> afe46333
         ShardBuilder {
             current_shard_id: shard_id,
             dict_builder: KeyDictBuilder::new(config.index_max_keys_per_shard),
-            data_buffer: DataBuffer::with_capacity(metadata, DATA_INIT_CAP, dedup),
+            data_buffer: DataBuffer::with_capacity(metadata, DATA_INIT_CAP, config.dedup),
             data_freeze_threshold: config.data_freeze_threshold,
-            dedup,
+            dedup: config.dedup,
         }
     }
 
