--- conflicted
+++ resolved
@@ -49,11 +49,7 @@
     /// Creates a new partition.
     pub fn new(metadata: RegionMetadataRef, config: &MergeTreeConfig) -> Self {
         Partition {
-<<<<<<< HEAD
             inner: RwLock::new(Inner::new(metadata, config)),
-=======
-            inner: RwLock::new(Inner::new(metadata, shard_builder, config.dedup)),
->>>>>>> afe46333
         }
     }
 
@@ -408,34 +404,20 @@
 }
 
 impl Inner {
-<<<<<<< HEAD
     fn new(metadata: RegionMetadataRef, config: &MergeTreeConfig) -> Self {
         let (shards, current_shard_id) = if metadata.primary_key.is_empty() {
-            let data_parts = DataParts::new(metadata.clone(), DATA_INIT_CAP);
-            (vec![Shard::new(0, None, data_parts)], 1)
+            let data_parts = DataParts::new(metadata.clone(), DATA_INIT_CAP, config.dedup);
+            (vec![Shard::new(0, None, data_parts, config.dedup)], 1)
         } else {
             (Vec::new(), 0)
         };
         let shard_builder = ShardBuilder::new(metadata.clone(), config, current_shard_id);
         Self {
-=======
-    fn new(metadata: RegionMetadataRef, shard_builder: ShardBuilder, dedup: bool) -> Self {
-        let mut inner = Self {
->>>>>>> afe46333
             metadata,
             shard_builder,
             shards,
             num_rows: 0,
-<<<<<<< HEAD
-=======
-            dedup,
-        };
-
-        if inner.metadata.primary_key.is_empty() {
-            let data_parts = DataParts::new(inner.metadata.clone(), DATA_INIT_CAP, dedup);
-            inner.shards.push(Shard::new(0, None, data_parts, dedup));
-            inner.active_shard_id = 1;
->>>>>>> afe46333
+            dedup: config.dedup,
         }
     }
 
