--- conflicted
+++ resolved
@@ -136,14 +136,9 @@
     let current_version = {
         let memtable_builder = MemtableBuilderProvider::new(None, Arc::new(mito_config.clone()))
             .builder_for_options(
-<<<<<<< HEAD
-                region_options.memtable.as_ref(),
-                !region_options.append_mode,
-                region_options.update_mode,
-=======
                 req.region_options.memtable.as_ref(),
                 !req.region_options.append_mode,
->>>>>>> 948c8695
+                req.region_options.update_mode,
             );
 
         // Initial memtable id is 0.
