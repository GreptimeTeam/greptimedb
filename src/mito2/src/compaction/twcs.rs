// Copyright 2023 Greptime Team
//
// Licensed under the Apache License, Version 2.0 (the "License");
// you may not use this file except in compliance with the License.
// You may obtain a copy of the License at
//
//     http://www.apache.org/licenses/LICENSE-2.0
//
// Unless required by applicable law or agreed to in writing, software
// distributed under the License is distributed on an "AS IS" BASIS,
// WITHOUT WARRANTIES OR CONDITIONS OF ANY KIND, either express or implied.
// See the License for the specific language governing permissions and
// limitations under the License.

use std::collections::BTreeMap;
use std::fmt::{Debug, Formatter};
use std::sync::Arc;
use std::time::{Duration, Instant};

use common_telemetry::{debug, error, info};
use common_time::timestamp::TimeUnit;
use common_time::timestamp_millis::BucketAligned;
use common_time::Timestamp;
use snafu::ResultExt;
use store_api::metadata::RegionMetadataRef;
use store_api::storage::RegionId;
use tokio::sync::mpsc;

use crate::access_layer::{AccessLayerRef, SstWriteRequest};
use crate::cache::CacheManagerRef;
use crate::compaction::picker::{CompactionTask, Picker};
use crate::compaction::CompactionRequest;
<<<<<<< HEAD
use crate::config::MitoConfig;
use crate::error;
use crate::error::CompactRegionSnafu;
=======
use crate::error::{self, CompactRegionSnafu};
>>>>>>> 702ea325
use crate::metrics::{COMPACTION_FAILURE_COUNT, COMPACTION_STAGE_ELAPSED};
use crate::read::projection::ProjectionMapper;
use crate::read::seq_scan::SeqScan;
use crate::read::{BoxedBatchReader, Source};
use crate::request::{
    BackgroundNotify, CompactionFailed, CompactionFinished, OutputTx, WorkerRequest,
};
use crate::sst::file::{FileHandle, FileId, FileMeta, Level};
use crate::sst::file_purger::FilePurgerRef;
use crate::sst::parquet::WriteOptions;
use crate::sst::version::LevelMeta;

const MAX_PARALLEL_COMPACTION: usize = 8;

/// `TwcsPicker` picks files of which the max timestamp are in the same time window as compaction
/// candidates.
pub struct TwcsPicker {
    max_active_window_files: usize,
    max_inactive_window_files: usize,
    time_window_seconds: Option<i64>,
}

impl Debug for TwcsPicker {
    fn fmt(&self, f: &mut Formatter<'_>) -> std::fmt::Result {
        f.debug_struct("TwcsPicker")
            .field("max_active_window_files", &self.max_active_window_files)
            .field("max_inactive_window_files", &self.max_inactive_window_files)
            .finish()
    }
}

impl TwcsPicker {
    pub fn new(
        max_active_window_files: usize,
        max_inactive_window_files: usize,
        time_window_seconds: Option<i64>,
    ) -> Self {
        Self {
            max_inactive_window_files,
            max_active_window_files,
            time_window_seconds,
        }
    }

    /// Builds compaction output from files.
    /// For active writing window, we allow for at most `max_active_window_files` files to alleviate
    /// fragmentation. For other windows, we allow at most 1 file at each window.
    fn build_output(
        &self,
        time_windows: &BTreeMap<i64, Vec<FileHandle>>,
        active_window: Option<i64>,
    ) -> Vec<CompactionOutput> {
        let mut output = vec![];
        for (window, files) in time_windows {
            if let Some(active_window) = active_window
                && *window == active_window
            {
                if files.len() > self.max_active_window_files {
                    output.push(CompactionOutput {
                        output_file_id: FileId::random(),
                        output_level: 1, // we only have two levels and always compact to l1
                        inputs: files.clone(),
                    });
                } else {
                    debug!("Active window not present or no enough files in active window {:?}, window: {}", active_window, *window);
                }
            } else {
                // not active writing window
                if files.len() > self.max_inactive_window_files {
                    output.push(CompactionOutput {
                        output_file_id: FileId::random(),
                        output_level: 1,
                        inputs: files.clone(),
                    });
                } else {
                    debug!(
                        "No enough files, current: {}, max_inactive_window_files: {}",
                        files.len(),
                        self.max_inactive_window_files
                    )
                }
            }
        }
        output
    }
}

impl Picker for TwcsPicker {
    fn pick(&self, req: CompactionRequest) -> Option<Box<dyn CompactionTask>> {
        let CompactionRequest {
            current_version,
            access_layer,
            request_sender,
            waiters,
            file_purger,
            start_time,
<<<<<<< HEAD
            engine_config,
=======
            sst_write_buffer_size,
            cache_manager,
>>>>>>> 702ea325
        } = req;

        let region_metadata = current_version.metadata.clone();
        let region_id = region_metadata.region_id;

        let levels = current_version.ssts.levels();
        let ttl = current_version.options.ttl;
        let expired_ssts = get_expired_ssts(levels, ttl, Timestamp::current_millis());
        if !expired_ssts.is_empty() {
            info!("Expired SSTs in region {}: {:?}", region_id, expired_ssts);
            // here we mark expired SSTs as compacting to avoid them being picked.
            expired_ssts.iter().for_each(|f| f.set_compacting(true));
        }

        let compaction_time_window = current_version
            .compaction_time_window
            .map(|window| window.as_secs() as i64);
        let time_window_size = compaction_time_window
            .or(self.time_window_seconds)
            .unwrap_or_else(|| {
                let inferred = infer_time_bucket(levels[0].files());
                info!(
                    "Compaction window for region {} is not present, inferring from files: {:?}",
                    region_id, inferred
                );
                inferred
            });

        // Find active window from files in level 0.
        let active_window = find_latest_window_in_seconds(levels[0].files(), time_window_size);
        // Assign files to windows
        let windows = assign_to_windows(levels.iter().flat_map(LevelMeta::files), time_window_size);
        let outputs = self.build_output(&windows, active_window);

        if outputs.is_empty() && expired_ssts.is_empty() {
            // Nothing to compact, we are done. Notifies all waiters as we consume the compaction request.
            for waiter in waiters {
                waiter.send(Ok(0));
            }
            return None;
        }
        let task = TwcsCompactionTask {
            region_id,
            metadata: region_metadata,
            sst_layer: access_layer,
            outputs,
            expired_ssts,
            compaction_time_window: Some(time_window_size),
            request_sender,
            waiters,
            file_purger,
            start_time,
<<<<<<< HEAD
            engine_config,
=======
            cache_manager,
            storage: current_version.options.storage.clone(),
>>>>>>> 702ea325
        };
        Some(Box::new(task))
    }
}

/// Assigns files to windows with predefined window size (in seconds) by their max timestamps.
fn assign_to_windows<'a>(
    files: impl Iterator<Item = &'a FileHandle>,
    time_window_size: i64,
) -> BTreeMap<i64, Vec<FileHandle>> {
    let mut windows: BTreeMap<i64, Vec<FileHandle>> = BTreeMap::new();
    // Iterates all files and assign to time windows according to max timestamp
    for file in files {
        let (_, end) = file.time_range();
        let time_window = end
            .convert_to(TimeUnit::Second)
            .unwrap()
            .value()
            .align_to_ceil_by_bucket(time_window_size)
            .unwrap_or(i64::MIN);
        windows.entry(time_window).or_default().push(file.clone());
    }
    windows
}

/// Finds the latest active writing window among all files.
/// Returns `None` when there are no files or all files are corrupted.
fn find_latest_window_in_seconds<'a>(
    files: impl Iterator<Item = &'a FileHandle>,
    time_window_size: i64,
) -> Option<i64> {
    let mut latest_timestamp = None;
    for f in files {
        let (_, end) = f.time_range();
        if let Some(latest) = latest_timestamp
            && end > latest
        {
            latest_timestamp = Some(end);
        } else {
            latest_timestamp = Some(end);
        }
    }
    latest_timestamp
        .and_then(|ts| ts.convert_to_ceil(TimeUnit::Second))
        .and_then(|ts| ts.value().align_to_ceil_by_bucket(time_window_size))
}

pub(crate) struct TwcsCompactionTask {
    pub region_id: RegionId,
    pub metadata: RegionMetadataRef,
    pub sst_layer: AccessLayerRef,
    pub outputs: Vec<CompactionOutput>,
    pub expired_ssts: Vec<FileHandle>,
    pub compaction_time_window: Option<i64>,
    pub file_purger: FilePurgerRef,
    /// Request sender to notify the worker.
    pub(crate) request_sender: mpsc::Sender<WorkerRequest>,
    /// Senders that are used to notify waiters waiting for pending compaction tasks.
    pub waiters: Vec<OutputTx>,
    /// Start time of compaction task
    pub start_time: Instant,
<<<<<<< HEAD
    pub engine_config: Arc<MitoConfig>,
=======
    pub(crate) cache_manager: CacheManagerRef,
    /// Target storage of the region.
    pub(crate) storage: Option<String>,
>>>>>>> 702ea325
}

impl Debug for TwcsCompactionTask {
    fn fmt(&self, f: &mut Formatter<'_>) -> std::fmt::Result {
        f.debug_struct("TwcsCompactionTask")
            .field("region_id", &self.region_id)
            .field("outputs", &self.outputs)
            .field("expired_ssts", &self.expired_ssts)
            .field("compaction_time_window", &self.compaction_time_window)
            .finish()
    }
}

impl Drop for TwcsCompactionTask {
    fn drop(&mut self) {
        self.mark_files_compacting(false)
    }
}

impl TwcsCompactionTask {
    fn mark_files_compacting(&self, compacting: bool) {
        self.outputs
            .iter()
            .flat_map(|o| o.inputs.iter())
            .for_each(|f| f.set_compacting(compacting))
    }

    /// Merges all SST files.
    /// Returns `(output files, input files)`.
    async fn merge_ssts(&mut self) -> error::Result<(Vec<FileMeta>, Vec<FileMeta>)> {
        let mut futs = Vec::with_capacity(self.outputs.len());
        let mut compacted_inputs =
            Vec::with_capacity(self.outputs.iter().map(|o| o.inputs.len()).sum());

        for output in self.outputs.drain(..) {
<<<<<<< HEAD
            let schema = self.schema.clone();
            let sst_layer = self.sst_layer.clone();
            let engine_config = self.engine_config.clone();
=======
>>>>>>> 702ea325
            compacted_inputs.extend(output.inputs.iter().map(FileHandle::meta));

            info!(
                "Compaction region {} output [{}]-> {}",
                self.region_id,
                output
                    .inputs
                    .iter()
                    .map(|f| f.file_id().to_string())
                    .collect::<Vec<_>>()
                    .join(","),
                output.output_file_id
            );

            let write_opts = WriteOptions {
                write_buffer_size: self.sst_write_buffer_size,
                ..Default::default()
            };
            let metadata = self.metadata.clone();
            let sst_layer = self.sst_layer.clone();
            let region_id = self.region_id;
            let cache_manager = self.cache_manager.clone();
            let storage = self.storage.clone();
            futs.push(async move {
<<<<<<< HEAD
                output
                    .build(region_id, schema, sst_layer, engine_config)
                    .await
=======
                let reader =
                    build_sst_reader(metadata.clone(), sst_layer.clone(), &output.inputs).await?;
                let file_meta_opt = sst_layer
                    .write_sst(
                        SstWriteRequest {
                            file_id: output.output_file_id,
                            metadata,
                            source: Source::Reader(reader),
                            cache_manager,
                            storage,
                        },
                        &write_opts,
                    )
                    .await?
                    .map(|sst_info| FileMeta {
                        region_id,
                        file_id: output.output_file_id,
                        time_range: sst_info.time_range,
                        level: output.output_level,
                        file_size: sst_info.file_size,
                    });
                Ok(file_meta_opt)
>>>>>>> 702ea325
            });
        }

        let mut output_files = Vec::with_capacity(futs.len());
        while !futs.is_empty() {
            let mut task_chunk = Vec::with_capacity(MAX_PARALLEL_COMPACTION);
            for _ in 0..MAX_PARALLEL_COMPACTION {
                if let Some(task) = futs.pop() {
                    task_chunk.push(common_runtime::spawn_bg(task));
                }
            }
            let metas = futures::future::try_join_all(task_chunk)
                .await
                .context(error::JoinSnafu)?
                .into_iter()
                .collect::<error::Result<Vec<_>>>()?;
            output_files.extend(metas.into_iter().flatten());
        }

        let inputs = compacted_inputs.into_iter().collect();
        Ok((output_files, inputs))
    }

    async fn handle_compaction(&mut self) -> error::Result<(Vec<FileMeta>, Vec<FileMeta>)> {
        self.mark_files_compacting(true);
        let merge_timer = COMPACTION_STAGE_ELAPSED
            .with_label_values(&["merge"])
            .start_timer();
        let (output, mut compacted) = self.merge_ssts().await.map_err(|e| {
            error!(e; "Failed to compact region: {}", self.region_id);
            merge_timer.stop_and_discard();
            e
        })?;
        compacted.extend(self.expired_ssts.iter().map(FileHandle::meta));
        Ok((output, compacted))
    }

    /// Handles compaction failure, notifies all waiters.
    fn on_failure(&mut self, err: Arc<error::Error>) {
        COMPACTION_FAILURE_COUNT.inc();
        for waiter in self.waiters.drain(..) {
            waiter.send(Err(err.clone()).context(CompactRegionSnafu {
                region_id: self.region_id,
            }));
        }
    }

    /// Notifies region worker to handle post-compaction tasks.
    async fn send_to_worker(&self, request: WorkerRequest) {
        if let Err(e) = self.request_sender.send(request).await {
            error!(
                "Failed to notify compaction job status for region {}, request: {:?}",
                self.region_id, e.0
            );
        }
    }
}

#[async_trait::async_trait]
impl CompactionTask for TwcsCompactionTask {
    async fn run(&mut self) {
        let notify = match self.handle_compaction().await {
            Ok((added, deleted)) => {
                info!(
                    "Compacted SST files, input: {:?}, output: {:?}, window: {:?}",
                    deleted, added, self.compaction_time_window
                );

                BackgroundNotify::CompactionFinished(CompactionFinished {
                    region_id: self.region_id,
                    compaction_outputs: added,
                    compacted_files: deleted,
                    senders: std::mem::take(&mut self.waiters),
                    file_purger: self.file_purger.clone(),
                    compaction_time_window: self
                        .compaction_time_window
                        .map(|seconds| Duration::from_secs(seconds as u64)),
                    start_time: self.start_time,
                })
            }
            Err(e) => {
                error!(e; "Failed to compact region, region id: {}", self.region_id);
                let err = Arc::new(e);
                // notify compaction waiters
                self.on_failure(err.clone());
                BackgroundNotify::CompactionFailed(CompactionFailed {
                    region_id: self.region_id,
                    err,
                })
            }
        };

        self.send_to_worker(WorkerRequest::Background {
            region_id: self.region_id,
            notify,
        })
        .await;
    }
}

/// Infers the suitable time bucket duration.
/// Now it simply find the max and min timestamp across all SSTs in level and fit the time span
/// into time bucket.
pub(crate) fn infer_time_bucket<'a>(files: impl Iterator<Item = &'a FileHandle>) -> i64 {
    let mut max_ts = Timestamp::new(i64::MIN, TimeUnit::Second);
    let mut min_ts = Timestamp::new(i64::MAX, TimeUnit::Second);

    for f in files {
        let (start, end) = f.time_range();
        min_ts = min_ts.min(start);
        max_ts = max_ts.max(end);
    }

    // safety: Convert whatever timestamp into seconds will not cause overflow.
    let min_sec = min_ts.convert_to(TimeUnit::Second).unwrap().value();
    let max_sec = max_ts.convert_to(TimeUnit::Second).unwrap().value();

    max_sec
        .checked_sub(min_sec)
        .map(|span| TIME_BUCKETS.fit_time_bucket(span)) // return the max bucket on subtraction overflow.
        .unwrap_or_else(|| TIME_BUCKETS.max()) // safety: TIME_BUCKETS cannot be empty.
}

pub(crate) struct TimeBuckets([i64; 7]);

impl TimeBuckets {
    /// Fits a given time span into time bucket by find the minimum bucket that can cover the span.
    /// Returns the max bucket if no such bucket can be found.
    fn fit_time_bucket(&self, span_sec: i64) -> i64 {
        assert!(span_sec >= 0);
        match self.0.binary_search(&span_sec) {
            Ok(idx) => self.0[idx],
            Err(idx) => {
                if idx < self.0.len() {
                    self.0[idx]
                } else {
                    self.0.last().copied().unwrap()
                }
            }
        }
    }

    #[cfg(test)]
    fn get(&self, idx: usize) -> i64 {
        self.0[idx]
    }

    fn max(&self) -> i64 {
        self.0.last().copied().unwrap()
    }
}

/// A set of predefined time buckets.
pub(crate) const TIME_BUCKETS: TimeBuckets = TimeBuckets([
    60 * 60,                 // one hour
    2 * 60 * 60,             // two hours
    12 * 60 * 60,            // twelve hours
    24 * 60 * 60,            // one day
    7 * 24 * 60 * 60,        // one week
    365 * 24 * 60 * 60,      // one year
    10 * 365 * 24 * 60 * 60, // ten years
]);

/// Finds all expired SSTs across levels.
fn get_expired_ssts(
    levels: &[LevelMeta],
    ttl: Option<Duration>,
    now: Timestamp,
) -> Vec<FileHandle> {
    let Some(ttl) = ttl else {
        return vec![];
    };

    let expire_time = match now.sub_duration(ttl) {
        Ok(expire_time) => expire_time,
        Err(e) => {
            error!(e; "Failed to calculate region TTL expire time");
            return vec![];
        }
    };

    levels
        .iter()
        .flat_map(|l| l.get_expired_files(&expire_time).into_iter())
        .collect()
}

#[derive(Debug)]
pub(crate) struct CompactionOutput {
    pub output_file_id: FileId,
    /// Compaction output file level.
    pub output_level: Level,
    /// Compaction input files.
    pub inputs: Vec<FileHandle>,
}

/// Builds [BoxedBatchReader] that reads all SST files and yields batches in primary key order.
async fn build_sst_reader(
    metadata: RegionMetadataRef,
    sst_layer: AccessLayerRef,
    inputs: &[FileHandle],
) -> error::Result<BoxedBatchReader> {
    SeqScan::new(sst_layer, ProjectionMapper::all(&metadata)?)
        .with_files(inputs.to_vec())
        // We ignore file not found error during compaction.
        .with_ignore_file_not_found(true)
        .build_reader()
        .await
}

#[cfg(test)]
mod tests {
    use std::collections::HashSet;

    use super::*;
    use crate::compaction::test_util::new_file_handle;
    use crate::sst::file::Level;

    #[test]
    fn test_get_latest_window_in_seconds() {
        assert_eq!(
            Some(1),
            find_latest_window_in_seconds([new_file_handle(FileId::random(), 0, 999, 0)].iter(), 1)
        );
        assert_eq!(
            Some(1),
            find_latest_window_in_seconds(
                [new_file_handle(FileId::random(), 0, 1000, 0)].iter(),
                1
            )
        );

        assert_eq!(
            Some(-9223372036854000),
            find_latest_window_in_seconds(
                [new_file_handle(FileId::random(), i64::MIN, i64::MIN + 1, 0)].iter(),
                3600,
            )
        );

        assert_eq!(
            (i64::MAX / 10000000 + 1) * 10000,
            find_latest_window_in_seconds(
                [new_file_handle(FileId::random(), i64::MIN, i64::MAX, 0)].iter(),
                10000,
            )
            .unwrap()
        );
    }

    #[test]
    fn test_assign_to_windows() {
        let windows = assign_to_windows(
            [
                new_file_handle(FileId::random(), 0, 999, 0),
                new_file_handle(FileId::random(), 0, 999, 0),
                new_file_handle(FileId::random(), 0, 999, 0),
                new_file_handle(FileId::random(), 0, 999, 0),
                new_file_handle(FileId::random(), 0, 999, 0),
            ]
            .iter(),
            3,
        );
        assert_eq!(5, windows.get(&0).unwrap().len());

        let files = [FileId::random(); 3];
        let windows = assign_to_windows(
            [
                new_file_handle(files[0], -2000, -3, 0),
                new_file_handle(files[1], 0, 2999, 0),
                new_file_handle(files[2], 50, 10001, 0),
            ]
            .iter(),
            3,
        );
        assert_eq!(
            files[0],
            windows.get(&0).unwrap().first().unwrap().file_id()
        );
        assert_eq!(
            files[1],
            windows.get(&3).unwrap().first().unwrap().file_id()
        );
        assert_eq!(
            files[2],
            windows.get(&12).unwrap().first().unwrap().file_id()
        );
    }

    struct CompactionPickerTestCase {
        window_size: i64,
        input_files: Vec<FileHandle>,
        expected_outputs: Vec<ExpectedOutput>,
    }

    impl CompactionPickerTestCase {
        fn check(&self) {
            let windows = assign_to_windows(self.input_files.iter(), self.window_size);
            let active_window =
                find_latest_window_in_seconds(self.input_files.iter(), self.window_size);
            let output = TwcsPicker::new(4, 1, None).build_output(&windows, active_window);

            let output = output
                .iter()
                .map(|o| {
                    let input_file_ids =
                        o.inputs.iter().map(|f| f.file_id()).collect::<HashSet<_>>();
                    (input_file_ids, o.output_level)
                })
                .collect::<Vec<_>>();

            let expected = self
                .expected_outputs
                .iter()
                .map(|o| {
                    let input_file_ids = o
                        .input_files
                        .iter()
                        .map(|idx| self.input_files[*idx].file_id())
                        .collect::<HashSet<_>>();
                    (input_file_ids, o.output_level)
                })
                .collect::<Vec<_>>();
            assert_eq!(expected, output);
        }
    }

    struct ExpectedOutput {
        input_files: Vec<usize>,
        output_level: Level,
    }

    #[test]
    fn test_build_twcs_output() {
        let file_ids = (0..4).map(|_| FileId::random()).collect::<Vec<_>>();

        CompactionPickerTestCase {
            window_size: 3,
            input_files: [
                new_file_handle(file_ids[0], -2000, -3, 0),
                new_file_handle(file_ids[1], -3000, -100, 0),
                new_file_handle(file_ids[2], 0, 2999, 0), //active windows
                new_file_handle(file_ids[3], 50, 2998, 0), //active windows
            ]
            .to_vec(),
            expected_outputs: vec![ExpectedOutput {
                input_files: vec![0, 1],
                output_level: 1,
            }],
        }
        .check();

        let file_ids = (0..6).map(|_| FileId::random()).collect::<Vec<_>>();
        CompactionPickerTestCase {
            window_size: 3,
            input_files: [
                new_file_handle(file_ids[0], -2000, -3, 0),
                new_file_handle(file_ids[1], -3000, -100, 0),
                new_file_handle(file_ids[2], 0, 2999, 0),
                new_file_handle(file_ids[3], 50, 2998, 0),
                new_file_handle(file_ids[4], 11, 2990, 0),
                new_file_handle(file_ids[5], 50, 4998, 0),
            ]
            .to_vec(),
            expected_outputs: vec![
                ExpectedOutput {
                    input_files: vec![0, 1],
                    output_level: 1,
                },
                ExpectedOutput {
                    input_files: vec![2, 3, 4],
                    output_level: 1,
                },
            ],
        }
        .check();
    }

    #[test]
    fn test_time_bucket() {
        assert_eq!(TIME_BUCKETS.get(0), TIME_BUCKETS.fit_time_bucket(1));
        assert_eq!(TIME_BUCKETS.get(0), TIME_BUCKETS.fit_time_bucket(60 * 60));
        assert_eq!(
            TIME_BUCKETS.get(1),
            TIME_BUCKETS.fit_time_bucket(60 * 60 + 1)
        );

        assert_eq!(
            TIME_BUCKETS.get(2),
            TIME_BUCKETS.fit_time_bucket(TIME_BUCKETS.get(2) - 1)
        );
        assert_eq!(
            TIME_BUCKETS.get(2),
            TIME_BUCKETS.fit_time_bucket(TIME_BUCKETS.get(2))
        );
        assert_eq!(
            TIME_BUCKETS.get(3),
            TIME_BUCKETS.fit_time_bucket(TIME_BUCKETS.get(3) - 1)
        );
        assert_eq!(TIME_BUCKETS.get(6), TIME_BUCKETS.fit_time_bucket(i64::MAX));
    }

    #[test]
    fn test_infer_time_buckets() {
        assert_eq!(
            TIME_BUCKETS.get(0),
            infer_time_bucket(
                [
                    new_file_handle(FileId::random(), 0, TIME_BUCKETS.get(0) * 1000 - 1, 0),
                    new_file_handle(FileId::random(), 1, 10_000, 0)
                ]
                .iter()
            )
        );
    }

    // TODO(hl): TTL tester that checks if get_expired_ssts function works as expected.
}<|MERGE_RESOLUTION|>--- conflicted
+++ resolved
@@ -30,13 +30,9 @@
 use crate::cache::CacheManagerRef;
 use crate::compaction::picker::{CompactionTask, Picker};
 use crate::compaction::CompactionRequest;
-<<<<<<< HEAD
 use crate::config::MitoConfig;
 use crate::error;
 use crate::error::CompactRegionSnafu;
-=======
-use crate::error::{self, CompactRegionSnafu};
->>>>>>> 702ea325
 use crate::metrics::{COMPACTION_FAILURE_COUNT, COMPACTION_STAGE_ELAPSED};
 use crate::read::projection::ProjectionMapper;
 use crate::read::seq_scan::SeqScan;
@@ -46,7 +42,7 @@
 };
 use crate::sst::file::{FileHandle, FileId, FileMeta, Level};
 use crate::sst::file_purger::FilePurgerRef;
-use crate::sst::parquet::WriteOptions;
+use crate::sst::parquet::{InvertedIndexCreateOptions, WriteOptions};
 use crate::sst::version::LevelMeta;
 
 const MAX_PARALLEL_COMPACTION: usize = 8;
@@ -133,12 +129,8 @@
             waiters,
             file_purger,
             start_time,
-<<<<<<< HEAD
+            cache_manager,
             engine_config,
-=======
-            sst_write_buffer_size,
-            cache_manager,
->>>>>>> 702ea325
         } = req;
 
         let region_metadata = current_version.metadata.clone();
@@ -191,12 +183,9 @@
             waiters,
             file_purger,
             start_time,
-<<<<<<< HEAD
-            engine_config,
-=======
             cache_manager,
             storage: current_version.options.storage.clone(),
->>>>>>> 702ea325
+            engine_config,
         };
         Some(Box::new(task))
     }
@@ -258,13 +247,10 @@
     pub waiters: Vec<OutputTx>,
     /// Start time of compaction task
     pub start_time: Instant,
-<<<<<<< HEAD
-    pub engine_config: Arc<MitoConfig>,
-=======
     pub(crate) cache_manager: CacheManagerRef,
     /// Target storage of the region.
     pub(crate) storage: Option<String>,
->>>>>>> 702ea325
+    pub engine_config: Arc<MitoConfig>,
 }
 
 impl Debug for TwcsCompactionTask {
@@ -300,12 +286,6 @@
             Vec::with_capacity(self.outputs.iter().map(|o| o.inputs.len()).sum());
 
         for output in self.outputs.drain(..) {
-<<<<<<< HEAD
-            let schema = self.schema.clone();
-            let sst_layer = self.sst_layer.clone();
-            let engine_config = self.engine_config.clone();
-=======
->>>>>>> 702ea325
             compacted_inputs.extend(output.inputs.iter().map(FileHandle::meta));
 
             info!(
@@ -320,8 +300,17 @@
                 output.output_file_id
             );
 
+            let index_config = &self.engine_config.inverted_index;
+            let inverted_index_options =
+                (!index_config.disable_creation_on_compact).then(|| InvertedIndexCreateOptions {
+                    memory_usage_threshold: index_config
+                        .creation_memory_usage_threshold
+                        .map(|size| size.as_bytes() as _),
+                });
+
             let write_opts = WriteOptions {
-                write_buffer_size: self.sst_write_buffer_size,
+                write_buffer_size: self.engine_config.sst_write_buffer_size,
+                inverted_index_options,
                 ..Default::default()
             };
             let metadata = self.metadata.clone();
@@ -330,11 +319,6 @@
             let cache_manager = self.cache_manager.clone();
             let storage = self.storage.clone();
             futs.push(async move {
-<<<<<<< HEAD
-                output
-                    .build(region_id, schema, sst_layer, engine_config)
-                    .await
-=======
                 let reader =
                     build_sst_reader(metadata.clone(), sst_layer.clone(), &output.inputs).await?;
                 let file_meta_opt = sst_layer
@@ -355,9 +339,9 @@
                         time_range: sst_info.time_range,
                         level: output.output_level,
                         file_size: sst_info.file_size,
+                        inverted_index_available: sst_info.inverted_index_available,
                     });
                 Ok(file_meta_opt)
->>>>>>> 702ea325
             });
         }
 
