// Copyright 2023 Greptime Team
//
// Licensed under the Apache License, Version 2.0 (the "License");
// you may not use this file except in compliance with the License.
// You may obtain a copy of the License at
//
//     http://www.apache.org/licenses/LICENSE-2.0
//
// Unless required by applicable law or agreed to in writing, software
// distributed under the License is distributed on an "AS IS" BASIS,
// WITHOUT WARRANTIES OR CONDITIONS OF ANY KIND, either express or implied.
// See the License for the specific language governing permissions and
// limitations under the License.

pub(crate) mod bloom_filter;
mod codec;
pub(crate) mod fulltext_index;
mod indexer;
pub(crate) mod intermediate;
pub(crate) mod inverted_index;
pub(crate) mod puffin_manager;
mod statistics;
pub(crate) mod store;

use std::num::NonZeroUsize;

use bloom_filter::creator::BloomFilterIndexer;
use common_telemetry::{debug, warn};
use puffin_manager::SstPuffinManager;
use smallvec::SmallVec;
use statistics::{ByteCount, RowCount};
use store_api::metadata::RegionMetadataRef;
use store_api::storage::{ColumnId, RegionId};

use crate::access_layer::OperationType;
use crate::config::{BloomFilterConfig, FulltextIndexConfig, InvertedIndexConfig};
use crate::metrics::INDEX_CREATE_MEMORY_USAGE;
use crate::read::Batch;
use crate::region::options::IndexOptions;
use crate::sst::file::{FileId, IndexType};
use crate::sst::index::fulltext_index::creator::FulltextIndexer;
use crate::sst::index::intermediate::IntermediateManager;
use crate::sst::index::inverted_index::creator::InvertedIndexer;

pub(crate) const TYPE_INVERTED_INDEX: &str = "inverted_index";
pub(crate) const TYPE_FULLTEXT_INDEX: &str = "fulltext_index";
pub(crate) const TYPE_BLOOM_FILTER_INDEX: &str = "bloom_filter_index";

/// Output of the index creation.
#[derive(Debug, Clone, Default)]
pub struct IndexOutput {
    /// Size of the file.
    pub file_size: u64,
    /// Inverted index output.
    pub inverted_index: InvertedIndexOutput,
    /// Fulltext index output.
    pub fulltext_index: FulltextIndexOutput,
    /// Bloom filter output.
    pub bloom_filter: BloomFilterOutput,
}

impl IndexOutput {
    pub fn build_available_indexes(&self) -> SmallVec<[IndexType; 4]> {
        let mut indexes = SmallVec::new();
        if self.inverted_index.is_available() {
            indexes.push(IndexType::InvertedIndex);
        }
        if self.fulltext_index.is_available() {
            indexes.push(IndexType::FulltextIndex);
        }
        if self.bloom_filter.is_available() {
            indexes.push(IndexType::BloomFilterIndex);
        }
        indexes
    }
}

/// Base output of the index creation.
#[derive(Debug, Clone, Default)]
pub struct IndexBaseOutput {
    /// Size of the index.
    pub index_size: ByteCount,
    /// Number of rows in the index.
    pub row_count: RowCount,
    /// Available columns in the index.
    pub columns: Vec<ColumnId>,
}

impl IndexBaseOutput {
    pub fn is_available(&self) -> bool {
        self.index_size > 0
    }
}

/// Output of the inverted index creation.
pub type InvertedIndexOutput = IndexBaseOutput;
/// Output of the fulltext index creation.
pub type FulltextIndexOutput = IndexBaseOutput;
/// Output of the bloom filter creation.
pub type BloomFilterOutput = IndexBaseOutput;

/// The index creator that hides the error handling details.
#[derive(Default)]
pub struct Indexer {
    file_id: FileId,
    file_path: String,
    region_id: RegionId,
    puffin_manager: Option<SstPuffinManager>,
    inverted_indexer: Option<InvertedIndexer>,
    last_mem_inverted_index: usize,
    fulltext_indexer: Option<FulltextIndexer>,
    last_mem_fulltext_index: usize,
    bloom_filter_indexer: Option<BloomFilterIndexer>,
    last_mem_bloom_filter: usize,
}

impl Indexer {
    /// Updates the index with the given batch.
    pub async fn update(&mut self, batch: &mut Batch) {
        self.do_update(batch).await;

        self.flush_mem_metrics();
    }

    /// Finalizes the index creation.
    pub async fn finish(&mut self) -> IndexOutput {
        let output = self.do_finish().await;

        self.flush_mem_metrics();
        output
    }

    /// Aborts the index creation.
    pub async fn abort(&mut self) {
        self.do_abort().await;

        self.flush_mem_metrics();
    }

    fn flush_mem_metrics(&mut self) {
        let inverted_mem = self
            .inverted_indexer
            .as_ref()
            .map_or(0, |creator| creator.memory_usage());
        INDEX_CREATE_MEMORY_USAGE
            .with_label_values(&[TYPE_INVERTED_INDEX])
            .add(inverted_mem as i64 - self.last_mem_inverted_index as i64);
        self.last_mem_inverted_index = inverted_mem;

        let fulltext_mem = self
            .fulltext_indexer
            .as_ref()
            .map_or(0, |creator| creator.memory_usage());
        INDEX_CREATE_MEMORY_USAGE
            .with_label_values(&[TYPE_FULLTEXT_INDEX])
            .add(fulltext_mem as i64 - self.last_mem_fulltext_index as i64);
        self.last_mem_fulltext_index = fulltext_mem;

        let bloom_filter_mem = self
            .bloom_filter_indexer
            .as_ref()
            .map_or(0, |creator| creator.memory_usage());
        INDEX_CREATE_MEMORY_USAGE
            .with_label_values(&[TYPE_BLOOM_FILTER_INDEX])
            .add(bloom_filter_mem as i64 - self.last_mem_bloom_filter as i64);
        self.last_mem_bloom_filter = bloom_filter_mem;
    }
}

#[async_trait::async_trait]
pub trait IndexerBuilder {
    /// Builds indexer of given file id to [index_file_path].
    async fn build(&self, file_id: FileId, index_file_path: String) -> Indexer;
}

pub(crate) struct IndexerBuilderImpl {
    pub(crate) op_type: OperationType,
    pub(crate) metadata: RegionMetadataRef,
    pub(crate) row_group_size: usize,
    pub(crate) puffin_manager: SstPuffinManager,
    pub(crate) intermediate_manager: IntermediateManager,
    pub(crate) index_options: IndexOptions,
    pub(crate) inverted_index_config: InvertedIndexConfig,
    pub(crate) fulltext_index_config: FulltextIndexConfig,
    pub(crate) bloom_filter_index_config: BloomFilterConfig,
}

<<<<<<< HEAD
#[async_trait::async_trait]
impl IndexerBuilder for IndexerBuilderImpl {
=======
impl IndexerBuilder<'_> {
>>>>>>> d6b8672e
    /// Sanity check for arguments and create a new [Indexer] if arguments are valid.
    async fn build(&self, file_id: FileId, index_file_path: String) -> Indexer {
        let mut indexer = Indexer {
            file_id,
            file_path: index_file_path,
            region_id: self.metadata.region_id,
            ..Default::default()
        };

        indexer.inverted_indexer = self.build_inverted_indexer(file_id);
        indexer.fulltext_indexer = self.build_fulltext_indexer(file_id).await;
        indexer.bloom_filter_indexer = self.build_bloom_filter_indexer(file_id);
        if indexer.inverted_indexer.is_none()
            && indexer.fulltext_indexer.is_none()
            && indexer.bloom_filter_indexer.is_none()
        {
            indexer.abort().await;
            return Indexer::default();
        }

        indexer.puffin_manager = Some(self.puffin_manager.clone());
        indexer
    }
}

impl IndexerBuilderImpl {
    fn build_inverted_indexer(&self, file_id: FileId) -> Option<InvertedIndexer> {
        let create = match self.op_type {
            OperationType::Flush => self.inverted_index_config.create_on_flush.auto(),
            OperationType::Compact => self.inverted_index_config.create_on_compaction.auto(),
        };

        if !create {
            debug!(
                "Skip creating inverted index due to config, region_id: {}, file_id: {}",
                self.metadata.region_id, file_id,
            );
            return None;
        }

        let indexed_column_ids = self.metadata.inverted_indexed_column_ids(
            self.index_options.inverted_index.ignore_column_ids.iter(),
        );
        if indexed_column_ids.is_empty() {
            debug!(
<<<<<<< HEAD
                "No tag columns, skip creating index, region_id: {}, file_id: {}",
                self.metadata.region_id, file_id,
=======
                "No columns to be indexed, skip creating inverted index, region_id: {}, file_id: {}",
                self.metadata.region_id, self.file_id,
>>>>>>> d6b8672e
            );
            return None;
        }

        let Some(mut segment_row_count) =
            NonZeroUsize::new(self.index_options.inverted_index.segment_row_count)
        else {
            warn!(
                "Segment row count is 0, skip creating index, region_id: {}, file_id: {}",
                self.metadata.region_id, file_id,
            );
            return None;
        };

        let Some(row_group_size) = NonZeroUsize::new(self.row_group_size) else {
            warn!(
                "Row group size is 0, skip creating index, region_id: {}, file_id: {}",
                self.metadata.region_id, file_id,
            );
            return None;
        };

        // if segment row count not aligned with row group size, adjust it to be aligned.
        if row_group_size.get() % segment_row_count.get() != 0 {
            segment_row_count = row_group_size;
        }

        let indexer = InvertedIndexer::new(
            file_id,
            &self.metadata,
            self.intermediate_manager.clone(),
            self.inverted_index_config.mem_threshold_on_create(),
            segment_row_count,
            indexed_column_ids,
        );

        Some(indexer)
    }

    async fn build_fulltext_indexer(&self, file_id: FileId) -> Option<FulltextIndexer> {
        let create = match self.op_type {
            OperationType::Flush => self.fulltext_index_config.create_on_flush.auto(),
            OperationType::Compact => self.fulltext_index_config.create_on_compaction.auto(),
        };

        if !create {
            debug!(
                "Skip creating full-text index due to config, region_id: {}, file_id: {}",
                self.metadata.region_id, file_id,
            );
            return None;
        }

        let mem_limit = self.fulltext_index_config.mem_threshold_on_create();
        let creator = FulltextIndexer::new(
            &self.metadata.region_id,
            &file_id,
            &self.intermediate_manager,
            &self.metadata,
            self.fulltext_index_config.compress,
            mem_limit,
        )
        .await;

        let err = match creator {
            Ok(creator) => {
                if creator.is_none() {
                    debug!(
                        "Skip creating full-text index due to no columns require indexing, region_id: {}, file_id: {}",
                        self.metadata.region_id, file_id,
                    );
                }
                return creator;
            }
            Err(err) => err,
        };

        if cfg!(any(test, feature = "test")) {
            panic!(
                "Failed to create full-text indexer, region_id: {}, file_id: {}, err: {:?}",
                self.metadata.region_id, file_id, err
            );
        } else {
            warn!(
                err; "Failed to create full-text indexer, region_id: {}, file_id: {}",
                self.metadata.region_id, file_id,
            );
        }

        None
    }

    fn build_bloom_filter_indexer(&self, file_id: FileId) -> Option<BloomFilterIndexer> {
        let create = match self.op_type {
            OperationType::Flush => self.bloom_filter_index_config.create_on_flush.auto(),
            OperationType::Compact => self.bloom_filter_index_config.create_on_compaction.auto(),
        };

        if !create {
            debug!(
                "Skip creating bloom filter due to config, region_id: {}, file_id: {}",
                self.metadata.region_id, file_id,
            );
            return None;
        }

        let mem_limit = self.bloom_filter_index_config.mem_threshold_on_create();
        let indexer = BloomFilterIndexer::new(
            file_id,
            &self.metadata,
            self.intermediate_manager.clone(),
            mem_limit,
        );

        let err = match indexer {
            Ok(indexer) => {
                if indexer.is_none() {
                    debug!(
                        "Skip creating bloom filter due to no columns require indexing, region_id: {}, file_id: {}",
                        self.metadata.region_id, file_id,
                    );
                }
                return indexer;
            }
            Err(err) => err,
        };

        if cfg!(any(test, feature = "test")) {
            panic!(
                "Failed to create bloom filter, region_id: {}, file_id: {}, err: {:?}",
                self.metadata.region_id, file_id, err
            );
        } else {
            warn!(
                err; "Failed to create bloom filter, region_id: {}, file_id: {}",
                self.metadata.region_id, file_id,
            );
        }

        None
    }
}

#[cfg(test)]
mod tests {
    use std::sync::Arc;

    use api::v1::SemanticType;
    use datatypes::data_type::ConcreteDataType;
    use datatypes::schema::{
        ColumnSchema, FulltextOptions, SkippingIndexOptions, SkippingIndexType,
    };
    use object_store::services::Memory;
    use object_store::ObjectStore;
    use puffin_manager::PuffinManagerFactory;
    use store_api::metadata::{ColumnMetadata, RegionMetadataBuilder};

    use super::*;
    use crate::config::{FulltextIndexConfig, Mode};

    struct MetaConfig {
        with_tag: bool,
        with_fulltext: bool,
        with_skipping_bloom: bool,
    }

    fn mock_region_metadata(
        MetaConfig {
            with_tag,
            with_fulltext,
            with_skipping_bloom,
        }: MetaConfig,
    ) -> RegionMetadataRef {
        let mut builder = RegionMetadataBuilder::new(RegionId::new(1, 2));
        builder
            .push_column_metadata(ColumnMetadata {
                column_schema: ColumnSchema::new("a", ConcreteDataType::int64_datatype(), false),
                semantic_type: if with_tag {
                    SemanticType::Tag
                } else {
                    SemanticType::Field
                },
                column_id: 1,
            })
            .push_column_metadata(ColumnMetadata {
                column_schema: ColumnSchema::new("b", ConcreteDataType::float64_datatype(), false),
                semantic_type: SemanticType::Field,
                column_id: 2,
            })
            .push_column_metadata(ColumnMetadata {
                column_schema: ColumnSchema::new(
                    "c",
                    ConcreteDataType::timestamp_millisecond_datatype(),
                    false,
                ),
                semantic_type: SemanticType::Timestamp,
                column_id: 3,
            });

        if with_tag {
            builder.primary_key(vec![1]);
        }

        if with_fulltext {
            let column_schema =
                ColumnSchema::new("text", ConcreteDataType::string_datatype(), true)
                    .with_fulltext_options(FulltextOptions {
                        enable: true,
                        ..Default::default()
                    })
                    .unwrap();

            let column = ColumnMetadata {
                column_schema,
                semantic_type: SemanticType::Field,
                column_id: 4,
            };

            builder.push_column_metadata(column);
        }

        if with_skipping_bloom {
            let column_schema =
                ColumnSchema::new("bloom", ConcreteDataType::string_datatype(), false)
                    .with_skipping_options(SkippingIndexOptions {
                        granularity: 42,
                        index_type: SkippingIndexType::BloomFilter,
                    })
                    .unwrap();

            let column = ColumnMetadata {
                column_schema,
                semantic_type: SemanticType::Field,
                column_id: 5,
            };

            builder.push_column_metadata(column);
        }

        Arc::new(builder.build().unwrap())
    }

    fn mock_object_store() -> ObjectStore {
        ObjectStore::new(Memory::default()).unwrap().finish()
    }

    async fn mock_intm_mgr(path: impl AsRef<str>) -> IntermediateManager {
        IntermediateManager::init_fs(path).await.unwrap()
    }

    #[tokio::test]
    async fn test_build_indexer_basic() {
        let (dir, factory) =
            PuffinManagerFactory::new_for_test_async("test_build_indexer_basic_").await;
        let intm_manager = mock_intm_mgr(dir.path().to_string_lossy()).await;

        let metadata = mock_region_metadata(MetaConfig {
            with_tag: true,
            with_fulltext: true,
            with_skipping_bloom: true,
        });
        let indexer = IndexerBuilderImpl {
            op_type: OperationType::Flush,
            metadata,
            row_group_size: 1024,
            puffin_manager: factory.build(mock_object_store()),
            intermediate_manager: intm_manager,
            index_options: IndexOptions::default(),
            inverted_index_config: InvertedIndexConfig::default(),
            fulltext_index_config: FulltextIndexConfig::default(),
            bloom_filter_index_config: BloomFilterConfig::default(),
        }
        .build(FileId::random(), "test".to_string())
        .await;

        assert!(indexer.inverted_indexer.is_some());
        assert!(indexer.fulltext_indexer.is_some());
        assert!(indexer.bloom_filter_indexer.is_some());
    }

    #[tokio::test]
    async fn test_build_indexer_disable_create() {
        let (dir, factory) =
            PuffinManagerFactory::new_for_test_async("test_build_indexer_disable_create_").await;
        let intm_manager = mock_intm_mgr(dir.path().to_string_lossy()).await;

        let metadata = mock_region_metadata(MetaConfig {
            with_tag: true,
            with_fulltext: true,
            with_skipping_bloom: true,
        });
        let indexer = IndexerBuilderImpl {
            op_type: OperationType::Flush,
            metadata: metadata.clone(),
            row_group_size: 1024,
            puffin_manager: factory.build(mock_object_store()),
            intermediate_manager: intm_manager.clone(),
            index_options: IndexOptions::default(),
            inverted_index_config: InvertedIndexConfig {
                create_on_flush: Mode::Disable,
                ..Default::default()
            },
            fulltext_index_config: FulltextIndexConfig::default(),
            bloom_filter_index_config: BloomFilterConfig::default(),
        }
        .build(FileId::random(), "test".to_string())
        .await;

        assert!(indexer.inverted_indexer.is_none());
        assert!(indexer.fulltext_indexer.is_some());
        assert!(indexer.bloom_filter_indexer.is_some());

        let indexer = IndexerBuilderImpl {
            op_type: OperationType::Compact,
            metadata: metadata.clone(),
            row_group_size: 1024,
            puffin_manager: factory.build(mock_object_store()),
            intermediate_manager: intm_manager.clone(),
            index_options: IndexOptions::default(),
            inverted_index_config: InvertedIndexConfig::default(),
            fulltext_index_config: FulltextIndexConfig {
                create_on_compaction: Mode::Disable,
                ..Default::default()
            },
            bloom_filter_index_config: BloomFilterConfig::default(),
        }
        .build(FileId::random(), "test".to_string())
        .await;

        assert!(indexer.inverted_indexer.is_some());
        assert!(indexer.fulltext_indexer.is_none());
        assert!(indexer.bloom_filter_indexer.is_some());

        let indexer = IndexerBuilderImpl {
            op_type: OperationType::Compact,
            metadata,
            row_group_size: 1024,
            puffin_manager: factory.build(mock_object_store()),
            intermediate_manager: intm_manager,
            index_options: IndexOptions::default(),
            inverted_index_config: InvertedIndexConfig::default(),
            fulltext_index_config: FulltextIndexConfig::default(),
            bloom_filter_index_config: BloomFilterConfig {
                create_on_compaction: Mode::Disable,
                ..Default::default()
            },
        }
        .build(FileId::random(), "test".to_string())
        .await;

        assert!(indexer.inverted_indexer.is_some());
        assert!(indexer.fulltext_indexer.is_some());
        assert!(indexer.bloom_filter_indexer.is_none());
    }

    #[tokio::test]
    async fn test_build_indexer_no_required() {
        let (dir, factory) =
            PuffinManagerFactory::new_for_test_async("test_build_indexer_no_required_").await;
        let intm_manager = mock_intm_mgr(dir.path().to_string_lossy()).await;

        let metadata = mock_region_metadata(MetaConfig {
            with_tag: false,
            with_fulltext: true,
            with_skipping_bloom: true,
        });
        let indexer = IndexerBuilderImpl {
            op_type: OperationType::Flush,
            metadata: metadata.clone(),
            row_group_size: 1024,
            puffin_manager: factory.build(mock_object_store()),
            intermediate_manager: intm_manager.clone(),
            index_options: IndexOptions::default(),
            inverted_index_config: InvertedIndexConfig::default(),
            fulltext_index_config: FulltextIndexConfig::default(),
            bloom_filter_index_config: BloomFilterConfig::default(),
        }
        .build(FileId::random(), "test".to_string())
        .await;

        assert!(indexer.inverted_indexer.is_none());
        assert!(indexer.fulltext_indexer.is_some());
        assert!(indexer.bloom_filter_indexer.is_some());

        let metadata = mock_region_metadata(MetaConfig {
            with_tag: true,
            with_fulltext: false,
            with_skipping_bloom: true,
        });
        let indexer = IndexerBuilderImpl {
            op_type: OperationType::Flush,
            metadata: metadata.clone(),
            row_group_size: 1024,
            puffin_manager: factory.build(mock_object_store()),
            intermediate_manager: intm_manager.clone(),
            index_options: IndexOptions::default(),
            inverted_index_config: InvertedIndexConfig::default(),
            fulltext_index_config: FulltextIndexConfig::default(),
            bloom_filter_index_config: BloomFilterConfig::default(),
        }
        .build(FileId::random(), "test".to_string())
        .await;

        assert!(indexer.inverted_indexer.is_some());
        assert!(indexer.fulltext_indexer.is_none());
        assert!(indexer.bloom_filter_indexer.is_some());

        let metadata = mock_region_metadata(MetaConfig {
            with_tag: true,
            with_fulltext: true,
            with_skipping_bloom: false,
        });
        let indexer = IndexerBuilderImpl {
            op_type: OperationType::Flush,
            metadata: metadata.clone(),
            row_group_size: 1024,
            puffin_manager: factory.build(mock_object_store()),
            intermediate_manager: intm_manager,
            index_options: IndexOptions::default(),
            inverted_index_config: InvertedIndexConfig::default(),
            fulltext_index_config: FulltextIndexConfig::default(),
            bloom_filter_index_config: BloomFilterConfig::default(),
        }
        .build(FileId::random(), "test".to_string())
        .await;

        assert!(indexer.inverted_indexer.is_some());
        assert!(indexer.fulltext_indexer.is_some());
        assert!(indexer.bloom_filter_indexer.is_none());
    }

    #[tokio::test]
    async fn test_build_indexer_zero_row_group() {
        let (dir, factory) =
            PuffinManagerFactory::new_for_test_async("test_build_indexer_zero_row_group_").await;
        let intm_manager = mock_intm_mgr(dir.path().to_string_lossy()).await;

        let metadata = mock_region_metadata(MetaConfig {
            with_tag: true,
            with_fulltext: true,
            with_skipping_bloom: true,
        });
        let indexer = IndexerBuilderImpl {
            op_type: OperationType::Flush,
            metadata,
            row_group_size: 0,
            puffin_manager: factory.build(mock_object_store()),
            intermediate_manager: intm_manager,
            index_options: IndexOptions::default(),
            inverted_index_config: InvertedIndexConfig::default(),
            fulltext_index_config: FulltextIndexConfig::default(),
            bloom_filter_index_config: BloomFilterConfig::default(),
        }
        .build(FileId::random(), "test".to_string())
        .await;

        assert!(indexer.inverted_indexer.is_none());
    }
}<|MERGE_RESOLUTION|>--- conflicted
+++ resolved
@@ -185,12 +185,8 @@
     pub(crate) bloom_filter_index_config: BloomFilterConfig,
 }
 
-<<<<<<< HEAD
 #[async_trait::async_trait]
 impl IndexerBuilder for IndexerBuilderImpl {
-=======
-impl IndexerBuilder<'_> {
->>>>>>> d6b8672e
     /// Sanity check for arguments and create a new [Indexer] if arguments are valid.
     async fn build(&self, file_id: FileId, index_file_path: String) -> Indexer {
         let mut indexer = Indexer {
@@ -236,13 +232,8 @@
         );
         if indexed_column_ids.is_empty() {
             debug!(
-<<<<<<< HEAD
-                "No tag columns, skip creating index, region_id: {}, file_id: {}",
-                self.metadata.region_id, file_id,
-=======
                 "No columns to be indexed, skip creating inverted index, region_id: {}, file_id: {}",
-                self.metadata.region_id, self.file_id,
->>>>>>> d6b8672e
+                self.metadata.region_id, file_id,
             );
             return None;
         }
