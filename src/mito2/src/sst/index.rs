// Copyright 2023 Greptime Team
//
// Licensed under the Apache License, Version 2.0 (the "License");
// you may not use this file except in compliance with the License.
// You may obtain a copy of the License at
//
//     http://www.apache.org/licenses/LICENSE-2.0
//
// Unless required by applicable law or agreed to in writing, software
// distributed under the License is distributed on an "AS IS" BASIS,
// WITHOUT WARRANTIES OR CONDITIONS OF ANY KIND, either express or implied.
// See the License for the specific language governing permissions and
// limitations under the License.

#![allow(dead_code)]

pub mod applier;
mod codec;
pub mod creator;
mod store;

const INDEX_BLOB_TYPE: &str = "greptime-inverted-index-v1";

// TODO(zhongzc): how to determine this value?
<<<<<<< HEAD
const MIN_MEMORY_USAGE_THRESHOLD: usize = 8192;

=======
/// The minimum memory usage threshold for a column to qualify for external sorting during index creation.
const MIN_MEMORY_USAGE_THRESHOLD: usize = 8192;

/// The buffer size for the pipe used to send index data to the puffin blob.
>>>>>>> 1fc168bf
const PIPE_BUFFER_SIZE_FOR_SENDING_BLOB: usize = 8192;<|MERGE_RESOLUTION|>--- conflicted
+++ resolved
@@ -22,13 +22,8 @@
 const INDEX_BLOB_TYPE: &str = "greptime-inverted-index-v1";
 
 // TODO(zhongzc): how to determine this value?
-<<<<<<< HEAD
-const MIN_MEMORY_USAGE_THRESHOLD: usize = 8192;
-
-=======
 /// The minimum memory usage threshold for a column to qualify for external sorting during index creation.
 const MIN_MEMORY_USAGE_THRESHOLD: usize = 8192;
 
 /// The buffer size for the pipe used to send index data to the puffin blob.
->>>>>>> 1fc168bf
 const PIPE_BUFFER_SIZE_FOR_SENDING_BLOB: usize = 8192;