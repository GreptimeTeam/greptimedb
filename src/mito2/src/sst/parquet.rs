--- conflicted
+++ resolved
@@ -125,23 +125,12 @@
             ..Default::default()
         };
 
-<<<<<<< HEAD
-        let mut writer = ParquetWriter::new(
-            FILE_DIR.to_string(),
-            handle.file_id(),
-            metadata,
-            source,
-            object_store.clone(),
-        );
-        let info = writer.write_all(&write_opts).await.unwrap().unwrap();
-=======
-        let mut writer = ParquetWriter::new(file_path, metadata, object_store.clone());
+        let mut writer = ParquetWriter::new(FILE_DIR.to_string(), handle.file_id(), metadata, object_store.clone());
         let info = writer
             .write_all(source, &write_opts)
             .await
             .unwrap()
             .unwrap();
->>>>>>> 702ea325
         assert_eq!(200, info.num_rows);
         assert!(info.file_size > 0);
         assert_eq!(
@@ -184,23 +173,12 @@
             ..Default::default()
         };
         // Prepare data.
-<<<<<<< HEAD
-        let mut writer = ParquetWriter::new(
-            FILE_DIR.to_string(),
-            handle.file_id(),
-            metadata.clone(),
-            source,
-            object_store.clone(),
-        );
-        writer.write_all(&write_opts).await.unwrap().unwrap();
-=======
-        let mut writer = ParquetWriter::new(file_path, metadata.clone(), object_store.clone());
+        let mut writer = ParquetWriter::new(FILE_DIR.to_string(), handle.file_id(), metadata.clone(), object_store.clone());
         writer
             .write_all(source, &write_opts)
             .await
             .unwrap()
             .unwrap();
->>>>>>> 702ea325
 
         let cache = Some(Arc::new(CacheManager::new(0, 0, 64 * 1024 * 1024)));
         let builder = ParquetReaderBuilder::new(FILE_DIR.to_string(), handle.clone(), object_store)
@@ -258,17 +236,7 @@
 
         // write the sst file and get sst info
         // sst info contains the parquet metadata, which is converted from FileMetaData
-<<<<<<< HEAD
-        let mut writer = ParquetWriter::new(
-            FILE_DIR.to_string(),
-            handle.file_id(),
-            metadata.clone(),
-            source,
-            object_store.clone(),
-        );
-=======
-        let mut writer = ParquetWriter::new(file_path, metadata.clone(), object_store.clone());
->>>>>>> 702ea325
+        let mut writer = ParquetWriter::new(FILE_DIR.to_string(), handle.file_id(), metadata.clone(), object_store.clone());
         let sst_info = writer
             .write_all(source, &write_opts)
             .await
