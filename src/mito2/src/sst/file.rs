--- conflicted
+++ resolved
@@ -133,11 +133,7 @@
         self.inner.meta.time_range
     }
 
-<<<<<<< HEAD
-=======
     /// Mark the file as deleted and will delete it on drop asynchronously
-    #[inline]
->>>>>>> 5df4d447
     pub fn mark_deleted(&self) {
         self.inner.deleted.store(true, Ordering::Relaxed);
     }
