--- conflicted
+++ resolved
@@ -20,12 +20,9 @@
 use parquet::basic::{Compression, Encoding, ZstdLevel};
 use parquet::file::metadata::KeyValue;
 use parquet::file::properties::WriterProperties;
-<<<<<<< HEAD
 use parquet::schema::types::ColumnPath;
+use snafu::ResultExt;
 use store_api::storage::consts::SEQUENCE_COLUMN_NAME;
-=======
-use snafu::ResultExt;
->>>>>>> d4565c0a
 
 use crate::error::{NewRecordBatchSnafu, Result};
 use crate::read::Source;
@@ -82,11 +79,7 @@
             );
         let writer_props = props_builder.build();
 
-<<<<<<< HEAD
         let arrow_schema = to_sst_arrow_schema(&metadata);
-=======
-        let arrow_schema = metadata.schema.arrow_schema();
->>>>>>> d4565c0a
         let mut buffered_writer = BufferedWriter::try_new(
             self.file_path.to_string(),
             self.object_store.clone(),
@@ -97,19 +90,7 @@
         .await?;
 
         while let Some(batch) = self.source.next_batch().await? {
-<<<<<<< HEAD
             let arrow_batch = to_sst_record_batch(&batch, &arrow_schema)?;
-=======
-            let arrow_batch = RecordBatch::try_new(
-                arrow_schema.clone(),
-                batch
-                    .fields()
-                    .iter()
-                    .map(|v| v.data.to_arrow_array())
-                    .collect::<Vec<_>>(),
-            )
-            .context(NewRecordBatchSnafu)?;
->>>>>>> d4565c0a
 
             buffered_writer.write(&arrow_batch).await?;
         }
