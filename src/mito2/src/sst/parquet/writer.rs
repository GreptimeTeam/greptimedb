--- conflicted
+++ resolved
@@ -174,11 +174,7 @@
             match res {
                 Ok(mut batch) => {
                     stats.update(&batch);
-<<<<<<< HEAD
-                    self.get_or_create_indexer().await.update(&batch).await;
-=======
-                    self.indexer.update(&mut batch).await;
->>>>>>> d6b8672e
+                    self.get_or_create_indexer().await.update(&mut batch).await;
                 }
                 Err(e) => {
                     self.get_or_create_indexer().await.abort().await;
