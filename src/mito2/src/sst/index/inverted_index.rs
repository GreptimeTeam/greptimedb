--- conflicted
+++ resolved
@@ -13,10 +13,6 @@
 // limitations under the License.
 
 pub(crate) mod applier;
-<<<<<<< HEAD
-pub(crate) mod codec;
-=======
->>>>>>> a9f21915
 pub(crate) mod creator;
 
 const INDEX_BLOB_TYPE: &str = "greptime-inverted-index-v1";