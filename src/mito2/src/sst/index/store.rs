--- conflicted
+++ resolved
@@ -76,19 +76,13 @@
         ))
     }
 
-<<<<<<< HEAD
-=======
     /// Proxies to [`ObjectStore::list`].
->>>>>>> 1fc168bf
     pub async fn list(&self, path: &str) -> Result<Vec<object_store::Entry>> {
         let list = self.object_store.list(path).await.context(OpenDalSnafu)?;
         Ok(list)
     }
 
-<<<<<<< HEAD
-=======
     /// Proxies to [`ObjectStore::remove_all`].
->>>>>>> 1fc168bf
     pub async fn remove_all(&self, path: &str) -> Result<()> {
         self.object_store
             .remove_all(path)
