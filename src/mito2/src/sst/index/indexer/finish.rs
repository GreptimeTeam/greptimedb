// Copyright 2023 Greptime Team
//
// Licensed under the Apache License, Version 2.0 (the "License");
// you may not use this file except in compliance with the License.
// You may obtain a copy of the License at
//
//     http://www.apache.org/licenses/LICENSE-2.0
//
// Unless required by applicable law or agreed to in writing, software
// distributed under the License is distributed on an "AS IS" BASIS,
// WITHOUT WARRANTIES OR CONDITIONS OF ANY KIND, either express or implied.
// See the License for the specific language governing permissions and
// limitations under the License.

use common_telemetry::{debug, warn};
use puffin::puffin_manager::{PuffinManager, PuffinWriter};

use crate::sst::index::bloom_filter::creator::BloomFilterIndexer;
use crate::sst::index::fulltext_index::creator::FulltextIndexer;
use crate::sst::index::inverted_index::creator::InvertedIndexer;
use crate::sst::index::puffin_manager::SstPuffinWriter;
use crate::sst::index::statistics::{ByteCount, RowCount};
use crate::sst::index::{
    BloomFilterOutput, FulltextIndexOutput, IndexOutput, Indexer, InvertedIndexOutput,
};

impl Indexer {
    pub(crate) async fn do_finish(&mut self) -> IndexOutput {
        let mut output = IndexOutput::default();

        let Some(mut writer) = self.build_puffin_writer().await else {
            self.do_abort().await;
            return output;
        };

        let success = self
            .do_finish_inverted_index(&mut writer, &mut output)
            .await;
        if !success {
            self.do_abort().await;
            return IndexOutput::default();
        }

        let success = self
            .do_finish_fulltext_index(&mut writer, &mut output)
            .await;
        if !success {
            self.do_abort().await;
            return IndexOutput::default();
        }

        let success = self.do_finish_bloom_filter(&mut writer, &mut output).await;
        if !success {
            self.do_abort().await;
            return IndexOutput::default();
        }

        output.file_size = self.do_finish_puffin_writer(writer).await;
        output
    }

    async fn build_puffin_writer(&mut self) -> Option<SstPuffinWriter> {
        let puffin_manager = self.puffin_manager.take()?;

        let err = match puffin_manager.writer(&self.file_path).await {
            Ok(writer) => return Some(writer),
            Err(err) => err,
        };

        if cfg!(any(test, feature = "test")) {
            panic!(
                "Failed to create puffin writer, region_id: {}, file_id: {}, err: {:?}",
                self.region_id, self.file_id, err
            );
        } else {
            warn!(
                err; "Failed to create puffin writer, region_id: {}, file_id: {}",
                self.region_id, self.file_id,
            );
        }

        None
    }

    async fn do_finish_puffin_writer(&mut self, writer: SstPuffinWriter) -> ByteCount {
        let err = match writer.finish().await {
            Ok(size) => return size,
            Err(err) => err,
        };

        if cfg!(any(test, feature = "test")) {
            panic!(
                "Failed to finish puffin writer, region_id: {}, file_id: {}, err: {:?}",
                self.region_id, self.file_id, err
            );
        } else {
            warn!(
                err; "Failed to finish puffin writer, region_id: {}, file_id: {}",
                self.region_id, self.file_id,
            );
        }

        0
    }

    /// Returns false if the finish failed.
    async fn do_finish_inverted_index(
        &mut self,
        puffin_writer: &mut SstPuffinWriter,
        index_output: &mut IndexOutput,
    ) -> bool {
        let Some(mut indexer) = self.inverted_indexer.take() else {
            return true;
        };

        let err = match indexer.finish(puffin_writer).await {
            Ok((row_count, byte_count)) => {
                self.fill_inverted_index_output(
                    &mut index_output.inverted_index,
                    row_count,
                    byte_count,
                    &indexer,
                );
                return true;
            }
            Err(err) => err,
        };

        if cfg!(any(test, feature = "test")) {
            panic!(
                "Failed to finish inverted index, region_id: {}, file_id: {}, err: {:?}",
                self.region_id, self.file_id, err
            );
        } else {
            warn!(
                err; "Failed to finish inverted index, region_id: {}, file_id: {}",
                self.region_id, self.file_id,
            );
        }

        false
    }

    async fn do_finish_fulltext_index(
        &mut self,
        puffin_writer: &mut SstPuffinWriter,
        index_output: &mut IndexOutput,
    ) -> bool {
        let Some(mut indexer) = self.fulltext_indexer.take() else {
            return true;
        };

        let err = match indexer.finish(puffin_writer).await {
            Ok((row_count, byte_count)) => {
                self.fill_fulltext_index_output(
                    &mut index_output.fulltext_index,
                    row_count,
                    byte_count,
                    &indexer,
                );
                return true;
            }
            Err(err) => err,
        };

        if cfg!(any(test, feature = "test")) {
            panic!(
                "Failed to finish full-text index, region_id: {}, file_id: {}, err: {:?}",
                self.region_id, self.file_id, err
            );
        } else {
            warn!(
                err; "Failed to finish full-text index, region_id: {}, file_id: {}",
                self.region_id, self.file_id,
            );
        }

        false
    }

    async fn do_finish_bloom_filter(
        &mut self,
        puffin_writer: &mut SstPuffinWriter,
        index_output: &mut IndexOutput,
    ) -> bool {
        let Some(mut indexer) = self.bloom_filter_indexer.take() else {
            return true;
        };

        let err = match indexer.finish(puffin_writer).await {
            Ok((row_count, byte_count)) => {
                self.fill_bloom_filter_output(
                    &mut index_output.bloom_filter,
                    row_count,
                    byte_count,
                    &indexer,
                );
                return true;
            }
            Err(err) => err,
        };

        if cfg!(any(test, feature = "test")) {
            panic!(
<<<<<<< HEAD
                "Failed to finish bloom filter, region_id: {}, file_id: {}, err: {}",
=======
                "Failed to finish bloom filter, region_id: {}, file_id: {}, err: {:?}",
>>>>>>> a9f21915
                self.region_id, self.file_id, err
            );
        } else {
            warn!(
                err; "Failed to finish bloom filter, region_id: {}, file_id: {}",
                self.region_id, self.file_id,
            );
        }

        false
    }

    fn fill_inverted_index_output(
        &mut self,
        output: &mut InvertedIndexOutput,
        row_count: RowCount,
        byte_count: ByteCount,
        indexer: &InvertedIndexer,
    ) {
        debug!(
            "Inverted index created, region_id: {}, file_id: {}, written_bytes: {}, written_rows: {}",
            self.region_id, self.file_id, byte_count, row_count
        );

        output.index_size = byte_count;
        output.row_count = row_count;
        output.columns = indexer.column_ids().collect();
    }

    fn fill_fulltext_index_output(
        &mut self,
        output: &mut FulltextIndexOutput,
        row_count: RowCount,
        byte_count: ByteCount,
        indexer: &FulltextIndexer,
    ) {
        debug!(
            "Full-text index created, region_id: {}, file_id: {}, written_bytes: {}, written_rows: {}",
            self.region_id, self.file_id, byte_count, row_count
        );

        output.index_size = byte_count;
        output.row_count = row_count;
        output.columns = indexer.column_ids().collect();
    }

    fn fill_bloom_filter_output(
        &mut self,
        output: &mut BloomFilterOutput,
        row_count: RowCount,
        byte_count: ByteCount,
        indexer: &BloomFilterIndexer,
    ) {
        debug!(
            "Bloom filter created, region_id: {}, file_id: {}, written_bytes: {}, written_rows: {}",
            self.region_id, self.file_id, byte_count, row_count
        );

        output.index_size = byte_count;
        output.row_count = row_count;
        output.columns = indexer.column_ids().collect();
    }
}<|MERGE_RESOLUTION|>--- conflicted
+++ resolved
@@ -202,11 +202,7 @@
 
         if cfg!(any(test, feature = "test")) {
             panic!(
-<<<<<<< HEAD
-                "Failed to finish bloom filter, region_id: {}, file_id: {}, err: {}",
-=======
                 "Failed to finish bloom filter, region_id: {}, file_id: {}, err: {:?}",
->>>>>>> a9f21915
                 self.region_id, self.file_id, err
             );
         } else {
