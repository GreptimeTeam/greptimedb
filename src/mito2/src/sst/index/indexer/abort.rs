--- conflicted
+++ resolved
@@ -76,11 +76,7 @@
 
         if cfg!(any(test, feature = "test")) {
             panic!(
-<<<<<<< HEAD
-                "Failed to abort bloom filter, region_id: {}, file_id: {}, err: {}",
-=======
                 "Failed to abort bloom filter, region_id: {}, file_id: {}, err: {:?}",
->>>>>>> a9f21915
                 self.region_id, self.file_id, err
             );
         } else {
