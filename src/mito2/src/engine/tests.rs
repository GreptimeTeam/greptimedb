--- conflicted
+++ resolved
@@ -16,15 +16,9 @@
 
 use std::collections::HashMap;
 
-<<<<<<< HEAD
 use api::v1::Rows;
-=======
-use api::helper::ColumnDataTypeWrapper;
-use api::v1::value::ValueData;
-use api::v1::{ColumnSchema, Row, Rows, SemanticType};
 use common_error::ext::ErrorExt;
 use common_error::status_code::StatusCode;
->>>>>>> cef8a39c
 use common_recordbatch::RecordBatches;
 use store_api::region_request::RegionOpenRequest;
 use store_api::storage::RegionId;
@@ -295,56 +289,4 @@
 | b     | 4.0     | 1970-01-01T00:00:02 |
 +-------+---------+---------------------+";
     assert_eq!(expected, batches.pretty_print().unwrap());
-<<<<<<< HEAD
-=======
-}
-
-#[tokio::test]
-async fn test_manual_flush() {
-    let mut env = TestEnv::new();
-    let engine = env.create_engine(MitoConfig::default()).await;
-
-    let region_id = RegionId::new(1, 1);
-    let request = CreateRequestBuilder::new().build();
-
-    let column_schemas = request
-        .column_metadatas
-        .iter()
-        .map(column_metadata_to_column_schema)
-        .collect::<Vec<_>>();
-    engine
-        .handle_request(region_id, RegionRequest::Create(request))
-        .await
-        .unwrap();
-
-    let rows = Rows {
-        schema: column_schemas,
-        rows: build_rows(0, 3),
-    };
-    put_rows(&engine, region_id, rows).await;
-
-    let Output::AffectedRows(rows) = engine
-        .handle_request(region_id, RegionRequest::Flush(RegionFlushRequest {}))
-        .await
-        .unwrap()
-    else {
-        unreachable!()
-    };
-    assert_eq!(0, rows);
-
-    let request = ScanRequest::default();
-    let scanner = engine.scan(region_id, request).unwrap();
-    assert_eq!(1, scanner.num_files());
-    let stream = scanner.scan().await.unwrap();
-    let batches = RecordBatches::try_collect(stream).await.unwrap();
-    let expected = "\
-+-------+---------+---------------------+
-| tag_0 | field_0 | ts                  |
-+-------+---------+---------------------+
-| 0     | 0.0     | 1970-01-01T00:00:00 |
-| 1     | 1.0     | 1970-01-01T00:00:01 |
-| 2     | 2.0     | 1970-01-01T00:00:02 |
-+-------+---------+---------------------+";
-    assert_eq!(expected, batches.pretty_print().unwrap());
->>>>>>> cef8a39c
 }