--- conflicted
+++ resolved
@@ -148,13 +148,8 @@
         .await;
 
     let column_schemas = rows_schema(&request);
-<<<<<<< HEAD
     let table_dir = request.table_dir.clone();
-    engine
-=======
-    let region_dir = request.region_dir.clone();
     let response = engine
->>>>>>> c2f14473
         .handle_request(region_id, RegionRequest::Create(request))
         .await
         .unwrap();
