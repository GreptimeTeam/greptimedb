// Copyright 2023 Greptime Team
//
// Licensed under the Apache License, Version 2.0 (the "License");
// you may not use this file except in compliance with the License.
// You may obtain a copy of the License at
//
//     http://www.apache.org/licenses/LICENSE-2.0
//
// Unless required by applicable law or agreed to in writing, software
// distributed under the License is distributed on an "AS IS" BASIS,
// WITHOUT WARRANTIES OR CONDITIONS OF ANY KIND, either express or implied.
// See the License for the specific language governing permissions and
// limitations under the License.

//! Common structs and utilities for reading data.

pub mod compat;
pub mod dedup;
<<<<<<< HEAD
pub mod flat_projection;
=======
pub mod flat_merge;
>>>>>>> 214ffe71
pub mod last_row;
pub mod merge;
pub mod plain_batch;
pub mod projection;
pub(crate) mod prune;
pub mod range;
pub mod scan_region;
pub mod scan_util;
pub(crate) mod seq_scan;
pub mod series_scan;
pub mod stream;
pub(crate) mod unordered_scan;

use std::collections::{HashMap, HashSet};
use std::sync::Arc;
use std::time::Duration;

use api::v1::OpType;
use async_trait::async_trait;
use common_time::Timestamp;
use datafusion_common::arrow::array::UInt8Array;
use datatypes::arrow;
use datatypes::arrow::array::{Array, ArrayRef, UInt64Array};
use datatypes::arrow::compute::SortOptions;
use datatypes::arrow::row::{RowConverter, SortField};
use datatypes::prelude::{ConcreteDataType, DataType, ScalarVector};
use datatypes::scalars::ScalarVectorBuilder;
use datatypes::types::TimestampType;
use datatypes::value::{Value, ValueRef};
use datatypes::vectors::{
    BooleanVector, Helper, TimestampMicrosecondVector, TimestampMillisecondVector,
    TimestampMillisecondVectorBuilder, TimestampNanosecondVector, TimestampSecondVector,
    UInt32Vector, UInt64Vector, UInt64VectorBuilder, UInt8Vector, UInt8VectorBuilder, Vector,
    VectorRef,
};
use futures::stream::BoxStream;
use futures::TryStreamExt;
use mito_codec::row_converter::{CompositeValues, PrimaryKeyCodec};
use snafu::{ensure, OptionExt, ResultExt};
use store_api::metadata::RegionMetadata;
use store_api::storage::{ColumnId, SequenceNumber};

use crate::error::{
    ComputeArrowSnafu, ComputeVectorSnafu, ConvertVectorSnafu, DecodeSnafu, InvalidBatchSnafu,
    Result,
};
use crate::memtable::BoxedBatchIterator;
use crate::read::prune::PruneReader;

/// Storage internal representation of a batch of rows for a primary key (time series).
///
/// Rows are sorted by primary key, timestamp, sequence desc, op_type desc. Fields
/// always keep the same relative order as fields in [RegionMetadata](store_api::metadata::RegionMetadata).
#[derive(Debug, PartialEq, Clone)]
pub struct Batch {
    /// Primary key encoded in a comparable form.
    primary_key: Vec<u8>,
    /// Possibly decoded `primary_key` values. Some places would decode it in advance.
    pk_values: Option<CompositeValues>,
    /// Timestamps of rows, should be sorted and not null.
    timestamps: VectorRef,
    /// Sequences of rows
    ///
    /// UInt64 type, not null.
    sequences: Arc<UInt64Vector>,
    /// Op types of rows
    ///
    /// UInt8 type, not null.
    op_types: Arc<UInt8Vector>,
    /// Fields organized in columnar format.
    fields: Vec<BatchColumn>,
    /// Cache for field index lookup.
    fields_idx: Option<HashMap<ColumnId, usize>>,
}

impl Batch {
    /// Creates a new batch.
    pub fn new(
        primary_key: Vec<u8>,
        timestamps: VectorRef,
        sequences: Arc<UInt64Vector>,
        op_types: Arc<UInt8Vector>,
        fields: Vec<BatchColumn>,
    ) -> Result<Batch> {
        BatchBuilder::with_required_columns(primary_key, timestamps, sequences, op_types)
            .with_fields(fields)
            .build()
    }

    /// Tries to set fields for the batch.
    pub fn with_fields(self, fields: Vec<BatchColumn>) -> Result<Batch> {
        Batch::new(
            self.primary_key,
            self.timestamps,
            self.sequences,
            self.op_types,
            fields,
        )
    }

    /// Returns primary key of the batch.
    pub fn primary_key(&self) -> &[u8] {
        &self.primary_key
    }

    /// Returns possibly decoded primary-key values.
    pub fn pk_values(&self) -> Option<&CompositeValues> {
        self.pk_values.as_ref()
    }

    /// Sets possibly decoded primary-key values.
    pub fn set_pk_values(&mut self, pk_values: CompositeValues) {
        self.pk_values = Some(pk_values);
    }

    /// Removes possibly decoded primary-key values. For testing only.
    #[cfg(any(test, feature = "test"))]
    pub fn remove_pk_values(&mut self) {
        self.pk_values = None;
    }

    /// Returns fields in the batch.
    pub fn fields(&self) -> &[BatchColumn] {
        &self.fields
    }

    /// Returns timestamps of the batch.
    pub fn timestamps(&self) -> &VectorRef {
        &self.timestamps
    }

    /// Returns sequences of the batch.
    pub fn sequences(&self) -> &Arc<UInt64Vector> {
        &self.sequences
    }

    /// Returns op types of the batch.
    pub fn op_types(&self) -> &Arc<UInt8Vector> {
        &self.op_types
    }

    /// Returns the number of rows in the batch.
    pub fn num_rows(&self) -> usize {
        // All vectors have the same length. We use the length of sequences vector
        // since it has static type.
        self.sequences.len()
    }

    /// Create an empty [`Batch`].
    pub(crate) fn empty() -> Self {
        Self {
            primary_key: vec![],
            pk_values: None,
            timestamps: Arc::new(TimestampMillisecondVectorBuilder::with_capacity(0).finish()),
            sequences: Arc::new(UInt64VectorBuilder::with_capacity(0).finish()),
            op_types: Arc::new(UInt8VectorBuilder::with_capacity(0).finish()),
            fields: vec![],
            fields_idx: None,
        }
    }

    /// Returns true if the number of rows in the batch is 0.
    pub fn is_empty(&self) -> bool {
        self.num_rows() == 0
    }

    /// Returns the first timestamp in the batch or `None` if the batch is empty.
    pub fn first_timestamp(&self) -> Option<Timestamp> {
        if self.timestamps.is_empty() {
            return None;
        }

        Some(self.get_timestamp(0))
    }

    /// Returns the last timestamp in the batch or `None` if the batch is empty.
    pub fn last_timestamp(&self) -> Option<Timestamp> {
        if self.timestamps.is_empty() {
            return None;
        }

        Some(self.get_timestamp(self.timestamps.len() - 1))
    }

    /// Returns the first sequence in the batch or `None` if the batch is empty.
    pub fn first_sequence(&self) -> Option<SequenceNumber> {
        if self.sequences.is_empty() {
            return None;
        }

        Some(self.get_sequence(0))
    }

    /// Returns the last sequence in the batch or `None` if the batch is empty.
    pub fn last_sequence(&self) -> Option<SequenceNumber> {
        if self.sequences.is_empty() {
            return None;
        }

        Some(self.get_sequence(self.sequences.len() - 1))
    }

    /// Replaces the primary key of the batch.
    ///
    /// Notice that this [Batch] also contains a maybe-exist `pk_values`.
    /// Be sure to update that field as well.
    pub fn set_primary_key(&mut self, primary_key: Vec<u8>) {
        self.primary_key = primary_key;
    }

    /// Slice the batch, returning a new batch.
    ///
    /// # Panics
    /// Panics if `offset + length > self.num_rows()`.
    pub fn slice(&self, offset: usize, length: usize) -> Batch {
        let fields = self
            .fields
            .iter()
            .map(|column| BatchColumn {
                column_id: column.column_id,
                data: column.data.slice(offset, length),
            })
            .collect();
        // We skip using the builder to avoid validating the batch again.
        Batch {
            // Now we need to clone the primary key. We could try `Bytes` if
            // this becomes a bottleneck.
            primary_key: self.primary_key.clone(),
            pk_values: self.pk_values.clone(),
            timestamps: self.timestamps.slice(offset, length),
            sequences: Arc::new(self.sequences.get_slice(offset, length)),
            op_types: Arc::new(self.op_types.get_slice(offset, length)),
            fields,
            fields_idx: self.fields_idx.clone(),
        }
    }

    /// Takes `batches` and concat them into one batch.
    ///
    /// All `batches` must have the same primary key.
    pub fn concat(mut batches: Vec<Batch>) -> Result<Batch> {
        ensure!(
            !batches.is_empty(),
            InvalidBatchSnafu {
                reason: "empty batches",
            }
        );
        if batches.len() == 1 {
            // Now we own the `batches` so we could pop it directly.
            return Ok(batches.pop().unwrap());
        }

        let primary_key = std::mem::take(&mut batches[0].primary_key);
        let first = &batches[0];
        // We took the primary key from the first batch so we don't use `first.primary_key()`.
        ensure!(
            batches
                .iter()
                .skip(1)
                .all(|b| b.primary_key() == primary_key),
            InvalidBatchSnafu {
                reason: "batches have different primary key",
            }
        );
        for b in batches.iter().skip(1) {
            ensure!(
                b.fields.len() == first.fields.len(),
                InvalidBatchSnafu {
                    reason: "batches have different field num",
                }
            );
            for (l, r) in b.fields.iter().zip(&first.fields) {
                ensure!(
                    l.column_id == r.column_id,
                    InvalidBatchSnafu {
                        reason: "batches have different fields",
                    }
                );
            }
        }

        // We take the primary key from the first batch.
        let mut builder = BatchBuilder::new(primary_key);
        // Concat timestamps, sequences, op_types, fields.
        let array = concat_arrays(batches.iter().map(|b| b.timestamps().to_arrow_array()))?;
        builder.timestamps_array(array)?;
        let array = concat_arrays(batches.iter().map(|b| b.sequences().to_arrow_array()))?;
        builder.sequences_array(array)?;
        let array = concat_arrays(batches.iter().map(|b| b.op_types().to_arrow_array()))?;
        builder.op_types_array(array)?;
        for (i, batch_column) in first.fields.iter().enumerate() {
            let array = concat_arrays(batches.iter().map(|b| b.fields()[i].data.to_arrow_array()))?;
            builder.push_field_array(batch_column.column_id, array)?;
        }

        builder.build()
    }

    /// Removes rows whose op type is delete.
    pub fn filter_deleted(&mut self) -> Result<()> {
        // Safety: op type column is not null.
        let array = self.op_types.as_arrow();
        // Find rows with non-delete op type.
        let rhs = UInt8Array::new_scalar(OpType::Delete as u8);
        let predicate =
            arrow::compute::kernels::cmp::neq(array, &rhs).context(ComputeArrowSnafu)?;
        self.filter(&BooleanVector::from(predicate))
    }

    // Applies the `predicate` to the batch.
    // Safety: We know the array type so we unwrap on casting.
    pub fn filter(&mut self, predicate: &BooleanVector) -> Result<()> {
        self.timestamps = self
            .timestamps
            .filter(predicate)
            .context(ComputeVectorSnafu)?;
        self.sequences = Arc::new(
            UInt64Vector::try_from_arrow_array(
                arrow::compute::filter(self.sequences.as_arrow(), predicate.as_boolean_array())
                    .context(ComputeArrowSnafu)?,
            )
            .unwrap(),
        );
        self.op_types = Arc::new(
            UInt8Vector::try_from_arrow_array(
                arrow::compute::filter(self.op_types.as_arrow(), predicate.as_boolean_array())
                    .context(ComputeArrowSnafu)?,
            )
            .unwrap(),
        );
        for batch_column in &mut self.fields {
            batch_column.data = batch_column
                .data
                .filter(predicate)
                .context(ComputeVectorSnafu)?;
        }

        Ok(())
    }

    /// Filters rows by the given `sequence`. Only preserves rows with sequence less than or equal to `sequence`.
    pub fn filter_by_sequence(&mut self, sequence: Option<SequenceNumber>) -> Result<()> {
        let seq = match (sequence, self.last_sequence()) {
            (None, _) | (_, None) => return Ok(()),
            (Some(sequence), Some(last_sequence)) if sequence >= last_sequence => return Ok(()),
            (Some(sequence), Some(_)) => sequence,
        };

        let seqs = self.sequences.as_arrow();
        let sequence = UInt64Array::new_scalar(seq);
        let predicate = datafusion_common::arrow::compute::kernels::cmp::lt_eq(seqs, &sequence)
            .context(ComputeArrowSnafu)?;
        let predicate = BooleanVector::from(predicate);
        self.filter(&predicate)?;

        Ok(())
    }

    /// Sorts rows in the batch. If `dedup` is true, it also removes
    /// duplicated rows according to primary keys.
    ///
    /// It orders rows by timestamp, sequence desc and only keep the latest
    /// row for the same timestamp. It doesn't consider op type as sequence
    /// should already provide uniqueness for a row.
    pub fn sort(&mut self, dedup: bool) -> Result<()> {
        // If building a converter each time is costly, we may allow passing a
        // converter.
        let converter = RowConverter::new(vec![
            SortField::new(self.timestamps.data_type().as_arrow_type()),
            SortField::new_with_options(
                self.sequences.data_type().as_arrow_type(),
                SortOptions {
                    descending: true,
                    ..Default::default()
                },
            ),
        ])
        .context(ComputeArrowSnafu)?;
        // Columns to sort.
        let columns = [
            self.timestamps.to_arrow_array(),
            self.sequences.to_arrow_array(),
        ];
        let rows = converter.convert_columns(&columns).unwrap();
        let mut to_sort: Vec<_> = rows.iter().enumerate().collect();

        let was_sorted = to_sort.is_sorted_by_key(|x| x.1);
        if !was_sorted {
            to_sort.sort_unstable_by_key(|x| x.1);
        }

        let num_rows = to_sort.len();
        if dedup {
            // Dedup by timestamps.
            to_sort.dedup_by(|left, right| {
                debug_assert_eq!(18, left.1.as_ref().len());
                debug_assert_eq!(18, right.1.as_ref().len());
                let (left_key, right_key) = (left.1.as_ref(), right.1.as_ref());
                // We only compare the timestamp part and ignore sequence.
                left_key[..TIMESTAMP_KEY_LEN] == right_key[..TIMESTAMP_KEY_LEN]
            });
        }
        let no_dedup = to_sort.len() == num_rows;

        if was_sorted && no_dedup {
            return Ok(());
        }
        let indices = UInt32Vector::from_iter_values(to_sort.iter().map(|v| v.0 as u32));
        self.take_in_place(&indices)
    }

    /// Returns the estimated memory size of the batch.
    pub fn memory_size(&self) -> usize {
        let mut size = std::mem::size_of::<Self>();
        size += self.primary_key.len();
        size += self.timestamps.memory_size();
        size += self.sequences.memory_size();
        size += self.op_types.memory_size();
        for batch_column in &self.fields {
            size += batch_column.data.memory_size();
        }
        size
    }

    /// Returns ids and datatypes of fields in the [Batch] after applying the `projection`.
    pub(crate) fn projected_fields(
        metadata: &RegionMetadata,
        projection: &[ColumnId],
    ) -> Vec<(ColumnId, ConcreteDataType)> {
        let projected_ids: HashSet<_> = projection.iter().copied().collect();
        metadata
            .field_columns()
            .filter_map(|column| {
                if projected_ids.contains(&column.column_id) {
                    Some((column.column_id, column.column_schema.data_type.clone()))
                } else {
                    None
                }
            })
            .collect()
    }

    /// Returns timestamps in a native slice or `None` if the batch is empty.
    pub(crate) fn timestamps_native(&self) -> Option<&[i64]> {
        if self.timestamps.is_empty() {
            return None;
        }

        let values = match self.timestamps.data_type() {
            ConcreteDataType::Timestamp(TimestampType::Second(_)) => self
                .timestamps
                .as_any()
                .downcast_ref::<TimestampSecondVector>()
                .unwrap()
                .as_arrow()
                .values(),
            ConcreteDataType::Timestamp(TimestampType::Millisecond(_)) => self
                .timestamps
                .as_any()
                .downcast_ref::<TimestampMillisecondVector>()
                .unwrap()
                .as_arrow()
                .values(),
            ConcreteDataType::Timestamp(TimestampType::Microsecond(_)) => self
                .timestamps
                .as_any()
                .downcast_ref::<TimestampMicrosecondVector>()
                .unwrap()
                .as_arrow()
                .values(),
            ConcreteDataType::Timestamp(TimestampType::Nanosecond(_)) => self
                .timestamps
                .as_any()
                .downcast_ref::<TimestampNanosecondVector>()
                .unwrap()
                .as_arrow()
                .values(),
            other => panic!("timestamps in a Batch has other type {:?}", other),
        };

        Some(values)
    }

    /// Takes the batch in place.
    fn take_in_place(&mut self, indices: &UInt32Vector) -> Result<()> {
        self.timestamps = self.timestamps.take(indices).context(ComputeVectorSnafu)?;
        let array = arrow::compute::take(self.sequences.as_arrow(), indices.as_arrow(), None)
            .context(ComputeArrowSnafu)?;
        // Safety: we know the array and vector type.
        self.sequences = Arc::new(UInt64Vector::try_from_arrow_array(array).unwrap());
        let array = arrow::compute::take(self.op_types.as_arrow(), indices.as_arrow(), None)
            .context(ComputeArrowSnafu)?;
        self.op_types = Arc::new(UInt8Vector::try_from_arrow_array(array).unwrap());
        for batch_column in &mut self.fields {
            batch_column.data = batch_column
                .data
                .take(indices)
                .context(ComputeVectorSnafu)?;
        }

        Ok(())
    }

    /// Gets a timestamp at given `index`.
    ///
    /// # Panics
    /// Panics if `index` is out-of-bound or the timestamp vector returns null.
    fn get_timestamp(&self, index: usize) -> Timestamp {
        match self.timestamps.get_ref(index) {
            ValueRef::Timestamp(timestamp) => timestamp,

            // We have check the data type is timestamp compatible in the [BatchBuilder] so it's safe to panic.
            value => panic!("{:?} is not a timestamp", value),
        }
    }

    /// Gets a sequence at given `index`.
    ///
    /// # Panics
    /// Panics if `index` is out-of-bound or the sequence vector returns null.
    pub(crate) fn get_sequence(&self, index: usize) -> SequenceNumber {
        // Safety: sequences is not null so it actually returns Some.
        self.sequences.get_data(index).unwrap()
    }

    /// Checks the batch is monotonic by timestamps.
    #[cfg(debug_assertions)]
    pub(crate) fn check_monotonic(&self) -> Result<(), String> {
        use std::cmp::Ordering;
        if self.timestamps_native().is_none() {
            return Ok(());
        }

        let timestamps = self.timestamps_native().unwrap();
        let sequences = self.sequences.as_arrow().values();
        for (i, window) in timestamps.windows(2).enumerate() {
            let current = window[0];
            let next = window[1];
            let current_sequence = sequences[i];
            let next_sequence = sequences[i + 1];
            match current.cmp(&next) {
                Ordering::Less => {
                    // The current timestamp is less than the next timestamp.
                    continue;
                }
                Ordering::Equal => {
                    // The current timestamp is equal to the next timestamp.
                    if current_sequence < next_sequence {
                        return Err(format!(
                            "sequence are not monotonic: ts {} == {} but current sequence {} < {}, index: {}",
                            current, next, current_sequence, next_sequence, i
                        ));
                    }
                }
                Ordering::Greater => {
                    // The current timestamp is greater than the next timestamp.
                    return Err(format!(
                        "timestamps are not monotonic: {} > {}, index: {}",
                        current, next, i
                    ));
                }
            }
        }

        Ok(())
    }

    /// Returns Ok if the given batch is behind the current batch.
    #[cfg(debug_assertions)]
    pub(crate) fn check_next_batch(&self, other: &Batch) -> Result<(), String> {
        // Checks the primary key
        if self.primary_key() < other.primary_key() {
            return Ok(());
        }
        if self.primary_key() > other.primary_key() {
            return Err(format!(
                "primary key is not monotonic: {:?} > {:?}",
                self.primary_key(),
                other.primary_key()
            ));
        }
        // Checks the timestamp.
        if self.last_timestamp() < other.first_timestamp() {
            return Ok(());
        }
        if self.last_timestamp() > other.first_timestamp() {
            return Err(format!(
                "timestamps are not monotonic: {:?} > {:?}",
                self.last_timestamp(),
                other.first_timestamp()
            ));
        }
        // Checks the sequence.
        if self.last_sequence() >= other.first_sequence() {
            return Ok(());
        }
        Err(format!(
            "sequences are not monotonic: {:?} < {:?}",
            self.last_sequence(),
            other.first_sequence()
        ))
    }

    /// Returns the value of the column in the primary key.
    ///
    /// Lazily decodes the primary key and caches the result.
    pub fn pk_col_value(
        &mut self,
        codec: &dyn PrimaryKeyCodec,
        col_idx_in_pk: usize,
        column_id: ColumnId,
    ) -> Result<Option<&Value>> {
        if self.pk_values.is_none() {
            self.pk_values = Some(codec.decode(&self.primary_key).context(DecodeSnafu)?);
        }

        let pk_values = self.pk_values.as_ref().unwrap();
        Ok(match pk_values {
            CompositeValues::Dense(values) => values.get(col_idx_in_pk).map(|(_, v)| v),
            CompositeValues::Sparse(values) => values.get(&column_id),
        })
    }

    /// Returns values of the field in the batch.
    ///
    /// Lazily caches the field index.
    pub fn field_col_value(&mut self, column_id: ColumnId) -> Option<&BatchColumn> {
        if self.fields_idx.is_none() {
            self.fields_idx = Some(
                self.fields
                    .iter()
                    .enumerate()
                    .map(|(i, c)| (c.column_id, i))
                    .collect(),
            );
        }

        self.fields_idx
            .as_ref()
            .unwrap()
            .get(&column_id)
            .map(|&idx| &self.fields[idx])
    }
}

/// A struct to check the batch is monotonic.
#[cfg(debug_assertions)]
#[derive(Default)]
pub(crate) struct BatchChecker {
    last_batch: Option<Batch>,
    start: Option<Timestamp>,
    end: Option<Timestamp>,
}

#[cfg(debug_assertions)]
impl BatchChecker {
    /// Attaches the given start timestamp to the checker.
    pub(crate) fn with_start(mut self, start: Option<Timestamp>) -> Self {
        self.start = start;
        self
    }

    /// Attaches the given end timestamp to the checker.
    pub(crate) fn with_end(mut self, end: Option<Timestamp>) -> Self {
        self.end = end;
        self
    }

    /// Returns true if the given batch is monotonic and behind
    /// the last batch.
    pub(crate) fn check_monotonic(&mut self, batch: &Batch) -> Result<(), String> {
        batch.check_monotonic()?;

        if let (Some(start), Some(first)) = (self.start, batch.first_timestamp()) {
            if start > first {
                return Err(format!(
                    "batch's first timestamp is before the start timestamp: {:?} > {:?}",
                    start, first
                ));
            }
        }
        if let (Some(end), Some(last)) = (self.end, batch.last_timestamp()) {
            if end <= last {
                return Err(format!(
                    "batch's last timestamp is after the end timestamp: {:?} <= {:?}",
                    end, last
                ));
            }
        }

        // Checks the batch is behind the last batch.
        // Then Updates the last batch.
        let res = self
            .last_batch
            .as_ref()
            .map(|last| last.check_next_batch(batch))
            .unwrap_or(Ok(()));
        self.last_batch = Some(batch.clone());
        res
    }

    /// Formats current batch and last batch for debug.
    pub(crate) fn format_batch(&self, batch: &Batch) -> String {
        use std::fmt::Write;

        let mut message = String::new();
        if let Some(last) = &self.last_batch {
            write!(
                message,
                "last_pk: {:?}, last_ts: {:?}, last_seq: {:?}, ",
                last.primary_key(),
                last.last_timestamp(),
                last.last_sequence()
            )
            .unwrap();
        }
        write!(
            message,
            "batch_pk: {:?}, batch_ts: {:?}, batch_seq: {:?}",
            batch.primary_key(),
            batch.timestamps(),
            batch.sequences()
        )
        .unwrap();

        message
    }

    /// Checks batches from the part range are monotonic. Otherwise, panics.
    pub(crate) fn ensure_part_range_batch(
        &mut self,
        scanner: &str,
        region_id: store_api::storage::RegionId,
        partition: usize,
        part_range: store_api::region_engine::PartitionRange,
        batch: &Batch,
    ) {
        if let Err(e) = self.check_monotonic(batch) {
            let err_msg = format!(
                "{}: batch is not sorted, {}, region_id: {}, partition: {}, part_range: {:?}",
                scanner, e, region_id, partition, part_range,
            );
            common_telemetry::error!("{err_msg}, {}", self.format_batch(batch));
            // Only print the number of row in the panic message.
            panic!("{err_msg}, batch rows: {}", batch.num_rows());
        }
    }
}

/// Len of timestamp in arrow row format.
const TIMESTAMP_KEY_LEN: usize = 9;

/// Helper function to concat arrays from `iter`.
fn concat_arrays(iter: impl Iterator<Item = ArrayRef>) -> Result<ArrayRef> {
    let arrays: Vec<_> = iter.collect();
    let dyn_arrays: Vec<_> = arrays.iter().map(|array| array.as_ref()).collect();
    arrow::compute::concat(&dyn_arrays).context(ComputeArrowSnafu)
}

/// A column in a [Batch].
#[derive(Debug, PartialEq, Eq, Clone)]
pub struct BatchColumn {
    /// Id of the column.
    pub column_id: ColumnId,
    /// Data of the column.
    pub data: VectorRef,
}

/// Builder to build [Batch].
pub struct BatchBuilder {
    primary_key: Vec<u8>,
    timestamps: Option<VectorRef>,
    sequences: Option<Arc<UInt64Vector>>,
    op_types: Option<Arc<UInt8Vector>>,
    fields: Vec<BatchColumn>,
}

impl BatchBuilder {
    /// Creates a new [BatchBuilder] with primary key.
    pub fn new(primary_key: Vec<u8>) -> BatchBuilder {
        BatchBuilder {
            primary_key,
            timestamps: None,
            sequences: None,
            op_types: None,
            fields: Vec::new(),
        }
    }

    /// Creates a new [BatchBuilder] with all required columns.
    pub fn with_required_columns(
        primary_key: Vec<u8>,
        timestamps: VectorRef,
        sequences: Arc<UInt64Vector>,
        op_types: Arc<UInt8Vector>,
    ) -> BatchBuilder {
        BatchBuilder {
            primary_key,
            timestamps: Some(timestamps),
            sequences: Some(sequences),
            op_types: Some(op_types),
            fields: Vec::new(),
        }
    }

    /// Set all field columns.
    pub fn with_fields(mut self, fields: Vec<BatchColumn>) -> Self {
        self.fields = fields;
        self
    }

    /// Push a field column.
    pub fn push_field(&mut self, column: BatchColumn) -> &mut Self {
        self.fields.push(column);
        self
    }

    /// Push an array as a field.
    pub fn push_field_array(&mut self, column_id: ColumnId, array: ArrayRef) -> Result<&mut Self> {
        let vector = Helper::try_into_vector(array).context(ConvertVectorSnafu)?;
        self.fields.push(BatchColumn {
            column_id,
            data: vector,
        });

        Ok(self)
    }

    /// Try to set an array as timestamps.
    pub fn timestamps_array(&mut self, array: ArrayRef) -> Result<&mut Self> {
        let vector = Helper::try_into_vector(array).context(ConvertVectorSnafu)?;
        ensure!(
            vector.data_type().is_timestamp(),
            InvalidBatchSnafu {
                reason: format!("{:?} is not a timestamp type", vector.data_type()),
            }
        );

        self.timestamps = Some(vector);
        Ok(self)
    }

    /// Try to set an array as sequences.
    pub fn sequences_array(&mut self, array: ArrayRef) -> Result<&mut Self> {
        ensure!(
            *array.data_type() == arrow::datatypes::DataType::UInt64,
            InvalidBatchSnafu {
                reason: "sequence array is not UInt64 type",
            }
        );
        // Safety: The cast must success as we have ensured it is uint64 type.
        let vector = Arc::new(UInt64Vector::try_from_arrow_array(array).unwrap());
        self.sequences = Some(vector);

        Ok(self)
    }

    /// Try to set an array as op types.
    pub fn op_types_array(&mut self, array: ArrayRef) -> Result<&mut Self> {
        ensure!(
            *array.data_type() == arrow::datatypes::DataType::UInt8,
            InvalidBatchSnafu {
                reason: "sequence array is not UInt8 type",
            }
        );
        // Safety: The cast must success as we have ensured it is uint64 type.
        let vector = Arc::new(UInt8Vector::try_from_arrow_array(array).unwrap());
        self.op_types = Some(vector);

        Ok(self)
    }

    /// Builds the [Batch].
    pub fn build(self) -> Result<Batch> {
        let timestamps = self.timestamps.context(InvalidBatchSnafu {
            reason: "missing timestamps",
        })?;
        let sequences = self.sequences.context(InvalidBatchSnafu {
            reason: "missing sequences",
        })?;
        let op_types = self.op_types.context(InvalidBatchSnafu {
            reason: "missing op_types",
        })?;
        // Our storage format ensure these columns are not nullable so
        // we use assert here.
        assert_eq!(0, timestamps.null_count());
        assert_eq!(0, sequences.null_count());
        assert_eq!(0, op_types.null_count());

        let ts_len = timestamps.len();
        ensure!(
            sequences.len() == ts_len,
            InvalidBatchSnafu {
                reason: format!(
                    "sequence have different len {} != {}",
                    sequences.len(),
                    ts_len
                ),
            }
        );
        ensure!(
            op_types.len() == ts_len,
            InvalidBatchSnafu {
                reason: format!(
                    "op type have different len {} != {}",
                    op_types.len(),
                    ts_len
                ),
            }
        );
        for column in &self.fields {
            ensure!(
                column.data.len() == ts_len,
                InvalidBatchSnafu {
                    reason: format!(
                        "column {} has different len {} != {}",
                        column.column_id,
                        column.data.len(),
                        ts_len
                    ),
                }
            );
        }

        Ok(Batch {
            primary_key: self.primary_key,
            pk_values: None,
            timestamps,
            sequences,
            op_types,
            fields: self.fields,
            fields_idx: None,
        })
    }
}

impl From<Batch> for BatchBuilder {
    fn from(batch: Batch) -> Self {
        Self {
            primary_key: batch.primary_key,
            timestamps: Some(batch.timestamps),
            sequences: Some(batch.sequences),
            op_types: Some(batch.op_types),
            fields: batch.fields,
        }
    }
}

/// Async [Batch] reader and iterator wrapper.
///
/// This is the data source for SST writers or internal readers.
pub enum Source {
    /// Source from a [BoxedBatchReader].
    Reader(BoxedBatchReader),
    /// Source from a [BoxedBatchIterator].
    Iter(BoxedBatchIterator),
    /// Source from a [BoxedBatchStream].
    Stream(BoxedBatchStream),
    /// Source from a [PruneReader].
    PruneReader(PruneReader),
}

impl Source {
    /// Returns next [Batch] from this data source.
    pub async fn next_batch(&mut self) -> Result<Option<Batch>> {
        match self {
            Source::Reader(reader) => reader.next_batch().await,
            Source::Iter(iter) => iter.next().transpose(),
            Source::Stream(stream) => stream.try_next().await,
            Source::PruneReader(reader) => reader.next_batch().await,
        }
    }
}

/// Async batch reader.
///
/// The reader must guarantee [Batch]es returned by it have the same schema.
#[async_trait]
pub trait BatchReader: Send {
    /// Fetch next [Batch].
    ///
    /// Returns `Ok(None)` when the reader has reached its end and calling `next_batch()`
    /// again won't return batch again.
    ///
    /// If `Err` is returned, caller should not call this method again, the implementor
    /// may or may not panic in such case.
    async fn next_batch(&mut self) -> Result<Option<Batch>>;
}

/// Pointer to [BatchReader].
pub type BoxedBatchReader = Box<dyn BatchReader>;

/// Pointer to a stream that yields [Batch].
pub type BoxedBatchStream = BoxStream<'static, Result<Batch>>;

#[async_trait::async_trait]
impl<T: BatchReader + ?Sized> BatchReader for Box<T> {
    async fn next_batch(&mut self) -> Result<Option<Batch>> {
        (**self).next_batch().await
    }
}

/// Local metrics for scanners.
#[derive(Debug, Default)]
pub(crate) struct ScannerMetrics {
    /// Duration to prepare the scan task.
    prepare_scan_cost: Duration,
    /// Duration to build the (merge) reader.
    build_reader_cost: Duration,
    /// Duration to scan data.
    scan_cost: Duration,
    /// Duration while waiting for `yield`.
    yield_cost: Duration,
    /// Number of batches returned.
    num_batches: usize,
    /// Number of rows returned.
    num_rows: usize,
    /// Number of mem ranges scanned.
    num_mem_ranges: usize,
    /// Number of file ranges scanned.
    num_file_ranges: usize,
}

#[cfg(test)]
mod tests {
    use mito_codec::row_converter::{self, build_primary_key_codec_with_fields};
    use store_api::codec::PrimaryKeyEncoding;
    use store_api::storage::consts::ReservedColumnId;

    use super::*;
    use crate::error::Error;
    use crate::test_util::new_batch_builder;

    fn new_batch(
        timestamps: &[i64],
        sequences: &[u64],
        op_types: &[OpType],
        field: &[u64],
    ) -> Batch {
        new_batch_builder(b"test", timestamps, sequences, op_types, 1, field)
            .build()
            .unwrap()
    }

    #[test]
    fn test_empty_batch() {
        let batch = Batch::empty();
        assert!(batch.is_empty());
        assert_eq!(None, batch.first_timestamp());
        assert_eq!(None, batch.last_timestamp());
        assert_eq!(None, batch.first_sequence());
        assert_eq!(None, batch.last_sequence());
        assert!(batch.timestamps_native().is_none());
    }

    #[test]
    fn test_first_last_one() {
        let batch = new_batch(&[1], &[2], &[OpType::Put], &[4]);
        assert_eq!(
            Timestamp::new_millisecond(1),
            batch.first_timestamp().unwrap()
        );
        assert_eq!(
            Timestamp::new_millisecond(1),
            batch.last_timestamp().unwrap()
        );
        assert_eq!(2, batch.first_sequence().unwrap());
        assert_eq!(2, batch.last_sequence().unwrap());
    }

    #[test]
    fn test_first_last_multiple() {
        let batch = new_batch(
            &[1, 2, 3],
            &[11, 12, 13],
            &[OpType::Put, OpType::Put, OpType::Put],
            &[21, 22, 23],
        );
        assert_eq!(
            Timestamp::new_millisecond(1),
            batch.first_timestamp().unwrap()
        );
        assert_eq!(
            Timestamp::new_millisecond(3),
            batch.last_timestamp().unwrap()
        );
        assert_eq!(11, batch.first_sequence().unwrap());
        assert_eq!(13, batch.last_sequence().unwrap());
    }

    #[test]
    fn test_slice() {
        let batch = new_batch(
            &[1, 2, 3, 4],
            &[11, 12, 13, 14],
            &[OpType::Put, OpType::Delete, OpType::Put, OpType::Put],
            &[21, 22, 23, 24],
        );
        let batch = batch.slice(1, 2);
        let expect = new_batch(
            &[2, 3],
            &[12, 13],
            &[OpType::Delete, OpType::Put],
            &[22, 23],
        );
        assert_eq!(expect, batch);
    }

    #[test]
    fn test_timestamps_native() {
        let batch = new_batch(
            &[1, 2, 3, 4],
            &[11, 12, 13, 14],
            &[OpType::Put, OpType::Delete, OpType::Put, OpType::Put],
            &[21, 22, 23, 24],
        );
        assert_eq!(&[1, 2, 3, 4], batch.timestamps_native().unwrap());
    }

    #[test]
    fn test_concat_empty() {
        let err = Batch::concat(vec![]).unwrap_err();
        assert!(
            matches!(err, Error::InvalidBatch { .. }),
            "unexpected err: {err}"
        );
    }

    #[test]
    fn test_concat_one() {
        let batch = new_batch(&[], &[], &[], &[]);
        let actual = Batch::concat(vec![batch.clone()]).unwrap();
        assert_eq!(batch, actual);

        let batch = new_batch(&[1, 2], &[11, 12], &[OpType::Put, OpType::Put], &[21, 22]);
        let actual = Batch::concat(vec![batch.clone()]).unwrap();
        assert_eq!(batch, actual);
    }

    #[test]
    fn test_concat_multiple() {
        let batches = vec![
            new_batch(&[1, 2], &[11, 12], &[OpType::Put, OpType::Put], &[21, 22]),
            new_batch(
                &[3, 4, 5],
                &[13, 14, 15],
                &[OpType::Put, OpType::Delete, OpType::Put],
                &[23, 24, 25],
            ),
            new_batch(&[], &[], &[], &[]),
            new_batch(&[6], &[16], &[OpType::Put], &[26]),
        ];
        let batch = Batch::concat(batches).unwrap();
        let expect = new_batch(
            &[1, 2, 3, 4, 5, 6],
            &[11, 12, 13, 14, 15, 16],
            &[
                OpType::Put,
                OpType::Put,
                OpType::Put,
                OpType::Delete,
                OpType::Put,
                OpType::Put,
            ],
            &[21, 22, 23, 24, 25, 26],
        );
        assert_eq!(expect, batch);
    }

    #[test]
    fn test_concat_different() {
        let batch1 = new_batch(&[1], &[1], &[OpType::Put], &[1]);
        let mut batch2 = new_batch(&[2], &[2], &[OpType::Put], &[2]);
        batch2.primary_key = b"hello".to_vec();
        let err = Batch::concat(vec![batch1, batch2]).unwrap_err();
        assert!(
            matches!(err, Error::InvalidBatch { .. }),
            "unexpected err: {err}"
        );
    }

    #[test]
    fn test_concat_different_fields() {
        let batch1 = new_batch(&[1], &[1], &[OpType::Put], &[1]);
        let fields = vec![
            batch1.fields()[0].clone(),
            BatchColumn {
                column_id: 2,
                data: Arc::new(UInt64Vector::from_slice([2])),
            },
        ];
        // Batch 2 has more fields.
        let batch2 = batch1.clone().with_fields(fields).unwrap();
        let err = Batch::concat(vec![batch1.clone(), batch2]).unwrap_err();
        assert!(
            matches!(err, Error::InvalidBatch { .. }),
            "unexpected err: {err}"
        );

        // Batch 2 has different field.
        let fields = vec![BatchColumn {
            column_id: 2,
            data: Arc::new(UInt64Vector::from_slice([2])),
        }];
        let batch2 = batch1.clone().with_fields(fields).unwrap();
        let err = Batch::concat(vec![batch1, batch2]).unwrap_err();
        assert!(
            matches!(err, Error::InvalidBatch { .. }),
            "unexpected err: {err}"
        );
    }

    #[test]
    fn test_filter_deleted_empty() {
        let mut batch = new_batch(&[], &[], &[], &[]);
        batch.filter_deleted().unwrap();
        assert!(batch.is_empty());
    }

    #[test]
    fn test_filter_deleted() {
        let mut batch = new_batch(
            &[1, 2, 3, 4],
            &[11, 12, 13, 14],
            &[OpType::Delete, OpType::Put, OpType::Delete, OpType::Put],
            &[21, 22, 23, 24],
        );
        batch.filter_deleted().unwrap();
        let expect = new_batch(&[2, 4], &[12, 14], &[OpType::Put, OpType::Put], &[22, 24]);
        assert_eq!(expect, batch);

        let mut batch = new_batch(
            &[1, 2, 3, 4],
            &[11, 12, 13, 14],
            &[OpType::Put, OpType::Put, OpType::Put, OpType::Put],
            &[21, 22, 23, 24],
        );
        let expect = batch.clone();
        batch.filter_deleted().unwrap();
        assert_eq!(expect, batch);
    }

    #[test]
    fn test_filter_by_sequence() {
        // Filters put only.
        let mut batch = new_batch(
            &[1, 2, 3, 4],
            &[11, 12, 13, 14],
            &[OpType::Put, OpType::Put, OpType::Put, OpType::Put],
            &[21, 22, 23, 24],
        );
        batch.filter_by_sequence(Some(13)).unwrap();
        let expect = new_batch(
            &[1, 2, 3],
            &[11, 12, 13],
            &[OpType::Put, OpType::Put, OpType::Put],
            &[21, 22, 23],
        );
        assert_eq!(expect, batch);

        // Filters to empty.
        let mut batch = new_batch(
            &[1, 2, 3, 4],
            &[11, 12, 13, 14],
            &[OpType::Put, OpType::Delete, OpType::Put, OpType::Put],
            &[21, 22, 23, 24],
        );

        batch.filter_by_sequence(Some(10)).unwrap();
        assert!(batch.is_empty());

        // None filter.
        let mut batch = new_batch(
            &[1, 2, 3, 4],
            &[11, 12, 13, 14],
            &[OpType::Put, OpType::Delete, OpType::Put, OpType::Put],
            &[21, 22, 23, 24],
        );
        let expect = batch.clone();
        batch.filter_by_sequence(None).unwrap();
        assert_eq!(expect, batch);

        // Filter a empty batch
        let mut batch = new_batch(&[], &[], &[], &[]);
        batch.filter_by_sequence(Some(10)).unwrap();
        assert!(batch.is_empty());

        // Filter a empty batch with None
        let mut batch = new_batch(&[], &[], &[], &[]);
        batch.filter_by_sequence(None).unwrap();
        assert!(batch.is_empty());
    }

    #[test]
    fn test_filter() {
        // Filters put only.
        let mut batch = new_batch(
            &[1, 2, 3, 4],
            &[11, 12, 13, 14],
            &[OpType::Put, OpType::Put, OpType::Put, OpType::Put],
            &[21, 22, 23, 24],
        );
        let predicate = BooleanVector::from_vec(vec![false, false, true, true]);
        batch.filter(&predicate).unwrap();
        let expect = new_batch(&[3, 4], &[13, 14], &[OpType::Put, OpType::Put], &[23, 24]);
        assert_eq!(expect, batch);

        // Filters deletion.
        let mut batch = new_batch(
            &[1, 2, 3, 4],
            &[11, 12, 13, 14],
            &[OpType::Put, OpType::Delete, OpType::Put, OpType::Put],
            &[21, 22, 23, 24],
        );
        let predicate = BooleanVector::from_vec(vec![false, false, true, true]);
        batch.filter(&predicate).unwrap();
        let expect = new_batch(&[3, 4], &[13, 14], &[OpType::Put, OpType::Put], &[23, 24]);
        assert_eq!(expect, batch);

        // Filters to empty.
        let predicate = BooleanVector::from_vec(vec![false, false]);
        batch.filter(&predicate).unwrap();
        assert!(batch.is_empty());
    }

    #[test]
    fn test_sort_and_dedup() {
        let original = new_batch(
            &[2, 3, 1, 4, 5, 2],
            &[1, 2, 3, 4, 5, 6],
            &[
                OpType::Put,
                OpType::Put,
                OpType::Put,
                OpType::Put,
                OpType::Put,
                OpType::Put,
            ],
            &[21, 22, 23, 24, 25, 26],
        );

        let mut batch = original.clone();
        batch.sort(true).unwrap();
        // It should only keep one timestamp 2.
        assert_eq!(
            new_batch(
                &[1, 2, 3, 4, 5],
                &[3, 6, 2, 4, 5],
                &[
                    OpType::Put,
                    OpType::Put,
                    OpType::Put,
                    OpType::Put,
                    OpType::Put,
                ],
                &[23, 26, 22, 24, 25],
            ),
            batch
        );

        let mut batch = original.clone();
        batch.sort(false).unwrap();

        // It should only keep one timestamp 2.
        assert_eq!(
            new_batch(
                &[1, 2, 2, 3, 4, 5],
                &[3, 6, 1, 2, 4, 5],
                &[
                    OpType::Put,
                    OpType::Put,
                    OpType::Put,
                    OpType::Put,
                    OpType::Put,
                    OpType::Put,
                ],
                &[23, 26, 21, 22, 24, 25],
            ),
            batch
        );

        let original = new_batch(
            &[2, 2, 1],
            &[1, 6, 1],
            &[OpType::Delete, OpType::Put, OpType::Put],
            &[21, 22, 23],
        );

        let mut batch = original.clone();
        batch.sort(true).unwrap();
        let expect = new_batch(&[1, 2], &[1, 6], &[OpType::Put, OpType::Put], &[23, 22]);
        assert_eq!(expect, batch);

        let mut batch = original.clone();
        batch.sort(false).unwrap();
        let expect = new_batch(
            &[1, 2, 2],
            &[1, 6, 1],
            &[OpType::Put, OpType::Put, OpType::Delete],
            &[23, 22, 21],
        );
        assert_eq!(expect, batch);
    }

    #[test]
    fn test_get_value() {
        let encodings = [PrimaryKeyEncoding::Dense, PrimaryKeyEncoding::Sparse];

        for encoding in encodings {
            let codec = build_primary_key_codec_with_fields(
                encoding,
                [
                    (
                        ReservedColumnId::table_id(),
                        row_converter::SortField::new(ConcreteDataType::uint32_datatype()),
                    ),
                    (
                        ReservedColumnId::tsid(),
                        row_converter::SortField::new(ConcreteDataType::uint64_datatype()),
                    ),
                    (
                        100,
                        row_converter::SortField::new(ConcreteDataType::string_datatype()),
                    ),
                    (
                        200,
                        row_converter::SortField::new(ConcreteDataType::string_datatype()),
                    ),
                ]
                .into_iter(),
            );

            let values = [
                Value::UInt32(1000),
                Value::UInt64(2000),
                Value::String("abcdefgh".into()),
                Value::String("zyxwvu".into()),
            ];
            let mut buf = vec![];
            codec
                .encode_values(
                    &[
                        (ReservedColumnId::table_id(), values[0].clone()),
                        (ReservedColumnId::tsid(), values[1].clone()),
                        (100, values[2].clone()),
                        (200, values[3].clone()),
                    ],
                    &mut buf,
                )
                .unwrap();

            let field_col_id = 2;
            let mut batch = new_batch_builder(
                &buf,
                &[1, 2, 3],
                &[1, 1, 1],
                &[OpType::Put, OpType::Put, OpType::Put],
                field_col_id,
                &[42, 43, 44],
            )
            .build()
            .unwrap();

            let v = batch
                .pk_col_value(&*codec, 0, ReservedColumnId::table_id())
                .unwrap()
                .unwrap();
            assert_eq!(values[0], *v);

            let v = batch
                .pk_col_value(&*codec, 1, ReservedColumnId::tsid())
                .unwrap()
                .unwrap();
            assert_eq!(values[1], *v);

            let v = batch.pk_col_value(&*codec, 2, 100).unwrap().unwrap();
            assert_eq!(values[2], *v);

            let v = batch.pk_col_value(&*codec, 3, 200).unwrap().unwrap();
            assert_eq!(values[3], *v);

            let v = batch.field_col_value(field_col_id).unwrap();
            assert_eq!(v.data.get(0), Value::UInt64(42));
            assert_eq!(v.data.get(1), Value::UInt64(43));
            assert_eq!(v.data.get(2), Value::UInt64(44));
        }
    }
}<|MERGE_RESOLUTION|>--- conflicted
+++ resolved
@@ -16,11 +16,8 @@
 
 pub mod compat;
 pub mod dedup;
-<<<<<<< HEAD
 pub mod flat_projection;
-=======
 pub mod flat_merge;
->>>>>>> 214ffe71
 pub mod last_row;
 pub mod merge;
 pub mod plain_batch;
