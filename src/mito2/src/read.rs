// Copyright 2023 Greptime Team
//
// Licensed under the Apache License, Version 2.0 (the "License");
// you may not use this file except in compliance with the License.
// You may obtain a copy of the License at
//
//     http://www.apache.org/licenses/LICENSE-2.0
//
// Unless required by applicable law or agreed to in writing, software
// distributed under the License is distributed on an "AS IS" BASIS,
// WITHOUT WARRANTIES OR CONDITIONS OF ANY KIND, either express or implied.
// See the License for the specific language governing permissions and
// limitations under the License.

//! Common structs and utilities for reading data.

pub mod merge;

use std::sync::Arc;

use api::v1::OpType;
use async_trait::async_trait;
use common_time::Timestamp;
use datatypes::arrow;
use datatypes::arrow::array::{Array, ArrayRef};
use datatypes::arrow::compute::SortOptions;
use datatypes::arrow::row::{RowConverter, SortField};
use datatypes::prelude::{DataType, ScalarVector};
use datatypes::value::ValueRef;
use datatypes::vectors::{
    BooleanVector, Helper, UInt32Vector, UInt64Vector, UInt8Vector, Vector, VectorRef,
};
use snafu::{ensure, OptionExt, ResultExt};
use store_api::metadata::RegionMetadataRef;
use store_api::storage::{ColumnId, SequenceNumber};

use crate::error::{
    ComputeArrowSnafu, ComputeVectorSnafu, ConvertVectorSnafu, InvalidBatchSnafu, Result,
};

/// Storage internal representation of a batch of rows
/// for a primary key (time series).
///
/// Rows are sorted by primary key, timestamp, sequence desc, op_type desc.
#[derive(Debug, PartialEq, Clone)]
pub struct Batch {
    /// Primary key encoded in a comparable form.
    primary_key: Vec<u8>,
    /// Timestamps of rows, should be sorted and not null.
    timestamps: VectorRef,
    /// Sequences of rows
    ///
    /// UInt64 type, not null.
    sequences: Arc<UInt64Vector>,
    /// Op types of rows
    ///
    /// UInt8 type, not null.
    op_types: Arc<UInt8Vector>,
    /// Fields organized in columnar format.
    fields: Vec<BatchColumn>,
}

impl Batch {
    /// Creates a new batch.
    pub fn new(
        primary_key: Vec<u8>,
        timestamps: VectorRef,
        sequences: Arc<UInt64Vector>,
        op_types: Arc<UInt8Vector>,
        fields: Vec<BatchColumn>,
    ) -> Result<Batch> {
        BatchBuilder::with_required_columns(primary_key, timestamps, sequences, op_types)
            .with_fields(fields)
            .build()
    }

    /// Returns primary key of the batch.
    pub fn primary_key(&self) -> &[u8] {
        &self.primary_key
    }

    /// Returns fields in the batch.
    pub fn fields(&self) -> &[BatchColumn] {
        &self.fields
    }

    /// Returns timestamps of the batch.
    pub fn timestamps(&self) -> &VectorRef {
        &self.timestamps
    }

    /// Returns sequences of the batch.
    pub fn sequences(&self) -> &Arc<UInt64Vector> {
        &self.sequences
    }

    /// Returns op types of the batch.
    pub fn op_types(&self) -> &Arc<UInt8Vector> {
        &self.op_types
    }

    /// Returns the number of rows in the batch.
    pub fn num_rows(&self) -> usize {
        // All vectors have the same length. We use the length of sequences vector
        // since it has static type.
        self.sequences.len()
    }

    /// Returns true if the number of rows in the batch is 0.
    pub fn is_empty(&self) -> bool {
        self.num_rows() == 0
    }

<<<<<<< HEAD
    /// Returns the first timestamp in the batch or `None` if the batch is empty.
=======
    /// Returns the first timestamp in the batch.
>>>>>>> cc3e1989
    pub fn first_timestamp(&self) -> Option<Timestamp> {
        if self.timestamps.is_empty() {
            return None;
        }

<<<<<<< HEAD
        self.get_timestamp(0)
    }

    /// Returns the last timestamp in the batch or `None` if the batch is empty.
=======
        Some(self.get_timestamp(0))
    }

    /// Returns the last timestamp in the batch.
>>>>>>> cc3e1989
    pub fn last_timestamp(&self) -> Option<Timestamp> {
        if self.timestamps.is_empty() {
            return None;
        }

<<<<<<< HEAD
        self.get_timestamp(self.timestamps.len() - 1)
=======
        Some(self.get_timestamp(self.timestamps.len() - 1))
>>>>>>> cc3e1989
    }

    /// Returns the first sequence in the batch or `None` if the batch is empty.
    pub fn first_sequence(&self) -> Option<SequenceNumber> {
        if self.sequences.is_empty() {
            return None;
        }

<<<<<<< HEAD
        self.get_sequence(0)
=======
        Some(self.get_sequence(0))
>>>>>>> cc3e1989
    }

    /// Returns the last sequence in the batch or `None` if the batch is empty.
    pub fn last_sequence(&self) -> Option<SequenceNumber> {
        if self.sequences.is_empty() {
            return None;
        }

<<<<<<< HEAD
        self.get_sequence(self.sequences.len() - 1)
=======
        Some(self.get_sequence(self.sequences.len() - 1))
>>>>>>> cc3e1989
    }

    /// Slice the batch, returning a new batch.
    ///
    /// # Panics
    /// Panics if `offset + length > self.num_rows()`.
    pub fn slice(&self, offset: usize, length: usize) -> Batch {
        let fields = self
            .fields
            .iter()
            .map(|column| BatchColumn {
                column_id: column.column_id,
                data: column.data.slice(offset, length),
            })
            .collect();
        // We skip using the builder to avoid validating the batch again.
        Batch {
            // Now we need to clone the primary key. We could try `Bytes` if
            // this becomes a bottleneck.
            primary_key: self.primary_key.clone(),
            timestamps: self.timestamps.slice(offset, length),
            sequences: Arc::new(self.sequences.get_slice(offset, length)),
            op_types: Arc::new(self.op_types.get_slice(offset, length)),
            fields,
        }
    }

    /// Takes `batches` and concat them into one batch.
    ///
    /// All `batches` must have the same primary key.
    pub fn concat(mut batches: Vec<Batch>) -> Result<Batch> {
        ensure!(
            !batches.is_empty(),
            InvalidBatchSnafu {
                reason: "empty batches",
            }
        );
        if batches.len() == 1 {
            // Now we own the `batches` so we could pop it directly.
            return Ok(batches.pop().unwrap());
        }

        let primary_key = std::mem::take(&mut batches[0].primary_key);
        let first = &batches[0];
        // We took the primary key from the first batch so we don't use `first.primary_key()`.
        ensure!(
            batches
                .iter()
                .skip(1)
                .all(|b| b.primary_key() == primary_key),
            InvalidBatchSnafu {
                reason: "batches have different primary key",
            }
        );
        ensure!(
            batches
                .iter()
                .skip(1)
                .all(|b| b.fields().len() == first.fields().len()),
            InvalidBatchSnafu {
                reason: "batches have different field num",
            }
        );

        // We take the primary key from the first batch.
        let mut builder = BatchBuilder::new(primary_key);
        // Concat timestamps, sequences, op_types, fields.
        let array = concat_arrays(batches.iter().map(|b| b.timestamps().to_arrow_array()))?;
        builder.timestamps_array(array)?;
        let array = concat_arrays(batches.iter().map(|b| b.sequences().to_arrow_array()))?;
        builder.sequences_array(array)?;
        let array = concat_arrays(batches.iter().map(|b| b.op_types().to_arrow_array()))?;
        builder.op_types_array(array)?;
        for (i, batch_column) in first.fields.iter().enumerate() {
            let array = concat_arrays(batches.iter().map(|b| b.fields()[i].data.to_arrow_array()))?;
            builder.push_field_array(batch_column.column_id, array)?;
        }

        builder.build()
    }

    /// Removes rows whose op type is delete.
    pub fn filter_deleted(&mut self) -> Result<()> {
        // Safety: op type column is not null.
        let array = self.op_types.as_arrow();
        // Find rows with non-delete op type.
        let predicate =
            arrow::compute::neq_scalar(array, OpType::Delete as u8).context(ComputeArrowSnafu)?;
        self.filter(&BooleanVector::from(predicate))
    }

    // Applies the `predicate` to the batch.
    // Safety: We know the array type so we unwrap on casting.
    pub fn filter(&mut self, predicate: &BooleanVector) -> Result<()> {
        self.timestamps = self
            .timestamps
            .filter(predicate)
            .context(ComputeVectorSnafu)?;
        self.sequences = Arc::new(
            UInt64Vector::try_from_arrow_array(
                arrow::compute::filter(self.sequences.as_arrow(), predicate.as_boolean_array())
                    .context(ComputeArrowSnafu)?,
            )
            .unwrap(),
        );
        self.op_types = Arc::new(
            UInt8Vector::try_from_arrow_array(
                arrow::compute::filter(self.op_types.as_arrow(), predicate.as_boolean_array())
                    .context(ComputeArrowSnafu)?,
            )
            .unwrap(),
        );
        for batch_column in &mut self.fields {
            batch_column.data = batch_column
                .data
                .filter(predicate)
                .context(ComputeVectorSnafu)?;
        }

        Ok(())
    }

    /// Sorts and dedup rows in the batch.
    ///
    /// It orders rows by timestamp, sequence desc and only keep the latest
    /// row for the same timestamp. It doesn't consider op type as sequence
    /// should already provide uniqueness for a row.
    pub fn sort_and_dedup(&mut self) -> Result<()> {
        // If building a converter each time is costly, we may allow passing a
        // converter.
        let mut converter = RowConverter::new(vec![
            SortField::new(self.timestamps.data_type().as_arrow_type()),
            SortField::new_with_options(
                self.sequences.data_type().as_arrow_type(),
                SortOptions {
                    descending: true,
                    ..Default::default()
                },
            ),
        ])
        .context(ComputeArrowSnafu)?;
        // Columns to sort.
        let columns = [
            self.timestamps.to_arrow_array(),
            self.sequences.to_arrow_array(),
        ];
        let rows = converter.convert_columns(&columns).unwrap();
        let mut to_sort: Vec<_> = rows.iter().enumerate().collect();
        to_sort.sort_unstable_by(|left, right| left.1.cmp(&right.1));

        // Dedup by timestamps.
        to_sort.dedup_by(|left, right| {
            debug_assert_eq!(18, left.1.as_ref().len());
            debug_assert_eq!(18, right.1.as_ref().len());
            let (left_key, right_key) = (left.1.as_ref(), right.1.as_ref());
            // We only compare the timestamp part and ignore sequence.
            left_key[..TIMESTAMP_KEY_LEN] == right_key[..TIMESTAMP_KEY_LEN]
        });

        let indices = UInt32Vector::from_iter_values(to_sort.iter().map(|v| v.0 as u32));
        self.take_in_place(&indices)
    }

    /// Takes the batch in place.
    fn take_in_place(&mut self, indices: &UInt32Vector) -> Result<()> {
        self.timestamps = self.timestamps.take(indices).context(ComputeVectorSnafu)?;
        let array = arrow::compute::take(self.sequences.as_arrow(), indices.as_arrow(), None)
            .context(ComputeArrowSnafu)?;
        // Safety: we know the array and vector type.
        self.sequences = Arc::new(UInt64Vector::try_from_arrow_array(array).unwrap());
        let array = arrow::compute::take(self.op_types.as_arrow(), indices.as_arrow(), None)
            .context(ComputeArrowSnafu)?;
        self.op_types = Arc::new(UInt8Vector::try_from_arrow_array(array).unwrap());
        for batch_column in &mut self.fields {
            batch_column.data = batch_column
                .data
                .take(indices)
                .context(ComputeVectorSnafu)?;
        }

        Ok(())
    }

    /// Gets a timestamp at given `index`.
    ///
    /// # Panics
<<<<<<< HEAD
    /// Panics if `index` is out-of-bound
    fn get_timestamp(&self, index: usize) -> Option<Timestamp> {
        match self.timestamps.get_ref(index) {
            ValueRef::Timestamp(timestamp) => Some(timestamp),
            // Int64 is always millisecond.
            // TODO(yingwen): Don't allow using int64 as time index.
            ValueRef::Int64(v) => Some(Timestamp::new_millisecond(v)),
=======
    /// Panics if `index` is out-of-bound or the timestamp vector returns null.
    fn get_timestamp(&self, index: usize) -> Timestamp {
        match self.timestamps.get_ref(index) {
            ValueRef::Timestamp(timestamp) => timestamp,
            // Int64 is always millisecond.
            // TODO(yingwen): Don't allow using int64 as time index.
            ValueRef::Int64(v) => Timestamp::new_millisecond(v),
>>>>>>> cc3e1989
            // We have check the data type is timestamp compatible in the [BatchBuilder] so it's safe to panic.
            value => panic!("{:?} is not a timestamp", value),
        }
    }

    /// Gets a sequence at given `index`.
    ///
    /// # Panics
<<<<<<< HEAD
    /// Panics if `index` is out-of-bound
    fn get_sequence(&self, index: usize) -> Option<SequenceNumber> {
        // Sequences is not null so it actually returns Some.
        self.sequences.get_data(index)
=======
    /// Panics if `index` is out-of-bound or the sequence vector returns null.
    fn get_sequence(&self, index: usize) -> SequenceNumber {
        // Safety: sequences is not null so it actually returns Some.
        self.sequences.get_data(index).unwrap()
>>>>>>> cc3e1989
    }
}

/// Len of timestamp in arrow row format.
const TIMESTAMP_KEY_LEN: usize = 9;

/// Helper function to concat arrays from `iter`.
fn concat_arrays(iter: impl Iterator<Item = ArrayRef>) -> Result<ArrayRef> {
    let arrays: Vec<_> = iter.collect();
    let dyn_arrays: Vec<_> = arrays.iter().map(|array| array.as_ref()).collect();
    arrow::compute::concat(&dyn_arrays).context(ComputeArrowSnafu)
}

/// A column in a [Batch].
#[derive(Debug, PartialEq, Eq, Clone)]
pub struct BatchColumn {
    /// Id of the column.
    pub column_id: ColumnId,
    /// Data of the column.
    pub data: VectorRef,
}

/// Builder to build [Batch].
pub struct BatchBuilder {
    primary_key: Vec<u8>,
    timestamps: Option<VectorRef>,
    sequences: Option<Arc<UInt64Vector>>,
    op_types: Option<Arc<UInt8Vector>>,
    fields: Vec<BatchColumn>,
}

impl BatchBuilder {
    /// Creates a new [BatchBuilder] with primary key.
    pub fn new(primary_key: Vec<u8>) -> BatchBuilder {
        BatchBuilder {
            primary_key,
            timestamps: None,
            sequences: None,
            op_types: None,
            fields: Vec::new(),
        }
    }

    /// Creates a new [BatchBuilder] with all required columns.
    pub fn with_required_columns(
        primary_key: Vec<u8>,
        timestamps: VectorRef,
        sequences: Arc<UInt64Vector>,
        op_types: Arc<UInt8Vector>,
    ) -> BatchBuilder {
        BatchBuilder {
            primary_key,
            timestamps: Some(timestamps),
            sequences: Some(sequences),
            op_types: Some(op_types),
            fields: Vec::new(),
        }
    }

    /// Set all field columns.
    pub fn with_fields(mut self, fields: Vec<BatchColumn>) -> Self {
        self.fields = fields;
        self
    }

    /// Push a field column.
    pub fn push_field(&mut self, column: BatchColumn) -> &mut Self {
        self.fields.push(column);
        self
    }

    /// Push an array as a field.
    pub fn push_field_array(&mut self, column_id: ColumnId, array: ArrayRef) -> Result<&mut Self> {
        let vector = Helper::try_into_vector(array).context(ConvertVectorSnafu)?;
        self.fields.push(BatchColumn {
            column_id,
            data: vector,
        });

        Ok(self)
    }

    /// Try to set an array as timestamps.
    pub fn timestamps_array(&mut self, array: ArrayRef) -> Result<&mut Self> {
        let vector = Helper::try_into_vector(array).context(ConvertVectorSnafu)?;
        ensure!(
            vector.data_type().is_timestamp_compatible(),
            InvalidBatchSnafu {
                reason: format!("{:?} is a timestamp type", vector.data_type()),
            }
        );

        self.timestamps = Some(vector);
        Ok(self)
    }

    /// Try to set an array as sequences.
    pub fn sequences_array(&mut self, array: ArrayRef) -> Result<&mut Self> {
        ensure!(
            *array.data_type() == arrow::datatypes::DataType::UInt64,
            InvalidBatchSnafu {
                reason: "sequence array is not UInt64 type",
            }
        );
        // Safety: The cast must success as we have ensured it is uint64 type.
        let vector = Arc::new(UInt64Vector::try_from_arrow_array(array).unwrap());
        self.sequences = Some(vector);

        Ok(self)
    }

    /// Try to set an array as op types.
    pub fn op_types_array(&mut self, array: ArrayRef) -> Result<&mut Self> {
        ensure!(
            *array.data_type() == arrow::datatypes::DataType::UInt8,
            InvalidBatchSnafu {
                reason: "sequence array is not UInt8 type",
            }
        );
        // Safety: The cast must success as we have ensured it is uint64 type.
        let vector = Arc::new(UInt8Vector::try_from_arrow_array(array).unwrap());
        self.op_types = Some(vector);

        Ok(self)
    }

    /// Builds the [Batch].
    pub fn build(self) -> Result<Batch> {
        let timestamps = self.timestamps.context(InvalidBatchSnafu {
            reason: "missing timestamps",
        })?;
        let sequences = self.sequences.context(InvalidBatchSnafu {
            reason: "missing sequences",
        })?;
        let op_types = self.op_types.context(InvalidBatchSnafu {
            reason: "missing op_types",
        })?;
        // Our storage format ensure these columns are not nullable so
        // we use assert here.
        assert_eq!(0, timestamps.null_count());
        assert_eq!(0, sequences.null_count());
        assert_eq!(0, op_types.null_count());

        let ts_len = timestamps.len();
        ensure!(
            sequences.len() == ts_len,
            InvalidBatchSnafu {
                reason: format!(
                    "sequence have different len {} != {}",
                    sequences.len(),
                    ts_len
                ),
            }
        );
        ensure!(
            op_types.len() == ts_len,
            InvalidBatchSnafu {
                reason: format!(
                    "op type have different len {} != {}",
                    op_types.len(),
                    ts_len
                ),
            }
        );
        for column in &self.fields {
            ensure!(
                column.data.len() == ts_len,
                InvalidBatchSnafu {
                    reason: format!(
                        "column {} has different len {} != {}",
                        column.column_id,
                        column.data.len(),
                        ts_len
                    ),
                }
            );
        }

        Ok(Batch {
            primary_key: self.primary_key,
            timestamps,
            sequences,
            op_types,
            fields: self.fields,
        })
    }
}

/// Collected [Source] statistics.
#[derive(Debug, Clone)]
pub struct SourceStats {
    /// Number of rows fetched.
    pub num_rows: usize,
    /// Min timestamp from fetched batches.
    ///
    /// If no rows fetched, the value of the timestamp is i64::MIN.
    pub min_timestamp: Timestamp,
    /// Max timestamp from fetched batches.
    ///
    /// If no rows fetched, the value of the timestamp is i64::MAX.
    pub max_timestamp: Timestamp,
}

/// Async [Batch] reader and iterator wrapper.
///
/// This is the data source for SST writers or internal readers.
pub enum Source {
    /// Source from a [BoxedBatchReader].
    Reader(BoxedBatchReader),
}

impl Source {
    /// Returns next [Batch] from this data source.
    pub(crate) async fn next_batch(&mut self) -> Result<Option<Batch>> {
        match self {
            Source::Reader(reader) => reader.next_batch().await,
        }
    }

    /// Returns the metadata of the source region.
    pub(crate) fn metadata(&self) -> RegionMetadataRef {
        unimplemented!()
    }

    // TODO(yingwen): Maybe remove this method.
    /// Returns statisics of fetched batches.
    pub(crate) fn stats(&self) -> SourceStats {
        unimplemented!()
    }
}

/// Async batch reader.
///
/// The reader must guarantee [Batch]es returned by it have the same schema.
#[async_trait]
pub trait BatchReader: Send {
    // TODO(yingwen): fields of the batch returned.

    /// Fetch next [Batch].
    ///
    /// Returns `Ok(None)` when the reader has reached its end and calling `next_batch()`
    /// again won't return batch again.
    ///
    /// If `Err` is returned, caller should not call this method again, the implementor
    /// may or may not panic in such case.
    async fn next_batch(&mut self) -> Result<Option<Batch>>;
}

/// Pointer to [BatchReader].
pub type BoxedBatchReader = Box<dyn BatchReader>;

#[async_trait::async_trait]
impl<T: BatchReader + ?Sized> BatchReader for Box<T> {
    async fn next_batch(&mut self) -> Result<Option<Batch>> {
        (**self).next_batch().await
    }
}

#[cfg(test)]
mod tests {
<<<<<<< HEAD
    use super::*;
    use crate::error::Error;
    use crate::test_util::new_batch_builder;
=======
    use datatypes::arrow::array::{TimestampMillisecondArray, UInt64Array, UInt8Array};

    use super::*;
    use crate::error::Error;

    fn new_batch_builder(
        timestamps: &[i64],
        sequences: &[u64],
        op_types: &[OpType],
        field: &[u64],
    ) -> BatchBuilder {
        let mut builder = BatchBuilder::new(b"test".to_vec());
        builder
            .timestamps_array(Arc::new(TimestampMillisecondArray::from_iter_values(
                timestamps.iter().copied(),
            )))
            .unwrap()
            .sequences_array(Arc::new(UInt64Array::from_iter_values(
                sequences.iter().copied(),
            )))
            .unwrap()
            .op_types_array(Arc::new(UInt8Array::from_iter_values(
                op_types.iter().map(|v| *v as u8),
            )))
            .unwrap()
            .push_field_array(
                1,
                Arc::new(UInt64Array::from_iter_values(field.iter().copied())),
            )
            .unwrap();
        builder
    }
>>>>>>> cc3e1989

    fn new_batch(
        timestamps: &[i64],
        sequences: &[u64],
        op_types: &[OpType],
        field: &[u64],
    ) -> Batch {
<<<<<<< HEAD
        new_batch_builder(b"test", timestamps, sequences, op_types, field)
=======
        new_batch_builder(timestamps, sequences, op_types, field)
>>>>>>> cc3e1989
            .build()
            .unwrap()
    }

    #[test]
    fn test_first_last_empty() {
        let batch = new_batch(&[], &[], &[], &[]);
        assert_eq!(None, batch.first_timestamp());
        assert_eq!(None, batch.last_timestamp());
        assert_eq!(None, batch.first_sequence());
        assert_eq!(None, batch.last_sequence());
    }

    #[test]
    fn test_first_last_one() {
        let batch = new_batch(&[1], &[2], &[OpType::Put], &[4]);
        assert_eq!(
            Timestamp::new_millisecond(1),
            batch.first_timestamp().unwrap()
        );
        assert_eq!(
            Timestamp::new_millisecond(1),
            batch.last_timestamp().unwrap()
        );
        assert_eq!(2, batch.first_sequence().unwrap());
        assert_eq!(2, batch.last_sequence().unwrap());
    }

    #[test]
    fn test_first_last_multiple() {
        let batch = new_batch(
            &[1, 2, 3],
            &[11, 12, 13],
            &[OpType::Put, OpType::Put, OpType::Put],
            &[21, 22, 23],
        );
        assert_eq!(
            Timestamp::new_millisecond(1),
            batch.first_timestamp().unwrap()
        );
        assert_eq!(
            Timestamp::new_millisecond(3),
            batch.last_timestamp().unwrap()
        );
        assert_eq!(11, batch.first_sequence().unwrap());
        assert_eq!(13, batch.last_sequence().unwrap());
    }

    #[test]
    fn test_slice() {
        let batch = new_batch(
            &[1, 2, 3, 4],
            &[11, 12, 13, 14],
            &[OpType::Put, OpType::Delete, OpType::Put, OpType::Put],
            &[21, 22, 23, 24],
        );
        let batch = batch.slice(1, 2);
        let expect = new_batch(
            &[2, 3],
            &[12, 13],
            &[OpType::Delete, OpType::Put],
            &[22, 23],
        );
        assert_eq!(expect, batch);
    }

    #[test]
    fn test_concat_empty() {
        let err = Batch::concat(vec![]).unwrap_err();
        assert!(
            matches!(err, Error::InvalidBatch { .. }),
            "unexpected err: {err}"
        );
    }

    #[test]
    fn test_concat_one() {
        let batch = new_batch(&[], &[], &[], &[]);
        let actual = Batch::concat(vec![batch.clone()]).unwrap();
        assert_eq!(batch, actual);

        let batch = new_batch(&[1, 2], &[11, 12], &[OpType::Put, OpType::Put], &[21, 22]);
        let actual = Batch::concat(vec![batch.clone()]).unwrap();
        assert_eq!(batch, actual);
    }

    #[test]
    fn test_concat_multiple() {
        let batches = vec![
            new_batch(&[1, 2], &[11, 12], &[OpType::Put, OpType::Put], &[21, 22]),
            new_batch(
                &[3, 4, 5],
                &[13, 14, 15],
                &[OpType::Put, OpType::Delete, OpType::Put],
                &[23, 24, 25],
            ),
            new_batch(&[], &[], &[], &[]),
            new_batch(&[6], &[16], &[OpType::Put], &[26]),
        ];
        let batch = Batch::concat(batches).unwrap();
        let expect = new_batch(
            &[1, 2, 3, 4, 5, 6],
            &[11, 12, 13, 14, 15, 16],
            &[
                OpType::Put,
                OpType::Put,
                OpType::Put,
                OpType::Delete,
                OpType::Put,
                OpType::Put,
            ],
            &[21, 22, 23, 24, 25, 26],
        );
        assert_eq!(expect, batch);
    }

    #[test]
    fn test_concat_different() {
        let batch1 = new_batch(&[1], &[1], &[OpType::Put], &[1]);
        let mut batch2 = new_batch(&[2], &[2], &[OpType::Put], &[2]);
        batch2.primary_key = b"hello".to_vec();
        let err = Batch::concat(vec![batch1, batch2]).unwrap_err();
        assert!(
            matches!(err, Error::InvalidBatch { .. }),
            "unexpected err: {err}"
        );
    }

    #[test]
    fn test_filter_deleted_empty() {
        let mut batch = new_batch(&[], &[], &[], &[]);
        batch.filter_deleted().unwrap();
        assert!(batch.is_empty());
    }

    #[test]
    fn test_filter_deleted() {
        let mut batch = new_batch(
            &[1, 2, 3, 4],
            &[11, 12, 13, 14],
            &[OpType::Delete, OpType::Put, OpType::Delete, OpType::Put],
            &[21, 22, 23, 24],
        );
        batch.filter_deleted().unwrap();
        let expect = new_batch(&[2, 4], &[12, 14], &[OpType::Put, OpType::Put], &[22, 24]);
        assert_eq!(expect, batch);
    }

    #[test]
    fn test_filter() {
        let mut batch = new_batch(
            &[1, 2, 3, 4],
            &[11, 12, 13, 14],
            &[OpType::Put, OpType::Put, OpType::Put, OpType::Put],
            &[21, 22, 23, 24],
        );
        let predicate = BooleanVector::from_vec(vec![false, false, true, true]);
        batch.filter(&predicate).unwrap();
        let expect = new_batch(&[3, 4], &[13, 14], &[OpType::Put, OpType::Put], &[23, 24]);
        assert_eq!(expect, batch);

        // filter to empty.
        let predicate = BooleanVector::from_vec(vec![false, false]);
        batch.filter(&predicate).unwrap();
        assert!(batch.is_empty());
    }

    #[test]
    fn test_sort_and_dedup() {
        let mut batch = new_batch(
            &[2, 3, 1, 4, 5, 2],
            &[1, 2, 3, 4, 5, 6],
            &[
                OpType::Put,
                OpType::Put,
                OpType::Put,
                OpType::Put,
                OpType::Put,
                OpType::Put,
            ],
            &[21, 22, 23, 24, 25, 26],
        );
        batch.sort_and_dedup().unwrap();
        // It should only keep one timestamp 2.
        let expect = new_batch(
            &[1, 2, 3, 4, 5],
            &[3, 6, 2, 4, 5],
            &[
                OpType::Put,
                OpType::Put,
                OpType::Put,
                OpType::Put,
                OpType::Put,
            ],
            &[23, 26, 22, 24, 25],
        );
        assert_eq!(expect, batch);
    }
}<|MERGE_RESOLUTION|>--- conflicted
+++ resolved
@@ -111,37 +111,22 @@
         self.num_rows() == 0
     }
 
-<<<<<<< HEAD
     /// Returns the first timestamp in the batch or `None` if the batch is empty.
-=======
-    /// Returns the first timestamp in the batch.
->>>>>>> cc3e1989
     pub fn first_timestamp(&self) -> Option<Timestamp> {
         if self.timestamps.is_empty() {
             return None;
         }
 
-<<<<<<< HEAD
-        self.get_timestamp(0)
+        Some(self.get_timestamp(0))
     }
 
     /// Returns the last timestamp in the batch or `None` if the batch is empty.
-=======
-        Some(self.get_timestamp(0))
-    }
-
-    /// Returns the last timestamp in the batch.
->>>>>>> cc3e1989
     pub fn last_timestamp(&self) -> Option<Timestamp> {
         if self.timestamps.is_empty() {
             return None;
         }
 
-<<<<<<< HEAD
-        self.get_timestamp(self.timestamps.len() - 1)
-=======
         Some(self.get_timestamp(self.timestamps.len() - 1))
->>>>>>> cc3e1989
     }
 
     /// Returns the first sequence in the batch or `None` if the batch is empty.
@@ -150,11 +135,7 @@
             return None;
         }
 
-<<<<<<< HEAD
-        self.get_sequence(0)
-=======
         Some(self.get_sequence(0))
->>>>>>> cc3e1989
     }
 
     /// Returns the last sequence in the batch or `None` if the batch is empty.
@@ -163,11 +144,7 @@
             return None;
         }
 
-<<<<<<< HEAD
-        self.get_sequence(self.sequences.len() - 1)
-=======
         Some(self.get_sequence(self.sequences.len() - 1))
->>>>>>> cc3e1989
     }
 
     /// Slice the batch, returning a new batch.
@@ -354,15 +331,6 @@
     /// Gets a timestamp at given `index`.
     ///
     /// # Panics
-<<<<<<< HEAD
-    /// Panics if `index` is out-of-bound
-    fn get_timestamp(&self, index: usize) -> Option<Timestamp> {
-        match self.timestamps.get_ref(index) {
-            ValueRef::Timestamp(timestamp) => Some(timestamp),
-            // Int64 is always millisecond.
-            // TODO(yingwen): Don't allow using int64 as time index.
-            ValueRef::Int64(v) => Some(Timestamp::new_millisecond(v)),
-=======
     /// Panics if `index` is out-of-bound or the timestamp vector returns null.
     fn get_timestamp(&self, index: usize) -> Timestamp {
         match self.timestamps.get_ref(index) {
@@ -370,7 +338,6 @@
             // Int64 is always millisecond.
             // TODO(yingwen): Don't allow using int64 as time index.
             ValueRef::Int64(v) => Timestamp::new_millisecond(v),
->>>>>>> cc3e1989
             // We have check the data type is timestamp compatible in the [BatchBuilder] so it's safe to panic.
             value => panic!("{:?} is not a timestamp", value),
         }
@@ -379,17 +346,10 @@
     /// Gets a sequence at given `index`.
     ///
     /// # Panics
-<<<<<<< HEAD
-    /// Panics if `index` is out-of-bound
-    fn get_sequence(&self, index: usize) -> Option<SequenceNumber> {
-        // Sequences is not null so it actually returns Some.
-        self.sequences.get_data(index)
-=======
     /// Panics if `index` is out-of-bound or the sequence vector returns null.
     fn get_sequence(&self, index: usize) -> SequenceNumber {
         // Safety: sequences is not null so it actually returns Some.
         self.sequences.get_data(index).unwrap()
->>>>>>> cc3e1989
     }
 }
 
@@ -650,44 +610,9 @@
 
 #[cfg(test)]
 mod tests {
-<<<<<<< HEAD
     use super::*;
     use crate::error::Error;
     use crate::test_util::new_batch_builder;
-=======
-    use datatypes::arrow::array::{TimestampMillisecondArray, UInt64Array, UInt8Array};
-
-    use super::*;
-    use crate::error::Error;
-
-    fn new_batch_builder(
-        timestamps: &[i64],
-        sequences: &[u64],
-        op_types: &[OpType],
-        field: &[u64],
-    ) -> BatchBuilder {
-        let mut builder = BatchBuilder::new(b"test".to_vec());
-        builder
-            .timestamps_array(Arc::new(TimestampMillisecondArray::from_iter_values(
-                timestamps.iter().copied(),
-            )))
-            .unwrap()
-            .sequences_array(Arc::new(UInt64Array::from_iter_values(
-                sequences.iter().copied(),
-            )))
-            .unwrap()
-            .op_types_array(Arc::new(UInt8Array::from_iter_values(
-                op_types.iter().map(|v| *v as u8),
-            )))
-            .unwrap()
-            .push_field_array(
-                1,
-                Arc::new(UInt64Array::from_iter_values(field.iter().copied())),
-            )
-            .unwrap();
-        builder
-    }
->>>>>>> cc3e1989
 
     fn new_batch(
         timestamps: &[i64],
@@ -695,11 +620,7 @@
         op_types: &[OpType],
         field: &[u64],
     ) -> Batch {
-<<<<<<< HEAD
         new_batch_builder(b"test", timestamps, sequences, op_types, field)
-=======
-        new_batch_builder(timestamps, sequences, op_types, field)
->>>>>>> cc3e1989
             .build()
             .unwrap()
     }
