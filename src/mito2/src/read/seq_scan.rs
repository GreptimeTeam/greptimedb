// Copyright 2023 Greptime Team
//
// Licensed under the Apache License, Version 2.0 (the "License");
// you may not use this file except in compliance with the License.
// You may obtain a copy of the License at
//
//     http://www.apache.org/licenses/LICENSE-2.0
//
// Unless required by applicable law or agreed to in writing, software
// distributed under the License is distributed on an "AS IS" BASIS,
// WITHOUT WARRANTIES OR CONDITIONS OF ANY KIND, either express or implied.
// See the License for the specific language governing permissions and
// limitations under the License.

//! Sequential scan.

use std::fmt;
use std::sync::Arc;
use std::time::Instant;

use async_stream::try_stream;
use common_error::ext::BoxedError;
use common_recordbatch::error::ExternalSnafu;
use common_recordbatch::util::AggregatedRecordBatchStream;
use common_recordbatch::{RecordBatchStreamWrapper, SendableRecordBatchStream};
use common_telemetry::debug;
use datafusion::physical_plan::{DisplayAs, DisplayFormatType};
use datatypes::schema::SchemaRef;
use smallvec::smallvec;
use snafu::ResultExt;
use store_api::region_engine::{PartitionRange, RegionScanner, ScannerProperties};
use store_api::storage::ColumnId;
use table::predicate::Predicate;
use tokio::sync::Semaphore;

use crate::error::{PartitionOutOfRangeSnafu, Result};
use crate::memtable::MemtableRef;
use crate::read::dedup::{DedupReader, LastRow};
use crate::read::merge::MergeReaderBuilder;
use crate::read::scan_region::{
    FileRangeCollector, ScanInput, ScanPart, ScanPartList, StreamContext,
};
use crate::read::{BatchReader, BoxedBatchReader, ScannerMetrics, Source};
use crate::sst::file::FileMeta;
use crate::sst::parquet::file_range::FileRange;
use crate::sst::parquet::reader::ReaderMetrics;

/// Scans a region and returns rows in a sorted sequence.
///
/// The output order is always `order by primary keys, time index`.
pub struct SeqScan {
    /// Properties of the scanner.
    properties: ScannerProperties,
    /// Context of streams.
    stream_ctx: Arc<StreamContext>,
    /// Semaphore to control scan parallelism of files.
    /// Streams created by the scanner share the same semaphore.
    semaphore: Arc<Semaphore>,
}

impl SeqScan {
    /// Creates a new [SeqScan].
    pub(crate) fn new(input: ScanInput) -> Self {
        let parallelism = input.parallelism.parallelism.max(1);
        let properties = ScannerProperties::new_with_partitions(parallelism);
        let stream_ctx = Arc::new(StreamContext::new(input));

        Self {
            properties,
            stream_ctx,
            semaphore: Arc::new(Semaphore::new(parallelism)),
        }
    }

    /// Builds a stream for the query.
    ///
    /// The returned stream is not partitioned and will contains all the data. If want
    /// partitioned scan, use [`RegionScanner::scan_partition`].
    pub fn build_stream(&self) -> Result<SendableRecordBatchStream, BoxedError> {
        let streams = (0..self.properties.ranges.len())
            .map(|partition| self.scan_partition(partition))
            .collect::<Result<Vec<_>, _>>()?;

        let aggr_stream = AggregatedRecordBatchStream::new(streams).map_err(BoxedError::new)?;
        Ok(Box::pin(aggr_stream))
    }

    /// Builds a [BoxedBatchReader] from sequential scan for compaction.
    pub async fn build_reader(&self) -> Result<BoxedBatchReader> {
        let mut metrics = ScannerMetrics {
            prepare_scan_cost: self.stream_ctx.prepare_scan_cost,
            ..Default::default()
        };
        let maybe_reader =
            Self::build_all_merge_reader(&self.stream_ctx, self.semaphore.clone(), &mut metrics)
                .await?;
        // Safety: `build_merge_reader()` always returns a reader if partition is None.
        let reader = maybe_reader.unwrap();
        Ok(Box::new(reader))
    }

    /// Builds sources from a [ScanPart].
    fn build_part_sources(part: &ScanPart, sources: &mut Vec<Source>) -> Result<()> {
        sources.reserve(part.memtable_ranges.len() + part.file_ranges.len());
        // Read memtables.
        for mem in &part.memtable_ranges {
            let iter = mem.build_iter()?;
            sources.push(Source::Iter(iter));
        }
        // Read files.
        for file in &part.file_ranges {
            if file.is_empty() {
                continue;
            }

            // Creates a stream to read the file.
            let ranges = file.clone();
            let stream = try_stream! {
                let mut reader_metrics = ReaderMetrics::default();
                // Safety: We checked whether it is empty before.
                let file_id = ranges[0].file_handle().file_id();
                let region_id = ranges[0].file_handle().region_id();
                let range_num = ranges.len();
                for range in ranges {
                    let mut reader = range.reader().await?;
                    let compat_batch = range.compat_batch();
                    while let Some(mut batch) = reader.next_batch().await? {
                        if let Some(compat) = compat_batch {
                            batch = compat
                                .compat_batch(batch)?;
                        }

                        yield batch;
                    }
                    reader_metrics.merge_from(reader.metrics());
                }
                debug!(
                    "Seq scan region {}, file {}, {} ranges finished, metrics: {:?}",
                    region_id, file_id, range_num, reader_metrics
                );
            };
            let stream = Box::pin(stream);
            sources.push(Source::Stream(stream));
        }

        Ok(())
    }

    /// Builds a merge reader that reads all data.
    async fn build_all_merge_reader(
        stream_ctx: &StreamContext,
        semaphore: Arc<Semaphore>,
        metrics: &mut ScannerMetrics,
    ) -> Result<Option<BoxedBatchReader>> {
        // initialize parts list
        let mut parts = stream_ctx.parts.lock().await;
        Self::maybe_init_parts(&stream_ctx.input, &mut parts, metrics).await?;
        let parts_len = parts.len();

<<<<<<< HEAD
        let input = &stream_ctx.input;
        let mut sources = Vec::with_capacity(parts_len);
        for id in 0..parts_len {
            let Some(part) = parts.get_part(id) else {
                return Ok(None);
            };

            Self::build_part_sources(
                part,
                Some(input.mapper.column_ids()),
                input.predicate.as_ref(),
                &mut sources,
            )?;
=======
        let mut sources = Vec::new();
        if let Some(index) = partition {
            let Some(part) = parts.get_part(index) else {
                return Ok(None);
            };

            Self::build_part_sources(part, &mut sources)?;
        } else {
            // Safety: We initialized parts before.
            for part in parts.0.as_ref().unwrap() {
                Self::build_part_sources(part, &mut sources)?;
            }
>>>>>>> cc2f7efb
        }

        Self::build_reader_from_sources(stream_ctx, sources, semaphore).await
    }

    /// Builds a merge reader that reads data from one [`PartitionRange`].
    ///
    /// If the `range_id` is out of bound, returns None.
    async fn build_merge_reader(
        stream_ctx: &StreamContext,
        range_id: usize,
        semaphore: Arc<Semaphore>,
        metrics: &mut ScannerMetrics,
    ) -> Result<Option<BoxedBatchReader>> {
        let mut parts = stream_ctx.parts.lock().await;
        Self::maybe_init_parts(&stream_ctx.input, &mut parts, metrics).await?;

        let input = &stream_ctx.input;
        let mut sources = Vec::new();
        let Some(part) = parts.get_part(range_id) else {
            return Ok(None);
        };

        Self::build_part_sources(
            part,
            Some(input.mapper.column_ids()),
            input.predicate.as_ref(),
            &mut sources,
        )?;

        Self::build_reader_from_sources(stream_ctx, sources, semaphore).await
    }

    async fn build_reader_from_sources(
        stream_ctx: &StreamContext,
        mut sources: Vec<Source>,
        semaphore: Arc<Semaphore>,
    ) -> Result<Option<BoxedBatchReader>> {
        if stream_ctx.input.parallelism.parallelism > 1 {
            // Read sources in parallel. We always spawn a task so we can control the parallelism
            // by the semaphore.
            sources = stream_ctx
                .input
                .create_parallel_sources(sources, semaphore.clone())?;
        }

        let mut builder = MergeReaderBuilder::from_sources(sources);
        let reader = builder.build().await?;

        let dedup = !stream_ctx.input.append_mode;
        if dedup {
            let reader = Box::new(DedupReader::new(
                reader,
                LastRow::new(stream_ctx.input.filter_deleted),
            ));
            Ok(Some(reader))
        } else {
            let reader = Box::new(reader);
            Ok(Some(reader))
        }
    }

    /// Scans the given partition when the part list is set properly.
    /// Otherwise the returned stream might not contains any data.
    // TODO: refactor out `uncached_scan_part_impl`.
    #[allow(dead_code)]
    fn scan_partition_impl(
        &self,
        partition: usize,
    ) -> Result<SendableRecordBatchStream, BoxedError> {
        if partition >= self.properties.ranges.len() {
            return Err(BoxedError::new(
                PartitionOutOfRangeSnafu {
                    given: partition,
                    all: self.properties.ranges.len(),
                }
                .build(),
            ));
        }

        let mut metrics = ScannerMetrics {
            prepare_scan_cost: self.stream_ctx.prepare_scan_cost,
            ..Default::default()
        };
        let stream_ctx = self.stream_ctx.clone();
        let semaphore = self.semaphore.clone();
        let partition_ranges = self.properties.ranges[partition].clone();
        let stream = try_stream! {
            for partition_range in partition_ranges {
                let maybe_reader =
                    Self::build_merge_reader(&stream_ctx, partition_range.identifier, semaphore.clone(), &mut metrics)
                        .await
                        .map_err(BoxedError::new)
                        .context(ExternalSnafu)?;
                let Some(mut reader) = maybe_reader else {
                    return;
                };
                let cache = stream_ctx.input.cache_manager.as_deref();
                let mut fetch_start = Instant::now();
                while let Some(batch) = reader
                    .next_batch()
                    .await
                    .map_err(BoxedError::new)
                    .context(ExternalSnafu)?
                {
                    metrics.scan_cost += fetch_start.elapsed();
                    metrics.num_batches += 1;
                    metrics.num_rows += batch.num_rows();

                    let convert_start = Instant::now();
                    let record_batch = stream_ctx.input.mapper.convert(&batch, cache)?;
                    metrics.convert_cost += convert_start.elapsed();
                    yield record_batch;

                    fetch_start = Instant::now();
                }
                metrics.scan_cost += fetch_start.elapsed();
                metrics.total_cost = stream_ctx.query_start.elapsed();
                metrics.observe_metrics_on_finish();

                debug!(
                    "Seq scan finished, region_id: {:?}, partition: {}, metrics: {:?}",
                    stream_ctx.input.mapper.metadata().region_id,
                    partition,
                    metrics,
                );
            }
        };

        let stream = Box::pin(RecordBatchStreamWrapper::new(
            self.stream_ctx.input.mapper.output_schema(),
            Box::pin(stream),
        ));

        Ok(stream)
    }

    /// Scans the given partition when the part list is not set.
    /// This method will do a lazy initialize of part list and
    /// ignores the partition settings in `properties`.
    fn uncached_scan_part_impl(
        &self,
        partition: usize,
    ) -> Result<SendableRecordBatchStream, BoxedError> {
        let num_partitions = self.properties.ranges.len();
        if partition >= num_partitions {
            return Err(BoxedError::new(
                PartitionOutOfRangeSnafu {
                    given: partition,
                    all: self.properties.ranges.len(),
                }
                .build(),
            ));
        }
        let mut metrics = ScannerMetrics {
            prepare_scan_cost: self.stream_ctx.prepare_scan_cost,
            ..Default::default()
        };
        let stream_ctx = self.stream_ctx.clone();
        let semaphore = self.semaphore.clone();

        // build stream
        let stream = try_stream! {
            // init parts
            let parts_len = {
                let mut parts = stream_ctx.parts.lock().await;
                Self::maybe_init_parts(&stream_ctx.input, &mut parts, &mut metrics).await
                    .map_err(BoxedError::new)
                    .context(ExternalSnafu)?;
                parts.len()
            };

            for id in (0..parts_len).skip(partition).step_by(num_partitions) {
                let maybe_reader = Self::build_merge_reader(
                    &stream_ctx,
                    id,
                    semaphore.clone(),
                    &mut metrics,
                )
                .await
                .map_err(BoxedError::new)
                .context(ExternalSnafu)?;
                let Some(mut reader) = maybe_reader else {
                    return;
                };
                let cache = stream_ctx.input.cache_manager.as_deref();
                let mut fetch_start = Instant::now();
                while let Some(batch) = reader
                    .next_batch()
                    .await
                    .map_err(BoxedError::new)
                    .context(ExternalSnafu)?
                {
                    metrics.scan_cost += fetch_start.elapsed();
                    metrics.num_batches += 1;
                    metrics.num_rows += batch.num_rows();

                    let convert_start = Instant::now();
                    let record_batch = stream_ctx.input.mapper.convert(&batch, cache)?;
                    metrics.convert_cost += convert_start.elapsed();
                    yield record_batch;

                    fetch_start = Instant::now();
                }
                metrics.scan_cost += fetch_start.elapsed();
                metrics.total_cost = stream_ctx.query_start.elapsed();
                metrics.observe_metrics_on_finish();

                debug!(
                    "Seq scan finished, region_id: {:?}, partition: {}, metrics: {:?}",
                    stream_ctx.input.mapper.metadata().region_id,
                    partition,
                    metrics,
                );
            }
        };

        let stream = Box::pin(RecordBatchStreamWrapper::new(
            self.stream_ctx.input.mapper.output_schema(),
            Box::pin(stream),
        ));

        Ok(stream)
    }

    /// Initializes parts if they are not built yet.
    async fn maybe_init_parts(
        input: &ScanInput,
        part_list: &mut ScanPartList,
        metrics: &mut ScannerMetrics,
    ) -> Result<()> {
        if part_list.is_none() {
            let now = Instant::now();
            let mut distributor = SeqDistributor::default();
            input.prune_file_ranges(&mut distributor).await?;
            part_list.set_parts(
                distributor.build_parts(&input.memtables, input.parallelism.parallelism),
            );

            metrics.observe_init_part(now.elapsed());
        }
        Ok(())
    }
}

impl RegionScanner for SeqScan {
    fn properties(&self) -> &ScannerProperties {
        &self.properties
    }

    fn schema(&self) -> SchemaRef {
        self.stream_ctx.input.mapper.output_schema()
    }

    fn scan_partition(&self, partition: usize) -> Result<SendableRecordBatchStream, BoxedError> {
        // self.scan_partition_impl(partition)
        self.uncached_scan_part_impl(partition)
    }

    fn prepare(&mut self, ranges: Vec<Vec<PartitionRange>>) -> Result<(), BoxedError> {
        self.properties.ranges = ranges;
        Ok(())
    }
}

impl DisplayAs for SeqScan {
    fn fmt_as(&self, t: DisplayFormatType, f: &mut fmt::Formatter) -> fmt::Result {
        write!(f, "SeqScan: ")?;
        self.stream_ctx.format_parts(t, f)
    }
}

impl fmt::Debug for SeqScan {
    fn fmt(&self, f: &mut fmt::Formatter<'_>) -> fmt::Result {
        f.debug_struct("SeqScan")
            .field("parts", &self.stream_ctx.parts)
            .field("prepare_scan_cost", &self.stream_ctx.prepare_scan_cost)
            .finish()
    }
}

#[cfg(test)]
impl SeqScan {
    /// Returns the input.
    pub(crate) fn input(&self) -> &ScanInput {
        &self.stream_ctx.input
    }
}

<<<<<<< HEAD
=======
/// Initializes parts if they are not built yet.
async fn maybe_init_parts(
    input: &ScanInput,
    part_list: &mut ScanPartList,
    metrics: &mut ScannerMetrics,
) -> Result<()> {
    if part_list.is_none() {
        let now = Instant::now();
        let mut distributor = SeqDistributor::default();
        input.prune_file_ranges(&mut distributor).await?;
        distributor.append_mem_ranges(
            &input.memtables,
            Some(input.mapper.column_ids()),
            input.predicate.clone(),
        );
        part_list.set_parts(distributor.build_parts(input.parallelism.parallelism));

        metrics.observe_init_part(now.elapsed());
    }
    Ok(())
}

>>>>>>> cc2f7efb
/// Builds [ScanPart]s that preserves order.
#[derive(Default)]
pub(crate) struct SeqDistributor {
    parts: Vec<ScanPart>,
}

impl FileRangeCollector for SeqDistributor {
    fn append_file_ranges(
        &mut self,
        file_meta: &FileMeta,
        file_ranges: impl Iterator<Item = FileRange>,
    ) {
        // Creates a [ScanPart] for each file.
        let ranges: Vec<_> = file_ranges.collect();
        if ranges.is_empty() {
            // No ranges to read.
            return;
        }
        let part = ScanPart {
            memtable_ranges: Vec::new(),
            file_ranges: smallvec![ranges],
            time_range: Some(file_meta.time_range),
        };
        self.parts.push(part);
    }
}

impl SeqDistributor {
    /// Appends memtable ranges to the distributor.
    fn append_mem_ranges(
        &mut self,
        memtables: &[MemtableRef],
        projection: Option<&[ColumnId]>,
        predicate: Option<Predicate>,
    ) {
        for mem in memtables {
            let stats = mem.stats();
            let mem_ranges = mem.ranges(projection, predicate.clone());
            if mem_ranges.is_empty() {
                continue;
            }
            let part = ScanPart {
                memtable_ranges: mem_ranges,
                file_ranges: smallvec![],
                time_range: stats.time_range(),
            };
            self.parts.push(part);
        }
    }

    /// Groups file ranges and memtable ranges by time ranges.
    /// The output number of parts may be `<= parallelism`. If `parallelism` is 0, it will be set to 1.
    ///
    /// Output parts have non-overlapping time ranges.
    fn build_parts(self, parallelism: usize) -> Vec<ScanPart> {
        let parallelism = parallelism.max(1);
        let parts = group_parts_by_range(self.parts);
        let parts = maybe_split_parts(parts, parallelism);
        // Ensures it doesn't returns parts more than `parallelism`.
        maybe_merge_parts(parts, parallelism)
    }
}

/// Groups parts by time range. It may generate parts more than parallelism.
/// All time ranges are not None.
fn group_parts_by_range(mut parts: Vec<ScanPart>) -> Vec<ScanPart> {
    if parts.is_empty() {
        return Vec::new();
    }

    // Sorts parts by time range.
    parts.sort_unstable_by(|a, b| {
        // Safety: time ranges of parts from [SeqPartBuilder] are not None.
        let a = a.time_range.unwrap();
        let b = b.time_range.unwrap();
        a.0.cmp(&b.0).then_with(|| b.1.cmp(&a.1))
    });
    let mut part_in_range = None;
    // Parts with exclusive time ranges.
    let mut part_groups = Vec::new();
    for part in parts {
        let Some(mut prev_part) = part_in_range.take() else {
            part_in_range = Some(part);
            continue;
        };

        if prev_part.overlaps(&part) {
            prev_part.merge(part);
            part_in_range = Some(prev_part);
        } else {
            // A new group.
            part_groups.push(prev_part);
            part_in_range = Some(part);
        }
    }
    if let Some(part) = part_in_range {
        part_groups.push(part);
    }

    part_groups
}

/// Merges parts by parallelism.
/// It merges parts if the number of parts is greater than `parallelism`.
fn maybe_merge_parts(mut parts: Vec<ScanPart>, parallelism: usize) -> Vec<ScanPart> {
    assert!(parallelism > 0);
    if parts.len() <= parallelism {
        // No need to merge parts.
        return parts;
    }

    // Sort parts by number of memtables and ranges in reverse order.
    parts.sort_unstable_by(|a, b| {
        a.memtable_ranges
            .len()
            .cmp(&b.memtable_ranges.len())
            .then_with(|| {
                let a_ranges_len = a
                    .file_ranges
                    .iter()
                    .map(|ranges| ranges.len())
                    .sum::<usize>();
                let b_ranges_len = b
                    .file_ranges
                    .iter()
                    .map(|ranges| ranges.len())
                    .sum::<usize>();
                a_ranges_len.cmp(&b_ranges_len)
            })
            .reverse()
    });

    let parts_to_reduce = parts.len() - parallelism;
    for _ in 0..parts_to_reduce {
        // Safety: We ensure `parts.len() > parallelism`.
        let part = parts.pop().unwrap();
        parts.last_mut().unwrap().merge(part);
    }

    parts
}

/// Splits parts by parallelism.
/// It splits a part if it only scans one file and doesn't scan any memtable.
fn maybe_split_parts(mut parts: Vec<ScanPart>, parallelism: usize) -> Vec<ScanPart> {
    assert!(parallelism > 0);
    if parts.len() >= parallelism {
        // No need to split parts.
        return parts;
    }

    let has_part_to_split = parts.iter().any(|part| part.can_split_preserve_order());
    if !has_part_to_split {
        // No proper parts to scan.
        return parts;
    }

    // Sorts parts by the number of ranges in the first file.
    parts.sort_unstable_by(|a, b| {
        let a_len = a.file_ranges.first().map(|file| file.len()).unwrap_or(0);
        let b_len = b.file_ranges.first().map(|file| file.len()).unwrap_or(0);
        a_len.cmp(&b_len).reverse()
    });
    let num_parts_to_split = parallelism - parts.len();
    let mut output_parts = Vec::with_capacity(parallelism);
    // Split parts up to num_parts_to_split.
    for part in parts.iter_mut() {
        if !part.can_split_preserve_order() {
            continue;
        }
        // Safety: `can_split_preserve_order()` ensures file_ranges.len() == 1.
        // Splits part into `num_parts_to_split + 1` new parts if possible.
        let target_part_num = num_parts_to_split + 1;
        let ranges_per_part = (part.file_ranges[0].len() + target_part_num - 1) / target_part_num;
        // `can_split_preserve_order()` ensures part.file_ranges[0].len() > 1.
        assert!(ranges_per_part > 0);
        for ranges in part.file_ranges[0].chunks(ranges_per_part) {
            let new_part = ScanPart {
                memtable_ranges: Vec::new(),
                file_ranges: smallvec![ranges.to_vec()],
                time_range: part.time_range,
            };
            output_parts.push(new_part);
        }
        // Replace the current part with the last output part as we will put the current part
        // into the output parts later.
        *part = output_parts.pop().unwrap();
        if output_parts.len() >= num_parts_to_split {
            // We already split enough parts.
            break;
        }
    }
    // Put the remaining parts into the output parts.
    output_parts.append(&mut parts);

    output_parts
}

#[cfg(test)]
mod tests {
    use common_time::timestamp::TimeUnit;
    use common_time::Timestamp;

    use super::*;
    use crate::memtable::MemtableId;
    use crate::test_util::memtable_util::mem_range_for_test;

    type Output = (Vec<MemtableId>, i64, i64);

    fn run_group_parts_test(input: &[(MemtableId, i64, i64)], expect: &[Output]) {
        let parts = input
            .iter()
            .map(|(id, start, end)| {
                let range = (
                    Timestamp::new(*start, TimeUnit::Second),
                    Timestamp::new(*end, TimeUnit::Second),
                );
                ScanPart {
                    memtable_ranges: vec![mem_range_for_test(*id)],
                    file_ranges: smallvec![],
                    time_range: Some(range),
                }
            })
            .collect();
        let output = group_parts_by_range(parts);
        let actual: Vec<_> = output
            .iter()
            .map(|part| {
                let ids: Vec<_> = part.memtable_ranges.iter().map(|mem| mem.id()).collect();
                let range = part.time_range.unwrap();
                (ids, range.0.value(), range.1.value())
            })
            .collect();
        assert_eq!(expect, actual);
    }

    #[test]
    fn test_group_parts() {
        // Group 1 part.
        run_group_parts_test(&[(1, 0, 2000)], &[(vec![1], 0, 2000)]);

        // 1, 2, 3, 4 => [3, 1, 4], [2]
        run_group_parts_test(
            &[
                (1, 1000, 2000),
                (2, 6000, 7000),
                (3, 0, 1500),
                (4, 1500, 3000),
            ],
            &[(vec![3, 1, 4], 0, 3000), (vec![2], 6000, 7000)],
        );

        // 1, 2, 3 => [3], [1], [2],
        run_group_parts_test(
            &[(1, 3000, 4000), (2, 4001, 6000), (3, 0, 1000)],
            &[
                (vec![3], 0, 1000),
                (vec![1], 3000, 4000),
                (vec![2], 4001, 6000),
            ],
        );
    }
}<|MERGE_RESOLUTION|>--- conflicted
+++ resolved
@@ -157,34 +157,13 @@
         Self::maybe_init_parts(&stream_ctx.input, &mut parts, metrics).await?;
         let parts_len = parts.len();
 
-<<<<<<< HEAD
-        let input = &stream_ctx.input;
         let mut sources = Vec::with_capacity(parts_len);
         for id in 0..parts_len {
             let Some(part) = parts.get_part(id) else {
                 return Ok(None);
             };
 
-            Self::build_part_sources(
-                part,
-                Some(input.mapper.column_ids()),
-                input.predicate.as_ref(),
-                &mut sources,
-            )?;
-=======
-        let mut sources = Vec::new();
-        if let Some(index) = partition {
-            let Some(part) = parts.get_part(index) else {
-                return Ok(None);
-            };
-
             Self::build_part_sources(part, &mut sources)?;
-        } else {
-            // Safety: We initialized parts before.
-            for part in parts.0.as_ref().unwrap() {
-                Self::build_part_sources(part, &mut sources)?;
-            }
->>>>>>> cc2f7efb
         }
 
         Self::build_reader_from_sources(stream_ctx, sources, semaphore).await
@@ -202,18 +181,12 @@
         let mut parts = stream_ctx.parts.lock().await;
         Self::maybe_init_parts(&stream_ctx.input, &mut parts, metrics).await?;
 
-        let input = &stream_ctx.input;
         let mut sources = Vec::new();
         let Some(part) = parts.get_part(range_id) else {
             return Ok(None);
         };
 
-        Self::build_part_sources(
-            part,
-            Some(input.mapper.column_ids()),
-            input.predicate.as_ref(),
-            &mut sources,
-        )?;
+        Self::build_part_sources(part, &mut sources)?;
 
         Self::build_reader_from_sources(stream_ctx, sources, semaphore).await
     }
@@ -420,9 +393,12 @@
             let now = Instant::now();
             let mut distributor = SeqDistributor::default();
             input.prune_file_ranges(&mut distributor).await?;
-            part_list.set_parts(
-                distributor.build_parts(&input.memtables, input.parallelism.parallelism),
+            distributor.append_mem_ranges(
+                &input.memtables,
+                Some(input.mapper.column_ids()),
+                input.predicate.clone(),
             );
+            part_list.set_parts(distributor.build_parts(input.parallelism.parallelism));
 
             metrics.observe_init_part(now.elapsed());
         }
@@ -474,31 +450,6 @@
     }
 }
 
-<<<<<<< HEAD
-=======
-/// Initializes parts if they are not built yet.
-async fn maybe_init_parts(
-    input: &ScanInput,
-    part_list: &mut ScanPartList,
-    metrics: &mut ScannerMetrics,
-) -> Result<()> {
-    if part_list.is_none() {
-        let now = Instant::now();
-        let mut distributor = SeqDistributor::default();
-        input.prune_file_ranges(&mut distributor).await?;
-        distributor.append_mem_ranges(
-            &input.memtables,
-            Some(input.mapper.column_ids()),
-            input.predicate.clone(),
-        );
-        part_list.set_parts(distributor.build_parts(input.parallelism.parallelism));
-
-        metrics.observe_init_part(now.elapsed());
-    }
-    Ok(())
-}
-
->>>>>>> cc2f7efb
 /// Builds [ScanPart]s that preserves order.
 #[derive(Default)]
 pub(crate) struct SeqDistributor {
