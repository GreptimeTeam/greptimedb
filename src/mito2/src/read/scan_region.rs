// Copyright 2023 Greptime Team
//
// Licensed under the Apache License, Version 2.0 (the "License");
// you may not use this file except in compliance with the License.
// You may obtain a copy of the License at
//
//     http://www.apache.org/licenses/LICENSE-2.0
//
// Unless required by applicable law or agreed to in writing, software
// distributed under the License is distributed on an "AS IS" BASIS,
// WITHOUT WARRANTIES OR CONDITIONS OF ANY KIND, either express or implied.
// See the License for the specific language governing permissions and
// limitations under the License.

//! Scans a region according to the scan request.

use std::collections::{BTreeMap, HashSet};
use std::fmt;
use std::sync::{Arc, Mutex as StdMutex};
use std::time::Instant;

use common_error::ext::BoxedError;
use common_recordbatch::SendableRecordBatchStream;
use common_telemetry::{debug, error, tracing, warn};
use common_time::range::TimestampRange;
use datafusion_expr::utils::expr_to_columns;
use parquet::arrow::arrow_reader::RowSelection;
use smallvec::SmallVec;
use store_api::region_engine::{PartitionRange, RegionScannerRef};
use store_api::storage::{ScanRequest, TimeSeriesRowSelector};
use table::predicate::{build_time_range_predicate, Predicate};
use tokio::sync::{mpsc, Mutex, Semaphore};
use tokio_stream::wrappers::ReceiverStream;

use crate::access_layer::AccessLayerRef;
use crate::cache::file_cache::FileCacheRef;
use crate::cache::CacheManagerRef;
use crate::error::Result;
use crate::memtable::{MemtableRange, MemtableRef};
use crate::metrics::READ_SST_COUNT;
use crate::read::compat::{self, CompatBatch};
use crate::read::projection::ProjectionMapper;
use crate::read::range::{RangeMeta, RowGroupIndex};
use crate::read::seq_scan::SeqScan;
use crate::read::unordered_scan::UnorderedScan;
use crate::read::{Batch, Source};
use crate::region::options::MergeMode;
use crate::region::version::VersionRef;
use crate::sst::file::FileHandle;
use crate::sst::index::fulltext_index::applier::builder::FulltextIndexApplierBuilder;
use crate::sst::index::fulltext_index::applier::FulltextIndexApplierRef;
use crate::sst::index::inverted_index::applier::builder::InvertedIndexApplierBuilder;
use crate::sst::index::inverted_index::applier::InvertedIndexApplierRef;
use crate::sst::parquet::file_range::{FileRange, FileRangeContextRef};
use crate::sst::parquet::reader::ReaderMetrics;

/// A scanner scans a region and returns a [SendableRecordBatchStream].
pub(crate) enum Scanner {
    /// Sequential scan.
    Seq(SeqScan),
    /// Unordered scan.
    Unordered(UnorderedScan),
}

impl Scanner {
    /// Returns a [SendableRecordBatchStream] to retrieve scan results from all partitions.
    #[tracing::instrument(level = tracing::Level::DEBUG, skip_all)]
    pub(crate) async fn scan(&self) -> Result<SendableRecordBatchStream, BoxedError> {
        match self {
            Scanner::Seq(seq_scan) => seq_scan.build_stream(),
            Scanner::Unordered(unordered_scan) => unordered_scan.build_stream().await,
        }
    }

    /// Returns a [RegionScanner] to scan the region.
    #[tracing::instrument(level = tracing::Level::DEBUG, skip_all)]
    pub(crate) fn region_scanner(self) -> Result<RegionScannerRef> {
        match self {
            Scanner::Seq(seq_scan) => Ok(Box::new(seq_scan)),
            Scanner::Unordered(unordered_scan) => Ok(Box::new(unordered_scan)),
        }
    }
}

#[cfg(test)]
impl Scanner {
    /// Returns number of files to scan.
    pub(crate) fn num_files(&self) -> usize {
        match self {
            Scanner::Seq(seq_scan) => seq_scan.input().num_files(),
            Scanner::Unordered(unordered_scan) => unordered_scan.input().num_files(),
        }
    }

    /// Returns number of memtables to scan.
    pub(crate) fn num_memtables(&self) -> usize {
        match self {
            Scanner::Seq(seq_scan) => seq_scan.input().num_memtables(),
            Scanner::Unordered(unordered_scan) => unordered_scan.input().num_memtables(),
        }
    }

    /// Returns SST file ids to scan.
    pub(crate) fn file_ids(&self) -> Vec<crate::sst::file::FileId> {
        match self {
            Scanner::Seq(seq_scan) => seq_scan.input().file_ids(),
            Scanner::Unordered(unordered_scan) => unordered_scan.input().file_ids(),
        }
    }
}

#[cfg_attr(doc, aquamarine::aquamarine)]
/// Helper to scans a region by [ScanRequest].
///
/// [ScanRegion] collects SSTs and memtables to scan without actually reading them. It
/// creates a [Scanner] to actually scan these targets in [Scanner::scan()].
///
/// ```mermaid
/// classDiagram
/// class ScanRegion {
///     -VersionRef version
///     -ScanRequest request
///     ~scanner() Scanner
///     ~seq_scan() SeqScan
/// }
/// class Scanner {
///     <<enumeration>>
///     SeqScan
///     UnorderedScan
///     +scan() SendableRecordBatchStream
/// }
/// class SeqScan {
///     -ScanInput input
///     +build() SendableRecordBatchStream
/// }
/// class UnorderedScan {
///     -ScanInput input
///     +build() SendableRecordBatchStream
/// }
/// class ScanInput {
///     -ProjectionMapper mapper
///     -Option~TimeRange~ time_range
///     -Option~Predicate~ predicate
///     -Vec~MemtableRef~ memtables
///     -Vec~FileHandle~ files
/// }
/// class ProjectionMapper {
///     ~output_schema() SchemaRef
///     ~convert(Batch) RecordBatch
/// }
/// ScanRegion -- Scanner
/// ScanRegion o-- ScanRequest
/// Scanner o-- SeqScan
/// Scanner o-- UnorderedScan
/// SeqScan o-- ScanInput
/// UnorderedScan o-- ScanInput
/// Scanner -- SendableRecordBatchStream
/// ScanInput o-- ProjectionMapper
/// SeqScan -- SendableRecordBatchStream
/// UnorderedScan -- SendableRecordBatchStream
/// ```
pub(crate) struct ScanRegion {
    /// Version of the region at scan.
    version: VersionRef,
    /// Access layer of the region.
    access_layer: AccessLayerRef,
    /// Scan request.
    request: ScanRequest,
    /// Cache.
    cache_manager: Option<CacheManagerRef>,
    /// Parallelism to scan.
    parallelism: ScanParallism,
    /// Whether to ignore inverted index.
    ignore_inverted_index: bool,
    /// Whether to ignore fulltext index.
    ignore_fulltext_index: bool,
    /// Start time of the scan task.
    start_time: Option<Instant>,
}

impl ScanRegion {
    /// Creates a [ScanRegion].
    pub(crate) fn new(
        version: VersionRef,
        access_layer: AccessLayerRef,
        request: ScanRequest,
        cache_manager: Option<CacheManagerRef>,
    ) -> ScanRegion {
        ScanRegion {
            version,
            access_layer,
            request,
            cache_manager,
            parallelism: ScanParallism::default(),
            ignore_inverted_index: false,
            ignore_fulltext_index: false,
            start_time: None,
        }
    }

    /// Sets parallelism.
    #[must_use]
    pub(crate) fn with_parallelism(mut self, parallelism: ScanParallism) -> Self {
        self.parallelism = parallelism;
        self
    }

    /// Sets whether to ignore inverted index.
    #[must_use]
    pub(crate) fn with_ignore_inverted_index(mut self, ignore: bool) -> Self {
        self.ignore_inverted_index = ignore;
        self
    }

    /// Sets whether to ignore fulltext index.
    #[must_use]
    pub(crate) fn with_ignore_fulltext_index(mut self, ignore: bool) -> Self {
        self.ignore_fulltext_index = ignore;
        self
    }

    #[must_use]
    pub(crate) fn with_start_time(mut self, now: Instant) -> Self {
        self.start_time = Some(now);
        self
    }

    /// Returns a [Scanner] to scan the region.
    pub(crate) fn scanner(self) -> Result<Scanner> {
        if self.version.options.append_mode && self.request.series_row_selector.is_none() {
            // If table is append only and there is no series row selector, we use unordered scan in query.
            // We still use seq scan in compaction.
            self.unordered_scan().map(Scanner::Unordered)
        } else {
            self.seq_scan().map(Scanner::Seq)
        }
    }

    /// Scan sequentially.
    pub(crate) fn seq_scan(self) -> Result<SeqScan> {
        let input = self.scan_input(true)?;
        Ok(SeqScan::new(input))
    }

    /// Unordered scan.
    pub(crate) fn unordered_scan(self) -> Result<UnorderedScan> {
        let input = self.scan_input(true)?;
        Ok(UnorderedScan::new(input))
    }

    #[cfg(test)]
    pub(crate) fn scan_without_filter_deleted(self) -> Result<SeqScan> {
        let input = self.scan_input(false)?;
        Ok(SeqScan::new(input))
    }

    /// Creates a scan input.
    fn scan_input(mut self, filter_deleted: bool) -> Result<ScanInput> {
        let time_range = self.build_time_range_predicate();

        let ssts = &self.version.ssts;
        let mut files = Vec::new();
        for level in ssts.levels() {
            for file in level.files.values() {
                // Finds SST files in range.
                if file_in_range(file, &time_range) {
                    files.push(file.clone());
                }
            }
        }

        let memtables = self.version.memtables.list_memtables();
        // Skip empty memtables and memtables out of time range.
        let memtables: Vec<_> = memtables
            .into_iter()
            .filter(|mem| {
                if mem.is_empty() {
                    return false;
                }
                let stats = mem.stats();
                // Safety: the memtable is not empty.
                let (start, end) = stats.time_range().unwrap();

                // The time range of the memtable is inclusive.
                let memtable_range = TimestampRange::new_inclusive(Some(start), Some(end));
                memtable_range.intersects(&time_range)
            })
            .collect();

        debug!(
            "Scan region {}, request: {:?}, time range: {:?}, memtables: {}, ssts_to_read: {}, append_mode: {}",
            self.version.metadata.region_id,
            self.request,
            time_range,
            memtables.len(),
            files.len(),
            self.version.options.append_mode,
        );

        // Remove field filters for LastNonNull mode after logging the request.
        self.maybe_remove_field_filters();

        let inverted_index_applier = self.build_invereted_index_applier();
        let fulltext_index_applier = self.build_fulltext_index_applier();
        let predicate = Predicate::new(self.request.filters.clone());
        // The mapper always computes projected column ids as the schema of SSTs may change.
        let mapper = match &self.request.projection {
            Some(p) => ProjectionMapper::new(&self.version.metadata, p.iter().copied())?,
            None => ProjectionMapper::all(&self.version.metadata)?,
        };

        let input = ScanInput::new(self.access_layer, mapper)
            .with_time_range(Some(time_range))
            .with_predicate(Some(predicate))
            .with_memtables(memtables)
            .with_files(files)
            .with_cache(self.cache_manager)
            .with_inverted_index_applier(inverted_index_applier)
            .with_fulltext_index_applier(fulltext_index_applier)
            .with_parallelism(self.parallelism)
            .with_start_time(self.start_time)
            .with_append_mode(self.version.options.append_mode)
            .with_filter_deleted(filter_deleted)
            .with_merge_mode(self.version.options.merge_mode())
            .with_series_row_selector(self.request.series_row_selector);
        Ok(input)
    }

    /// Build time range predicate from filters, also remove time filters from request.
    fn build_time_range_predicate(&mut self) -> TimestampRange {
        let time_index = self.version.metadata.time_index_column();
        let unit = time_index
            .column_schema
            .data_type
            .as_timestamp()
            .expect("Time index must have timestamp-compatible type")
            .unit();
        build_time_range_predicate(
            &time_index.column_schema.name,
            unit,
            &mut self.request.filters,
        )
    }

    /// Remove field filters if the merge mode is [MergeMode::LastNonNull].
    fn maybe_remove_field_filters(&mut self) {
        if self.version.options.merge_mode() != MergeMode::LastNonNull {
            return;
        }

        // TODO(yingwen): We can ignore field filters only when there are multiple sources in the same time window.
        let field_columns = self
            .version
            .metadata
            .field_columns()
            .map(|col| &col.column_schema.name)
            .collect::<HashSet<_>>();
        // Columns in the expr.
        let mut columns = HashSet::new();

        self.request.filters.retain(|expr| {
            columns.clear();
            // `expr_to_columns` won't return error.
            if expr_to_columns(expr, &mut columns).is_err() {
                return false;
            }
            for column in &columns {
                if field_columns.contains(&column.name) {
                    // This expr uses the field column.
                    return false;
                }
            }
            true
        });
    }

    /// Use the latest schema to build the inveretd index applier.
    fn build_invereted_index_applier(&self) -> Option<InvertedIndexApplierRef> {
        if self.ignore_inverted_index {
            return None;
        }

        let file_cache = || -> Option<FileCacheRef> {
            let cache_manager = self.cache_manager.as_ref()?;
            let write_cache = cache_manager.write_cache()?;
            let file_cache = write_cache.file_cache();
            Some(file_cache)
        }();

        let index_cache = self
            .cache_manager
            .as_ref()
            .and_then(|c| c.index_cache())
            .cloned();

<<<<<<< HEAD
=======
        // TODO(zhongzc): currently we only index tag columns, need to support field columns.
>>>>>>> 758ad0a8
        let ignore_column_ids = &self
            .version
            .options
            .index_options
            .inverted_index
            .ignore_column_ids;
        let indexed_column_ids = self
            .version
            .metadata
<<<<<<< HEAD
            .column_metadatas
            .iter()
            .filter(|column| {
                column.column_schema.has_inverted_index()
                    && !ignore_column_ids.contains(&column.column_id)
            })
            .map(|column| column.column_id)
=======
            .primary_key
            .iter()
            .filter(|id| !ignore_column_ids.contains(id))
            .copied()
>>>>>>> 758ad0a8
            .collect::<HashSet<_>>();

        InvertedIndexApplierBuilder::new(
            self.access_layer.region_dir().to_string(),
            self.access_layer.object_store().clone(),
            file_cache,
            index_cache,
            self.version.metadata.as_ref(),
            indexed_column_ids,
            self.access_layer.puffin_manager_factory().clone(),
        )
        .build(&self.request.filters)
        .inspect_err(|err| warn!(err; "Failed to build invereted index applier"))
        .ok()
        .flatten()
        .map(Arc::new)
    }

    /// Use the latest schema to build the fulltext index applier.
    fn build_fulltext_index_applier(&self) -> Option<FulltextIndexApplierRef> {
        if self.ignore_fulltext_index {
            return None;
        }

        FulltextIndexApplierBuilder::new(
            self.access_layer.region_dir().to_string(),
            self.access_layer.object_store().clone(),
            self.access_layer.puffin_manager_factory().clone(),
            self.version.metadata.as_ref(),
        )
        .build(&self.request.filters)
        .inspect_err(|err| warn!(err; "Failed to build fulltext index applier"))
        .ok()
        .flatten()
        .map(Arc::new)
    }
}

/// Config for parallel scan.
#[derive(Debug, Clone, Copy, Default)]
pub(crate) struct ScanParallism {
    /// Number of tasks expect to spawn to read data.
    pub(crate) parallelism: usize,
    /// Channel size to send batches. Only takes effect when the parallelism > 1.
    pub(crate) channel_size: usize,
}

/// Returns true if the time range of a SST `file` matches the `predicate`.
fn file_in_range(file: &FileHandle, predicate: &TimestampRange) -> bool {
    if predicate == &TimestampRange::min_to_max() {
        return true;
    }
    // end timestamp of a SST is inclusive.
    let (start, end) = file.time_range();
    let file_ts_range = TimestampRange::new_inclusive(Some(start), Some(end));
    file_ts_range.intersects(predicate)
}

/// Common input for different scanners.
pub(crate) struct ScanInput {
    /// Region SST access layer.
    access_layer: AccessLayerRef,
    /// Maps projected Batches to RecordBatches.
    pub(crate) mapper: Arc<ProjectionMapper>,
    /// Time range filter for time index.
    time_range: Option<TimestampRange>,
    /// Predicate to push down.
    pub(crate) predicate: Option<Predicate>,
    /// Memtables to scan.
    pub(crate) memtables: Vec<MemtableRef>,
    /// Handles to SST files to scan.
    pub(crate) files: Vec<FileHandle>,
    /// Cache.
    pub(crate) cache_manager: Option<CacheManagerRef>,
    /// Ignores file not found error.
    ignore_file_not_found: bool,
    /// Parallelism to scan data.
    pub(crate) parallelism: ScanParallism,
    /// Index appliers.
    inverted_index_applier: Option<InvertedIndexApplierRef>,
    fulltext_index_applier: Option<FulltextIndexApplierRef>,
    /// Start time of the query.
    pub(crate) query_start: Option<Instant>,
    /// The region is using append mode.
    pub(crate) append_mode: bool,
    /// Whether to remove deletion markers.
    pub(crate) filter_deleted: bool,
    /// Mode to merge duplicate rows.
    pub(crate) merge_mode: MergeMode,
    /// Hint to select rows from time series.
    pub(crate) series_row_selector: Option<TimeSeriesRowSelector>,
}

impl ScanInput {
    /// Creates a new [ScanInput].
    #[must_use]
    pub(crate) fn new(access_layer: AccessLayerRef, mapper: ProjectionMapper) -> ScanInput {
        ScanInput {
            access_layer,
            mapper: Arc::new(mapper),
            time_range: None,
            predicate: None,
            memtables: Vec::new(),
            files: Vec::new(),
            cache_manager: None,
            ignore_file_not_found: false,
            parallelism: ScanParallism::default(),
            inverted_index_applier: None,
            fulltext_index_applier: None,
            query_start: None,
            append_mode: false,
            filter_deleted: true,
            merge_mode: MergeMode::default(),
            series_row_selector: None,
        }
    }

    /// Sets time range filter for time index.
    #[must_use]
    pub(crate) fn with_time_range(mut self, time_range: Option<TimestampRange>) -> Self {
        self.time_range = time_range;
        self
    }

    /// Sets predicate to push down.
    #[must_use]
    pub(crate) fn with_predicate(mut self, predicate: Option<Predicate>) -> Self {
        self.predicate = predicate;
        self
    }

    /// Sets memtables to read.
    #[must_use]
    pub(crate) fn with_memtables(mut self, memtables: Vec<MemtableRef>) -> Self {
        self.memtables = memtables;
        self
    }

    /// Sets files to read.
    #[must_use]
    pub(crate) fn with_files(mut self, files: Vec<FileHandle>) -> Self {
        self.files = files;
        self
    }

    /// Sets cache for this query.
    #[must_use]
    pub(crate) fn with_cache(mut self, cache: Option<CacheManagerRef>) -> Self {
        self.cache_manager = cache;
        self
    }

    /// Ignores file not found error.
    #[must_use]
    pub(crate) fn with_ignore_file_not_found(mut self, ignore: bool) -> Self {
        self.ignore_file_not_found = ignore;
        self
    }

    /// Sets scan parallelism.
    #[must_use]
    pub(crate) fn with_parallelism(mut self, parallelism: ScanParallism) -> Self {
        self.parallelism = parallelism;
        self
    }

    /// Sets invereted index applier.
    #[must_use]
    pub(crate) fn with_inverted_index_applier(
        mut self,
        applier: Option<InvertedIndexApplierRef>,
    ) -> Self {
        self.inverted_index_applier = applier;
        self
    }

    /// Sets fulltext index applier.
    #[must_use]
    pub(crate) fn with_fulltext_index_applier(
        mut self,
        applier: Option<FulltextIndexApplierRef>,
    ) -> Self {
        self.fulltext_index_applier = applier;
        self
    }

    /// Sets start time of the query.
    #[must_use]
    pub(crate) fn with_start_time(mut self, now: Option<Instant>) -> Self {
        self.query_start = now;
        self
    }

    #[must_use]
    pub(crate) fn with_append_mode(mut self, is_append_mode: bool) -> Self {
        self.append_mode = is_append_mode;
        self
    }

    /// Sets whether to remove deletion markers during scan.
    #[must_use]
    pub(crate) fn with_filter_deleted(mut self, filter_deleted: bool) -> Self {
        self.filter_deleted = filter_deleted;
        self
    }

    /// Sets the merge mode.
    #[must_use]
    pub(crate) fn with_merge_mode(mut self, merge_mode: MergeMode) -> Self {
        self.merge_mode = merge_mode;
        self
    }

    /// Sets the time series row selector.
    #[must_use]
    pub(crate) fn with_series_row_selector(
        mut self,
        series_row_selector: Option<TimeSeriesRowSelector>,
    ) -> Self {
        self.series_row_selector = series_row_selector;
        self
    }

    /// Scans sources in parallel.
    ///
    /// # Panics if the input doesn't allow parallel scan.
    pub(crate) fn create_parallel_sources(
        &self,
        sources: Vec<Source>,
        semaphore: Arc<Semaphore>,
    ) -> Result<Vec<Source>> {
        debug_assert!(self.parallelism.parallelism > 1);
        // Spawn a task for each source.
        let sources = sources
            .into_iter()
            .map(|source| {
                let (sender, receiver) = mpsc::channel(self.parallelism.channel_size);
                self.spawn_scan_task(source, semaphore.clone(), sender);
                let stream = Box::pin(ReceiverStream::new(receiver));
                Source::Stream(stream)
            })
            .collect();
        Ok(sources)
    }

    /// Prunes a memtable to scan and returns the builder to build readers.
    fn prune_memtable(&self, mem_index: usize) -> MemRangeBuilder {
        let memtable = &self.memtables[mem_index];
        let row_groups = memtable.ranges(Some(self.mapper.column_ids()), self.predicate.clone());
        MemRangeBuilder { row_groups }
    }

    /// Prunes a file to scan and returns the builder to build readers.
    async fn prune_file(
        &self,
        file_index: usize,
        reader_metrics: &mut ReaderMetrics,
    ) -> Result<FileRangeBuilder> {
        let file = &self.files[file_index];
        let res = self
            .access_layer
            .read_sst(file.clone())
            .predicate(self.predicate.clone())
            .time_range(self.time_range)
            .projection(Some(self.mapper.column_ids().to_vec()))
            .cache(self.cache_manager.clone())
            .inverted_index_applier(self.inverted_index_applier.clone())
            .fulltext_index_applier(self.fulltext_index_applier.clone())
            .expected_metadata(Some(self.mapper.metadata().clone()))
            .build_reader_input(reader_metrics)
            .await;
        let (mut file_range_ctx, row_groups) = match res {
            Ok(x) => x,
            Err(e) => {
                if e.is_object_not_found() && self.ignore_file_not_found {
                    error!(e; "File to scan does not exist, region_id: {}, file: {}", file.region_id(), file.file_id());
                    return Ok(FileRangeBuilder::default());
                } else {
                    return Err(e);
                }
            }
        };
        if !compat::has_same_columns(
            self.mapper.metadata(),
            file_range_ctx.read_format().metadata(),
        ) {
            // They have different schema. We need to adapt the batch first so the
            // mapper can convert it.
            let compat = CompatBatch::new(
                &self.mapper,
                file_range_ctx.read_format().metadata().clone(),
            )?;
            file_range_ctx.set_compat_batch(Some(compat));
        }
        Ok(FileRangeBuilder {
            context: Some(Arc::new(file_range_ctx)),
            row_groups,
        })
    }

    /// Scans the input source in another task and sends batches to the sender.
    pub(crate) fn spawn_scan_task(
        &self,
        mut input: Source,
        semaphore: Arc<Semaphore>,
        sender: mpsc::Sender<Result<Batch>>,
    ) {
        common_runtime::spawn_global(async move {
            loop {
                // We release the permit before sending result to avoid the task waiting on
                // the channel with the permit held.
                let maybe_batch = {
                    // Safety: We never close the semaphore.
                    let _permit = semaphore.acquire().await.unwrap();
                    input.next_batch().await
                };
                match maybe_batch {
                    Ok(Some(batch)) => {
                        let _ = sender.send(Ok(batch)).await;
                    }
                    Ok(None) => break,
                    Err(e) => {
                        let _ = sender.send(Err(e)).await;
                        break;
                    }
                }
            }
        });
    }

    pub(crate) fn total_rows(&self) -> usize {
        let rows_in_files: usize = self.files.iter().map(|f| f.num_rows()).sum();
        let rows_in_memtables: usize = self.memtables.iter().map(|m| m.stats().num_rows()).sum();
        rows_in_files + rows_in_memtables
    }

    pub(crate) fn predicate(&self) -> Option<Predicate> {
        self.predicate.clone()
    }

    /// Returns number of memtables to scan.
    pub(crate) fn num_memtables(&self) -> usize {
        self.memtables.len()
    }

    /// Returns number of SST files to scan.
    pub(crate) fn num_files(&self) -> usize {
        self.files.len()
    }
}

#[cfg(test)]
impl ScanInput {
    /// Returns SST file ids to scan.
    pub(crate) fn file_ids(&self) -> Vec<crate::sst::file::FileId> {
        self.files.iter().map(|file| file.file_id()).collect()
    }
}

/// Context shared by different streams from a scanner.
/// It contains the input and ranges to scan.
pub(crate) struct StreamContext {
    /// Input memtables and files.
    pub(crate) input: ScanInput,
    /// Metadata for partition ranges.
    pub(crate) ranges: Vec<RangeMeta>,
    /// Lists of range builders.
    range_builders: RangeBuilderList,

    // Metrics:
    /// The start time of the query.
    pub(crate) query_start: Instant,
}

impl StreamContext {
    /// Creates a new [StreamContext] for [SeqScan].
    pub(crate) fn seq_scan_ctx(input: ScanInput) -> Self {
        let query_start = input.query_start.unwrap_or_else(Instant::now);
        let ranges = RangeMeta::seq_scan_ranges(&input);
        READ_SST_COUNT.observe(input.num_files() as f64);
        let range_builders = RangeBuilderList::new(input.num_memtables(), input.num_files());

        Self {
            input,
            ranges,
            range_builders,
            query_start,
        }
    }

    /// Creates a new [StreamContext] for [UnorderedScan].
    pub(crate) fn unordered_scan_ctx(input: ScanInput) -> Self {
        let query_start = input.query_start.unwrap_or_else(Instant::now);
        let ranges = RangeMeta::unordered_scan_ranges(&input);
        READ_SST_COUNT.observe(input.num_files() as f64);
        let range_builders = RangeBuilderList::new(input.num_memtables(), input.num_files());

        Self {
            input,
            ranges,
            range_builders,
            query_start,
        }
    }

    /// Returns true if the index refers to a memtable.
    pub(crate) fn is_mem_range_index(&self, index: RowGroupIndex) -> bool {
        self.input.num_memtables() > index.index
    }

    /// Creates file ranges to scan.
    pub(crate) async fn build_file_ranges(
        &self,
        index: RowGroupIndex,
        reader_metrics: &mut ReaderMetrics,
    ) -> Result<SmallVec<[FileRange; 2]>> {
        let mut ranges = SmallVec::new();
        self.range_builders
            .build_file_ranges(&self.input, index, &mut ranges, reader_metrics)
            .await?;
        Ok(ranges)
    }

    /// Creates memtable ranges to scan.
    pub(crate) fn build_mem_ranges(&self, index: RowGroupIndex) -> SmallVec<[MemtableRange; 2]> {
        let mut ranges = SmallVec::new();
        self.range_builders
            .build_mem_ranges(&self.input, index, &mut ranges);
        ranges
    }

    /// Retrieves the partition ranges.
    pub(crate) fn partition_ranges(&self) -> Vec<PartitionRange> {
        self.ranges
            .iter()
            .enumerate()
            .map(|(idx, range_meta)| range_meta.new_partition_range(idx))
            .collect()
    }

    /// Format the context for explain.
    pub(crate) fn format_for_explain(&self, f: &mut fmt::Formatter) -> fmt::Result {
        let (mut num_mem_ranges, mut num_file_ranges) = (0, 0);
        for range_meta in &self.ranges {
            for idx in &range_meta.row_group_indices {
                if self.is_mem_range_index(*idx) {
                    num_mem_ranges += 1;
                } else {
                    num_file_ranges += 1;
                }
            }
        }
        write!(
            f,
            "partition_count={} ({} memtable ranges, {} file {} ranges)",
            self.ranges.len(),
            num_mem_ranges,
            self.input.num_files(),
            num_file_ranges,
        )?;
        if let Some(selector) = &self.input.series_row_selector {
            write!(f, ", selector={}", selector)?;
        }
        Ok(())
    }
}

/// List to manages the builders to create file ranges.
struct RangeBuilderList {
    mem_builders: Vec<StdMutex<Option<MemRangeBuilder>>>,
    file_builders: Vec<Mutex<Option<FileRangeBuilder>>>,
}

impl RangeBuilderList {
    /// Creates a new [ReaderBuilderList] with the given number of memtables and files.
    fn new(num_memtables: usize, num_files: usize) -> Self {
        let mem_builders = (0..num_memtables).map(|_| StdMutex::new(None)).collect();
        let file_builders = (0..num_files).map(|_| Mutex::new(None)).collect();
        Self {
            mem_builders,
            file_builders,
        }
    }

    /// Builds file ranges to read the row group at `index`.
    async fn build_file_ranges(
        &self,
        input: &ScanInput,
        index: RowGroupIndex,
        ranges: &mut SmallVec<[FileRange; 2]>,
        reader_metrics: &mut ReaderMetrics,
    ) -> Result<()> {
        let file_index = index.index - self.mem_builders.len();
        let mut builder_opt = self.file_builders[file_index].lock().await;
        match &mut *builder_opt {
            Some(builder) => builder.build_ranges(index.row_group_index, ranges),
            None => {
                let builder = input.prune_file(file_index, reader_metrics).await?;
                builder.build_ranges(index.row_group_index, ranges);
                *builder_opt = Some(builder);
            }
        }
        Ok(())
    }

    /// Builds mem ranges to read the row group at `index`.
    fn build_mem_ranges(
        &self,
        input: &ScanInput,
        index: RowGroupIndex,
        ranges: &mut SmallVec<[MemtableRange; 2]>,
    ) {
        let mut builder_opt = self.mem_builders[index.index].lock().unwrap();
        match &mut *builder_opt {
            Some(builder) => builder.build_ranges(index.row_group_index, ranges),
            None => {
                let builder = input.prune_memtable(index.index);
                builder.build_ranges(index.row_group_index, ranges);
                *builder_opt = Some(builder);
            }
        }
    }
}

/// Builder to create file ranges.
#[derive(Default)]
struct FileRangeBuilder {
    /// Context for the file.
    /// None indicates nothing to read.
    context: Option<FileRangeContextRef>,
    /// Row selections for each row group to read.
    /// It skips the row group if it is not in the map.
    row_groups: BTreeMap<usize, Option<RowSelection>>,
}

impl FileRangeBuilder {
    /// Builds file ranges to read.
    /// Negative `row_group_index` indicates all row groups.
    fn build_ranges(&self, row_group_index: i64, ranges: &mut SmallVec<[FileRange; 2]>) {
        let Some(context) = self.context.clone() else {
            return;
        };
        if row_group_index >= 0 {
            let row_group_index = row_group_index as usize;
            // Scans one row group.
            let Some(row_selection) = self.row_groups.get(&row_group_index) else {
                return;
            };
            ranges.push(FileRange::new(
                context,
                row_group_index,
                row_selection.clone(),
            ));
        } else {
            // Scans all row groups.
            ranges.extend(
                self.row_groups
                    .iter()
                    .map(|(row_group_index, row_selection)| {
                        FileRange::new(context.clone(), *row_group_index, row_selection.clone())
                    }),
            );
        }
    }
}

/// Builder to create mem ranges.
struct MemRangeBuilder {
    /// Ranges of a memtable.
    row_groups: BTreeMap<usize, MemtableRange>,
}

impl MemRangeBuilder {
    /// Builds mem ranges to read in the memtable.
    /// Negative `row_group_index` indicates all row groups.
    fn build_ranges(&self, row_group_index: i64, ranges: &mut SmallVec<[MemtableRange; 2]>) {
        if row_group_index >= 0 {
            let row_group_index = row_group_index as usize;
            // Scans one row group.
            let Some(range) = self.row_groups.get(&row_group_index) else {
                return;
            };
            ranges.push(range.clone());
        } else {
            ranges.extend(self.row_groups.values().cloned());
        }
    }
}<|MERGE_RESOLUTION|>--- conflicted
+++ resolved
@@ -393,10 +393,6 @@
             .and_then(|c| c.index_cache())
             .cloned();
 
-<<<<<<< HEAD
-=======
-        // TODO(zhongzc): currently we only index tag columns, need to support field columns.
->>>>>>> 758ad0a8
         let ignore_column_ids = &self
             .version
             .options
@@ -406,7 +402,6 @@
         let indexed_column_ids = self
             .version
             .metadata
-<<<<<<< HEAD
             .column_metadatas
             .iter()
             .filter(|column| {
@@ -414,12 +409,6 @@
                     && !ignore_column_ids.contains(&column.column_id)
             })
             .map(|column| column.column_id)
-=======
-            .primary_key
-            .iter()
-            .filter(|id| !ignore_column_ids.contains(id))
-            .copied()
->>>>>>> 758ad0a8
             .collect::<HashSet<_>>();
 
         InvertedIndexApplierBuilder::new(
