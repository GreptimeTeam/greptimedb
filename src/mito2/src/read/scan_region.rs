--- conflicted
+++ resolved
@@ -68,17 +68,8 @@
     /// Returns a [RegionScanner] to scan the region.
     pub(crate) async fn region_scanner(self) -> Result<RegionScannerRef> {
         match self {
-<<<<<<< HEAD
-            Scanner::Seq(seq_scan) => {
-                let stream = seq_scan.build_stream().await?;
-                let scanner = Box::new(SinglePartitionScanner::new(stream));
-                Ok(scanner)
-            }
+            Scanner::Seq(seq_scan) => Ok(Box::new(seq_scan)),
             Scanner::Unordered(unordered_scan) => Ok(Box::new(unordered_scan)),
-=======
-            Scanner::Seq(seq_scan) => Ok(Arc::new(seq_scan)),
-            Scanner::Unordered(unordered_scan) => Ok(Arc::new(unordered_scan)),
->>>>>>> f8ec4649
         }
     }
 }
