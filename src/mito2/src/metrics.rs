// Copyright 2023 Greptime Team
//
// Licensed under the Apache License, Version 2.0 (the "License");
// you may not use this file except in compliance with the License.
// You may obtain a copy of the License at
//
//     http://www.apache.org/licenses/LICENSE-2.0
//
// Unless required by applicable law or agreed to in writing, software
// distributed under the License is distributed on an "AS IS" BASIS,
// WITHOUT WARRANTIES OR CONDITIONS OF ANY KIND, either express or implied.
// See the License for the specific language governing permissions and
// limitations under the License.

use lazy_static::lazy_static;
use prometheus::*;

/// Stage label.
pub const STAGE_LABEL: &str = "stage";
/// Type label.
pub const TYPE_LABEL: &str = "type";
/// Reason to flush.
pub const FLUSH_REASON: &str = "reason";
/// File type label.
pub const FILE_TYPE_LABEL: &str = "file_type";

lazy_static! {
    /// Global write buffer size in bytes.
    pub static ref WRITE_BUFFER_BYTES: IntGauge =
        register_int_gauge!("mito_write_buffer_bytes", "mito write buffer bytes").unwrap();
    /// Gauge for open regions
    pub static ref REGION_COUNT: IntGauge =
        register_int_gauge!("mito_region_count", "mito region count").unwrap();
    /// Elapsed time to handle requests.
    pub static ref HANDLE_REQUEST_ELAPSED: HistogramVec = register_histogram_vec!(
            "mito_handle_request_elapsed",
            "mito handle request elapsed",
            &[TYPE_LABEL]
        )
        .unwrap();

    // ------ Flush related metrics
    /// Counter of scheduled flush requests.
    /// Note that the flush scheduler may merge some flush requests.
    pub static ref FLUSH_REQUESTS_TOTAL: IntCounterVec = register_int_counter_vec!(
            "mito_flush_requests_total",
            "mito flush requests total",
            &[FLUSH_REASON]
        )
        .unwrap();
    /// Counter of scheduled failed flush jobs.
    pub static ref FLUSH_ERRORS_TOTAL: IntCounter =
        register_int_counter!("mito_flush_errors_total", "mito flush errors total").unwrap();
    /// Elapsed time of a flush job.
    pub static ref FLUSH_ELAPSED: HistogramVec = register_histogram_vec!(
            "mito_flush_elapsed",
            "mito flush elapsed",
            &[TYPE_LABEL]
        )
        .unwrap();
    /// Histogram of flushed bytes.
    pub static ref FLUSH_BYTES_TOTAL: IntCounter =
        register_int_counter!("mito_flush_bytes_total", "mito flush bytes total").unwrap();
    // ------ End of flush related metrics


    // ------ Write related metrics
    /// Counter of stalled write requests.
    pub static ref WRITE_STALL_TOTAL: IntCounter =
        register_int_counter!("mito_write_stall_total", "mito write stall total").unwrap();
    /// Counter of rejected write requests.
    pub static ref WRITE_REJECT_TOTAL: IntCounter =
        register_int_counter!("mito_write_reject_total", "mito write reject total").unwrap();
    /// Elapsed time of each write stage.
    pub static ref WRITE_STAGE_ELAPSED: HistogramVec = register_histogram_vec!(
            "mito_write_stage_elapsed",
            "mito write stage elapsed",
            &[STAGE_LABEL]
        )
        .unwrap();
    /// Counter of rows to write.
    pub static ref WRITE_ROWS_TOTAL: IntCounterVec = register_int_counter_vec!(
        "mito_write_rows_total",
        "mito write rows total",
        &[TYPE_LABEL]
    )
    .unwrap();
    // ------ End of write related metrics


    // Compaction metrics
    /// Timer of different stages in compaction.
    pub static ref COMPACTION_STAGE_ELAPSED: HistogramVec = register_histogram_vec!(
        "mito_compaction_stage_elapsed",
        "mito compaction stage elapsed",
        &[STAGE_LABEL]
    )
    .unwrap();
    /// Timer of whole compaction task.
    pub static ref COMPACTION_ELAPSED_TOTAL: Histogram =
        register_histogram!("mito_compaction_total_elapsed", "mito compaction total elapsed").unwrap();
    /// Counter of all requested compaction task.
    pub static ref COMPACTION_REQUEST_COUNT: IntCounter =
        register_int_counter!("mito_compaction_requests_total", "mito compaction requests total").unwrap();
    /// Counter of failed compaction task.
    pub static ref COMPACTION_FAILURE_COUNT: IntCounter =
        register_int_counter!("mito_compaction_failure_total", "mito compaction failure total").unwrap();
    // ------- End of compaction metrics.

    // Query metrics.
    /// Timer of different stages in query.
    pub static ref READ_STAGE_ELAPSED: HistogramVec = register_histogram_vec!(
        "mito_read_stage_elapsed",
        "mito read stage elapsed",
        &[STAGE_LABEL]
    )
    .unwrap();
    /// Counter of rows read.
    pub static ref READ_ROWS_TOTAL: IntCounterVec =
        register_int_counter_vec!("mito_read_rows_total", "mito read rows total", &[TYPE_LABEL]).unwrap();
    /// Counter of filtered rows during merge.
    pub static ref MERGE_FILTER_ROWS_TOTAL: IntCounterVec =
        register_int_counter_vec!("mito_merge_filter_rows_total", "mito merge filter rows total", &[TYPE_LABEL]).unwrap();
    /// Counter of row groups read.
    pub static ref READ_ROW_GROUPS_TOTAL: IntCounterVec =
        register_int_counter_vec!("mito_read_row_groups_total", "mito read row groups total", &[TYPE_LABEL]).unwrap();
    // ------- End of query metrics.

    // Cache related metrics.
    /// Cache hit counter.
    pub static ref CACHE_HIT: IntCounterVec = register_int_counter_vec!(
        "mito_cache_hit",
        "mito cache hit",
        &[TYPE_LABEL]
    )
    .unwrap();
    /// Cache miss counter.
    pub static ref CACHE_MISS: IntCounterVec = register_int_counter_vec!(
        "mito_cache_miss",
        "mito cache miss",
        &[TYPE_LABEL]
    )
    .unwrap();
    /// Cache size in bytes.
    pub static ref CACHE_BYTES: IntGaugeVec = register_int_gauge_vec!(
        "mito_cache_bytes",
        "mito cache bytes",
        &[TYPE_LABEL]
    )
    .unwrap();
    // ------- End of cache metrics.

    // Index metrics.
    /// Timer of index application.
<<<<<<< HEAD
    pub static ref INDEX_APPLY_COST_TIME: Histogram = register_histogram!(
        "index_apply_cost_time",
        "index apply cost time",
=======
    pub static ref INDEX_APPLY_ELAPSED: Histogram = register_histogram!(
        "index_apply_elapsed",
        "index apply elapsed",
>>>>>>> d973cf81
    )
    .unwrap();
    /// Gauge of index apply memory usage.
    pub static ref INDEX_APPLY_MEMORY_USAGE: IntGauge = register_int_gauge!(
        "index_apply_memory_usage",
        "index apply memory usage",
    )
    .unwrap();
<<<<<<< HEAD
    /// Timer of index creation.
    pub static ref INDEX_CREATE_COST_TIME: HistogramVec = register_histogram_vec!(
        "index_create_cost_time",
        "index create cost time",
        &[STAGE_LABEL]
    )
    .unwrap();
    /// Counter of rows indexed.
    pub static ref INDEX_CREATE_ROWS_TOTAL: IntCounter = register_int_counter!(
        "index_create_rows_total",
        "index create rows total",
    )
    .unwrap();
    /// Counter of created index bytes.
    pub static ref INDEX_CREATE_BYTES_TOTAL: IntCounter = register_int_counter!(
        "index_create_bytes_total",
        "index create bytes total",
    )
    .unwrap();

=======
>>>>>>> d973cf81
    /// Counter of r/w bytes on index related IO operations.
    pub static ref INDEX_IO_BYTES_TOTAL: IntCounterVec = register_int_counter_vec!(
        "index_io_bytes_total",
        "index io bytes total",
        &[TYPE_LABEL, FILE_TYPE_LABEL]
    )
    .unwrap();
<<<<<<< HEAD
    /// Counter of read bytes on intermediate files.
    pub static ref INDEX_INTERMEDIATE_READ_BYTES_TOTAL: IntCounter = INDEX_IO_BYTES_TOTAL
        .with_label_values(&["read", "intermediate"]);
    /// Counter of write bytes on intermediate files.
    pub static ref INDEX_INTERMEDIATE_WRITE_BYTES_TOTAL: IntCounter = INDEX_IO_BYTES_TOTAL
        .with_label_values(&["write", "intermediate"]);
    /// Counter of read bytes on puffin files.
    pub static ref INDEX_PUFFIN_READ_BYTES_TOTAL: IntCounter = INDEX_IO_BYTES_TOTAL
        .with_label_values(&["read", "puffin"]);
    /// Counter of write bytes on puffin files.
    pub static ref INDEX_PUFFIN_WRITE_BYTES_TOTAL: IntCounter = INDEX_IO_BYTES_TOTAL
        .with_label_values(&["write", "puffin"]);

    /// Counter of seek operations on index related files.
    pub static ref INDEX_IO_SEEK_TOTAL: IntCounterVec = register_int_counter_vec!(
        "index_io_seek_total",
        "index io seek total",
        &[FILE_TYPE_LABEL]
    ).unwrap();
    /// Counter of seek operations on intermediate files.
    pub static ref INDEX_INTERMEDIATE_SEEK_TOTAL: IntCounter = INDEX_IO_SEEK_TOTAL
        .with_label_values(&["intermediate"]);
    /// Counter of seek operations on puffin files.
    pub static ref INDEX_PUFFIN_SEEK_TOTAL: IntCounter = INDEX_IO_SEEK_TOTAL
        .with_label_values(&["puffin"]);
=======
    /// Counter of read bytes on puffin files.
    pub static ref INDEX_PUFFIN_READ_BYTES_TOTAL: IntCounter = INDEX_IO_BYTES_TOTAL
        .with_label_values(&["read", "puffin"]);

    /// Counter of r/w operations on index related IO operations, e.g. read, write, seek and flush.
    pub static ref INDEX_IO_OP_TOTAL: IntCounterVec = register_int_counter_vec!(
        "index_io_op_total",
        "index io op total",
        &[TYPE_LABEL, FILE_TYPE_LABEL]
    )
    .unwrap();
    /// Counter of read operations on puffin files.
    pub static ref INDEX_PUFFIN_READ_OP_TOTAL: IntCounter = INDEX_IO_OP_TOTAL
        .with_label_values(&["read", "puffin"]);
    /// Counter of seek operations on puffin files.
    pub static ref INDEX_PUFFIN_SEEK_OP_TOTAL: IntCounter = INDEX_IO_OP_TOTAL
        .with_label_values(&["seek", "puffin"]);
    /// Counter of write operations on puffin files.
    pub static ref INDEX_PUFFIN_WRITE_OP_TOTAL: IntCounter = INDEX_IO_OP_TOTAL
        .with_label_values(&["write", "puffin"]);
    /// Counter of flush operations on puffin files.
    pub static ref INDEX_PUFFIN_FLUSH_OP_TOTAL: IntCounter = INDEX_IO_OP_TOTAL
        .with_label_values(&["flush", "puffin"]);
>>>>>>> d973cf81
    // ------- End of index metrics.
}<|MERGE_RESOLUTION|>--- conflicted
+++ resolved
@@ -152,15 +152,9 @@
 
     // Index metrics.
     /// Timer of index application.
-<<<<<<< HEAD
-    pub static ref INDEX_APPLY_COST_TIME: Histogram = register_histogram!(
-        "index_apply_cost_time",
-        "index apply cost time",
-=======
     pub static ref INDEX_APPLY_ELAPSED: Histogram = register_histogram!(
         "index_apply_elapsed",
         "index apply elapsed",
->>>>>>> d973cf81
     )
     .unwrap();
     /// Gauge of index apply memory usage.
@@ -169,11 +163,10 @@
         "index apply memory usage",
     )
     .unwrap();
-<<<<<<< HEAD
     /// Timer of index creation.
-    pub static ref INDEX_CREATE_COST_TIME: HistogramVec = register_histogram_vec!(
-        "index_create_cost_time",
-        "index create cost time",
+    pub static ref INDEX_CREATE_ELAPSED: HistogramVec = register_histogram_vec!(
+        "index_create_elapsed",
+        "index create elapsed",
         &[STAGE_LABEL]
     )
     .unwrap();
@@ -190,8 +183,6 @@
     )
     .unwrap();
 
-=======
->>>>>>> d973cf81
     /// Counter of r/w bytes on index related IO operations.
     pub static ref INDEX_IO_BYTES_TOTAL: IntCounterVec = register_int_counter_vec!(
         "index_io_bytes_total",
@@ -199,36 +190,18 @@
         &[TYPE_LABEL, FILE_TYPE_LABEL]
     )
     .unwrap();
-<<<<<<< HEAD
+    /// Counter of read bytes on puffin files.
+    pub static ref INDEX_PUFFIN_READ_BYTES_TOTAL: IntCounter = INDEX_IO_BYTES_TOTAL
+        .with_label_values(&["read", "puffin"]);
+    /// Counter of write bytes on puffin files.
+    pub static ref INDEX_PUFFIN_WRITE_BYTES_TOTAL: IntCounter = INDEX_IO_BYTES_TOTAL
+        .with_label_values(&["write", "puffin"]);
     /// Counter of read bytes on intermediate files.
     pub static ref INDEX_INTERMEDIATE_READ_BYTES_TOTAL: IntCounter = INDEX_IO_BYTES_TOTAL
         .with_label_values(&["read", "intermediate"]);
     /// Counter of write bytes on intermediate files.
     pub static ref INDEX_INTERMEDIATE_WRITE_BYTES_TOTAL: IntCounter = INDEX_IO_BYTES_TOTAL
         .with_label_values(&["write", "intermediate"]);
-    /// Counter of read bytes on puffin files.
-    pub static ref INDEX_PUFFIN_READ_BYTES_TOTAL: IntCounter = INDEX_IO_BYTES_TOTAL
-        .with_label_values(&["read", "puffin"]);
-    /// Counter of write bytes on puffin files.
-    pub static ref INDEX_PUFFIN_WRITE_BYTES_TOTAL: IntCounter = INDEX_IO_BYTES_TOTAL
-        .with_label_values(&["write", "puffin"]);
-
-    /// Counter of seek operations on index related files.
-    pub static ref INDEX_IO_SEEK_TOTAL: IntCounterVec = register_int_counter_vec!(
-        "index_io_seek_total",
-        "index io seek total",
-        &[FILE_TYPE_LABEL]
-    ).unwrap();
-    /// Counter of seek operations on intermediate files.
-    pub static ref INDEX_INTERMEDIATE_SEEK_TOTAL: IntCounter = INDEX_IO_SEEK_TOTAL
-        .with_label_values(&["intermediate"]);
-    /// Counter of seek operations on puffin files.
-    pub static ref INDEX_PUFFIN_SEEK_TOTAL: IntCounter = INDEX_IO_SEEK_TOTAL
-        .with_label_values(&["puffin"]);
-=======
-    /// Counter of read bytes on puffin files.
-    pub static ref INDEX_PUFFIN_READ_BYTES_TOTAL: IntCounter = INDEX_IO_BYTES_TOTAL
-        .with_label_values(&["read", "puffin"]);
 
     /// Counter of r/w operations on index related IO operations, e.g. read, write, seek and flush.
     pub static ref INDEX_IO_OP_TOTAL: IntCounterVec = register_int_counter_vec!(
@@ -249,6 +222,17 @@
     /// Counter of flush operations on puffin files.
     pub static ref INDEX_PUFFIN_FLUSH_OP_TOTAL: IntCounter = INDEX_IO_OP_TOTAL
         .with_label_values(&["flush", "puffin"]);
->>>>>>> d973cf81
+    /// Counter of read operations on intermediate files.
+    pub static ref INDEX_INTERMEDIATE_READ_OP_TOTAL: IntCounter = INDEX_IO_OP_TOTAL
+        .with_label_values(&["read", "intermediate"]);
+    /// Counter of seek operations on intermediate files.
+    pub static ref INDEX_INTERMEDIATE_SEEK_OP_TOTAL: IntCounter = INDEX_IO_OP_TOTAL
+        .with_label_values(&["seek", "intermediate"]);
+    /// Counter of write operations on intermediate files.
+    pub static ref INDEX_INTERMEDIATE_WRITE_OP_TOTAL: IntCounter = INDEX_IO_OP_TOTAL
+        .with_label_values(&["write", "intermediate"]);
+    /// Counter of flush operations on intermediate files.
+    pub static ref INDEX_INTERMEDIATE_FLUSH_OP_TOTAL: IntCounter = INDEX_IO_OP_TOTAL
+        .with_label_values(&["flush", "intermediate"]);
     // ------- End of index metrics.
 }