--- conflicted
+++ resolved
@@ -120,14 +120,10 @@
         register_int_counter_vec!("greptime_mito_read_rows_total", "mito read rows total", &[TYPE_LABEL]).unwrap();
     /// Counter of filtered rows during merge.
     pub static ref MERGE_FILTER_ROWS_TOTAL: IntCounterVec =
-<<<<<<< HEAD
-        register_int_counter_vec!("mito_merge_filter_rows_total", "mito merge filter rows total", &[TYPE_LABEL]).unwrap();
+        register_int_counter_vec!("greptime_mito_merge_filter_rows_total", "mito merge filter rows total", &[TYPE_LABEL]).unwrap();
     /// Counter of row groups read.
     pub static ref READ_ROW_GROUPS_TOTAL: IntCounterVec =
-        register_int_counter_vec!("mito_read_row_groups_total", "mito read row groups total", &[TYPE_LABEL]).unwrap();
-=======
-        register_int_counter_vec!("greptime_mito_merge_filter_rows_total", "mito merge filter rows total", &[TYPE_LABEL]).unwrap();
->>>>>>> a89840f5
+        register_int_counter_vec!("greptime_mito_read_row_groups_total", "mito read row groups total", &[TYPE_LABEL]).unwrap();
     // ------- End of query metrics.
 
     // Cache related metrics.
@@ -157,7 +153,7 @@
     // Index metrics.
     /// Timer of index application.
     pub static ref INDEX_APPLY_ELAPSED: Histogram = register_histogram!(
-        "index_apply_elapsed",
+        "greptime_index_apply_elapsed",
         "index apply elapsed",
     )
     .unwrap();
@@ -169,20 +165,20 @@
     .unwrap();
     /// Timer of index creation.
     pub static ref INDEX_CREATE_ELAPSED: HistogramVec = register_histogram_vec!(
-        "index_create_elapsed",
+        "greptime_index_create_elapsed",
         "index create elapsed",
         &[STAGE_LABEL]
     )
     .unwrap();
     /// Counter of rows indexed.
     pub static ref INDEX_CREATE_ROWS_TOTAL: IntCounter = register_int_counter!(
-        "index_create_rows_total",
+        "greptime_index_create_rows_total",
         "index create rows total",
     )
     .unwrap();
     /// Counter of created index bytes.
     pub static ref INDEX_CREATE_BYTES_TOTAL: IntCounter = register_int_counter!(
-        "index_create_bytes_total",
+        "greptime_index_create_bytes_total",
         "index create bytes total",
     )
     .unwrap();
