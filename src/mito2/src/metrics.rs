// Copyright 2023 Greptime Team
//
// Licensed under the Apache License, Version 2.0 (the "License");
// you may not use this file except in compliance with the License.
// You may obtain a copy of the License at
//
//     http://www.apache.org/licenses/LICENSE-2.0
//
// Unless required by applicable law or agreed to in writing, software
// distributed under the License is distributed on an "AS IS" BASIS,
// WITHOUT WARRANTIES OR CONDITIONS OF ANY KIND, either express or implied.
// See the License for the specific language governing permissions and
// limitations under the License.

/// Stage label.
pub const STAGE_LABEL: &str = "stage";

/// Global write buffer size in bytes.
pub const WRITE_BUFFER_BYTES: &str = "mito.write_buffer_bytes";
/// Type label.
pub const TYPE_LABEL: &str = "type";
/// Gauge for open regions
pub const REGION_COUNT: &str = "mito.region_count";
/// Elapsed time to handle requests.
pub const HANDLE_REQUEST_ELAPSED: &str = "mito.handle_request.elapsed";

// ------ Flush related metrics
/// Counter of scheduled flush requests.
/// Note that the flush scheduler may merge some flush requests.
pub const FLUSH_REQUESTS_TOTAL: &str = "mito.flush.requests_total";
/// Reason to flush.
pub const FLUSH_REASON: &str = "reason";
/// Counter of scheduled failed flush jobs.
pub const FLUSH_ERRORS_TOTAL: &str = "mito.flush.errors_total";
/// Elapsed time of a flush job.
pub const FLUSH_ELAPSED: &str = "mito.flush.elapsed";
/// Histogram of flushed bytes.
pub const FLUSH_BYTES_TOTAL: &str = "mito.flush.bytes_total";
// ------ End of flush related metrics

// ------ Write related metrics
/// Counter of stalled write requests.
pub const WRITE_STALL_TOTAL: &str = "mito.write.stall_total";
/// Counter of rejected write requests.
pub const WRITE_REJECT_TOTAL: &str = "mito.write.reject_total";
/// Elapsed time of each write stage.
pub const WRITE_STAGE_ELAPSED: &str = "mito.write.stage_elapsed";
<<<<<<< HEAD
// ------ End of write related metrics

// Compaction metrics
/// Timer of different stages in compaction.
pub const COMPACTION_STAGE_ELAPSED: &str = "mito.compaction.stage_elapsed";
/// Timer of whole compaction task.
pub const COMPACTION_ELAPSED_TOTAL: &str = "mito.compaction.total_elapsed";
/// Counter of all requested compaction task.
pub const COMPACTION_REQUEST_COUNT: &str = "mito.compaction.requests_total";
/// Counter of failed compaction task.
pub const COMPACTION_FAILURE_COUNT: &str = "mito.compaction.failure_total";
=======
/// Stage label.
pub const STAGE_LABEL: &str = "stage";
/// Counter of rows to write.
pub const WRITE_ROWS_TOTAL: &str = "mito.write.rows_total";
// ------ End of write related metrics
>>>>>>> 8a5ef826
<|MERGE_RESOLUTION|>--- conflicted
+++ resolved
@@ -45,7 +45,8 @@
 pub const WRITE_REJECT_TOTAL: &str = "mito.write.reject_total";
 /// Elapsed time of each write stage.
 pub const WRITE_STAGE_ELAPSED: &str = "mito.write.stage_elapsed";
-<<<<<<< HEAD
+/// Counter of rows to write.
+pub const WRITE_ROWS_TOTAL: &str = "mito.write.rows_total";
 // ------ End of write related metrics
 
 // Compaction metrics
@@ -56,11 +57,4 @@
 /// Counter of all requested compaction task.
 pub const COMPACTION_REQUEST_COUNT: &str = "mito.compaction.requests_total";
 /// Counter of failed compaction task.
-pub const COMPACTION_FAILURE_COUNT: &str = "mito.compaction.failure_total";
-=======
-/// Stage label.
-pub const STAGE_LABEL: &str = "stage";
-/// Counter of rows to write.
-pub const WRITE_ROWS_TOTAL: &str = "mito.write.rows_total";
-// ------ End of write related metrics
->>>>>>> 8a5ef826
+pub const COMPACTION_FAILURE_COUNT: &str = "mito.compaction.failure_total";