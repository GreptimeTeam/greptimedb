--- conflicted
+++ resolved
@@ -47,11 +47,7 @@
     pub manifest_compress_type: CompressionType,
 
     // Background job configs:
-<<<<<<< HEAD
-    /// Max number of running background jobs (default 4)
-=======
     /// Max number of running background jobs (default 4).
->>>>>>> 2fec725c
     pub max_background_jobs: usize,
 
     // Flush configs:
