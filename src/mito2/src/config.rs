// Copyright 2023 Greptime Team
//
// Licensed under the Apache License, Version 2.0 (the "License");
// you may not use this file except in compliance with the License.
// You may obtain a copy of the License at
//
//     http://www.apache.org/licenses/LICENSE-2.0
//
// Unless required by applicable law or agreed to in writing, software
// distributed under the License is distributed on an "AS IS" BASIS,
// WITHOUT WARRANTIES OR CONDITIONS OF ANY KIND, either express or implied.
// See the License for the specific language governing permissions and
// limitations under the License.

//! Configurations.

use std::time::Duration;

use common_base::readable_size::ReadableSize;
use common_telemetry::warn;
use serde::{Deserialize, Serialize};
use snafu::ensure;

use crate::error::{InvalidConfigSnafu, Result};

/// Default max running background job.
const DEFAULT_MAX_BG_JOB: usize = 4;

const MULTIPART_UPLOAD_MINIMUM_SIZE: ReadableSize = ReadableSize::mb(5);
/// Default channel size for parallel scan task.
const DEFAULT_SCAN_CHANNEL_SIZE: usize = 32;

/// Configuration for [MitoEngine](crate::engine::MitoEngine).
#[derive(Debug, Serialize, Deserialize, Clone, PartialEq, Eq)]
#[serde(default)]
pub struct MitoConfig {
    // Worker configs:
    /// Number of region workers (default: 1/2 of cpu cores).
    /// Sets to 0 to use the default value.
    pub num_workers: usize,
    /// Request channel size of each worker (default 128).
    pub worker_channel_size: usize,
    /// Max batch size for a worker to handle requests (default 64).
    pub worker_request_batch_size: usize,

    // Manifest configs:
    /// Number of meta action updated to trigger a new checkpoint
    /// for the manifest (default 10).
    pub manifest_checkpoint_distance: u64,
    /// Whether to compress manifest and checkpoint file by gzip (default false).
    pub compress_manifest: bool,

    // Background job configs:
    /// Max number of running background jobs (default 4).
    pub max_background_jobs: usize,

    // Flush configs:
    /// Interval to auto flush a region if it has not flushed yet (default 30 min).
    #[serde(with = "humantime_serde")]
    pub auto_flush_interval: Duration,
    /// Global write buffer size threshold to trigger flush (default 1G).
    pub global_write_buffer_size: ReadableSize,
    /// Global write buffer size threshold to reject write requests (default 2G).
    pub global_write_buffer_reject_size: ReadableSize,

    // Cache configs:
    /// Cache size for SST metadata (default 128MB). Setting it to 0 to disable the cache.
    pub sst_meta_cache_size: ReadableSize,
    /// Cache size for vectors and arrow arrays (default 512MB). Setting it to 0 to disable the cache.
    pub vector_cache_size: ReadableSize,
    /// Cache size for pages of SST row groups (default 512MB). Setting it to 0 to disable the cache.
    pub page_cache_size: ReadableSize,
    /// Whether to enable the experimental write cache.
    pub enable_experimental_write_cache: bool,
    /// Path for write cache.
    pub experimental_write_cache_path: String,
    /// Capacity for write cache.
    pub experimental_write_cache_size: ReadableSize,

    // Other configs:
    /// Buffer size for SST writing.
    pub sst_write_buffer_size: ReadableSize,
    /// Parallelism to scan a region (default: 1/4 of cpu cores).
    /// - 0: using the default value (1/4 of cpu cores).
    /// - 1: scan in current thread.
    /// - n: scan in parallelism n.
    pub scan_parallelism: usize,
    /// Capacity of the channel to send data from parallel scan tasks to the main task (default 32).
    pub parallel_scan_channel_size: usize,
<<<<<<< HEAD

    pub inverted_index: InvertedIndexConfig,
=======
    /// Whether to allow stale entries read during replay.
    pub allow_stale_entries: bool,
>>>>>>> 1fc168bf
}

impl Default for MitoConfig {
    fn default() -> Self {
        MitoConfig {
            num_workers: divide_num_cpus(2),
            worker_channel_size: 128,
            worker_request_batch_size: 64,
            manifest_checkpoint_distance: 10,
            compress_manifest: false,
            max_background_jobs: DEFAULT_MAX_BG_JOB,
            auto_flush_interval: Duration::from_secs(30 * 60),
            global_write_buffer_size: ReadableSize::gb(1),
            global_write_buffer_reject_size: ReadableSize::gb(2),
            sst_meta_cache_size: ReadableSize::mb(128),
            vector_cache_size: ReadableSize::mb(512),
            page_cache_size: ReadableSize::mb(512),
            enable_experimental_write_cache: false,
            experimental_write_cache_path: String::new(),
            experimental_write_cache_size: ReadableSize::mb(512),
            sst_write_buffer_size: ReadableSize::mb(8),
            scan_parallelism: divide_num_cpus(4),
            parallel_scan_channel_size: DEFAULT_SCAN_CHANNEL_SIZE,
<<<<<<< HEAD
            inverted_index: InvertedIndexConfig::default(),
=======
            allow_stale_entries: false,
>>>>>>> 1fc168bf
        }
    }
}

impl MitoConfig {
    /// Sanitize incorrect configurations.
    ///
    /// Returns an error if there is a configuration that unable to sanitize.
    pub(crate) fn sanitize(&mut self) -> Result<()> {
        // Use default value if `num_workers` is 0.
        if self.num_workers == 0 {
            self.num_workers = divide_num_cpus(2);
        }

        // Sanitize channel size.
        if self.worker_channel_size == 0 {
            warn!("Sanitize channel size 0 to 1");
            self.worker_channel_size = 1;
        }

        if self.max_background_jobs == 0 {
            warn!("Sanitize max background jobs 0 to {}", DEFAULT_MAX_BG_JOB);
            self.max_background_jobs = DEFAULT_MAX_BG_JOB;
        }

        if self.global_write_buffer_reject_size <= self.global_write_buffer_size {
            self.global_write_buffer_reject_size = self.global_write_buffer_size * 2;
            warn!(
                "Sanitize global write buffer reject size to {}",
                self.global_write_buffer_reject_size
            );
        }

        if self.sst_write_buffer_size < MULTIPART_UPLOAD_MINIMUM_SIZE {
            self.sst_write_buffer_size = MULTIPART_UPLOAD_MINIMUM_SIZE;
            warn!(
                "Sanitize sst write buffer size to {}",
                self.sst_write_buffer_size
            );
        }

        // Use default value if `scan_parallelism` is 0.
        if self.scan_parallelism == 0 {
            self.scan_parallelism = divide_num_cpus(4);
        }

        if self.parallel_scan_channel_size < 1 {
            self.parallel_scan_channel_size = DEFAULT_SCAN_CHANNEL_SIZE;
            warn!(
                "Sanitize scan channel size to {}",
                self.parallel_scan_channel_size
            );
        }

        if self.enable_experimental_write_cache {
            ensure!(
                !self.experimental_write_cache_path.is_empty(),
                InvalidConfigSnafu {
                    reason: "experimental_write_cache_path should not be empty",
                }
            );
        }

        Ok(())
    }
}

/// Divide cpu num by a non-zero `divisor` and returns at least 1.
fn divide_num_cpus(divisor: usize) -> usize {
    debug_assert!(divisor > 0);
    let cores = num_cpus::get();
    debug_assert!(cores > 0);

    (cores + divisor - 1) / divisor
}

#[derive(Debug, Serialize, Deserialize, Clone, PartialEq, Eq)]
pub struct InvertedIndexConfig {
    pub disable_creation_on_flush: bool,
    pub disable_creation_on_compact: bool,
    pub creation_memory_usage_threshold: Option<ReadableSize>,
}

impl Default for InvertedIndexConfig {
    fn default() -> Self {
        InvertedIndexConfig {
            disable_creation_on_flush: false,
            disable_creation_on_compact: false,
            creation_memory_usage_threshold: Some(ReadableSize::mb(128)),
        }
    }
}<|MERGE_RESOLUTION|>--- conflicted
+++ resolved
@@ -87,13 +87,10 @@
     pub scan_parallelism: usize,
     /// Capacity of the channel to send data from parallel scan tasks to the main task (default 32).
     pub parallel_scan_channel_size: usize,
-<<<<<<< HEAD
-
-    pub inverted_index: InvertedIndexConfig,
-=======
     /// Whether to allow stale entries read during replay.
     pub allow_stale_entries: bool,
->>>>>>> 1fc168bf
+
+    pub inverted_index: InvertedIndexConfig,
 }
 
 impl Default for MitoConfig {
@@ -117,11 +114,8 @@
             sst_write_buffer_size: ReadableSize::mb(8),
             scan_parallelism: divide_num_cpus(4),
             parallel_scan_channel_size: DEFAULT_SCAN_CHANNEL_SIZE,
-<<<<<<< HEAD
+            allow_stale_entries: false,
             inverted_index: InvertedIndexConfig::default(),
-=======
-            allow_stale_entries: false,
->>>>>>> 1fc168bf
         }
     }
 }
