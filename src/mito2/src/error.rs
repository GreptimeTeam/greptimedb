--- conflicted
+++ resolved
@@ -388,7 +388,6 @@
         source: table::error::Error,
         location: Location,
     },
-<<<<<<< HEAD
 
     #[snafu(display("Failed to delete SST file, file id: {}, source: {}", file_id, source))]
     DeleteSst {
@@ -396,8 +395,6 @@
         source: object_store::Error,
         location: Location,
     },
-=======
->>>>>>> ef75e8f7
 }
 
 pub type Result<T> = std::result::Result<T, Error>;
@@ -459,10 +456,7 @@
             InvalidSchedulerState { .. } => StatusCode::InvalidArguments,
             StopScheduler { .. } => StatusCode::Internal,
             BuildPredicate { source, .. } => source.status_code(),
-<<<<<<< HEAD
             DeleteSst { .. } => StatusCode::StorageUnavailable,
-=======
->>>>>>> ef75e8f7
         }
     }
 
