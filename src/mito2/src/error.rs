// Copyright 2023 Greptime Team
//
// Licensed under the Apache License, Version 2.0 (the "License");
// you may not use this file except in compliance with the License.
// You may obtain a copy of the License at
//
//     http://www.apache.org/licenses/LICENSE-2.0
//
// Unless required by applicable law or agreed to in writing, software
// distributed under the License is distributed on an "AS IS" BASIS,
// WITHOUT WARRANTIES OR CONDITIONS OF ANY KIND, either express or implied.
// See the License for the specific language governing permissions and
// limitations under the License.

use std::any::Any;
use std::sync::Arc;

use common_datasource::compression::CompressionType;
use common_error::ext::{BoxedError, ErrorExt};
use common_error::status_code::StatusCode;
use common_macro::stack_trace_debug;
use common_runtime::JoinError;
use datatypes::arrow::error::ArrowError;
use datatypes::prelude::ConcreteDataType;
use object_store::ErrorKind;
use prost::{DecodeError, EncodeError};
use snafu::{Location, Snafu};
use store_api::manifest::ManifestVersion;
use store_api::storage::RegionId;

use crate::sst::file::FileId;
use crate::worker::WorkerId;

#[derive(Snafu)]
#[snafu(visibility(pub))]
#[stack_trace_debug]
pub enum Error {
    #[snafu(display(
        "Failed to set region {} to writable, it was expected to replayed to {}, but actually replayed to {}",
        region_id, expected_last_entry_id, replayed_last_entry_id
    ))]
    UnexpectedReplay {
        location: Location,
        region_id: RegionId,
        expected_last_entry_id: u64,
        replayed_last_entry_id: u64,
    },

    #[snafu(display("OpenDAL operator failed"))]
    OpenDal {
        location: Location,
        #[snafu(source)]
        error: object_store::Error,
    },

    #[snafu(display("Fail to compress object by {}, path: {}", compress_type, path))]
    CompressObject {
        compress_type: CompressionType,
        path: String,
        #[snafu(source)]
        error: std::io::Error,
    },

    #[snafu(display("Fail to decompress object by {}, path: {}", compress_type, path))]
    DecompressObject {
        compress_type: CompressionType,
        path: String,
        #[snafu(source)]
        error: std::io::Error,
    },

    #[snafu(display("Failed to ser/de json object"))]
    SerdeJson {
        location: Location,
        #[snafu(source)]
        error: serde_json::Error,
    },

    #[snafu(display("Invalid scan index, start: {}, end: {}", start, end))]
    InvalidScanIndex {
        start: ManifestVersion,
        end: ManifestVersion,
        location: Location,
    },

    #[snafu(display("Invalid UTF-8 content"))]
    Utf8 {
        location: Location,
        #[snafu(source)]
        error: std::str::Utf8Error,
    },

    #[snafu(display("Cannot find RegionMetadata"))]
    RegionMetadataNotFound { location: Location },

    #[snafu(display("Failed to join handle"))]
    Join {
        #[snafu(source)]
        error: common_runtime::JoinError,
        location: Location,
    },

    #[snafu(display("Worker {} is stopped", id))]
    WorkerStopped { id: WorkerId, location: Location },

    #[snafu(display("Failed to recv result"))]
    Recv {
        #[snafu(source)]
        error: tokio::sync::oneshot::error::RecvError,
        location: Location,
    },

    #[snafu(display("Invalid metadata, {}", reason))]
    InvalidMeta { reason: String, location: Location },

    #[snafu(display("Invalid region metadata"))]
    InvalidMetadata {
        source: store_api::metadata::MetadataError,
        location: Location,
    },

    #[snafu(display("Failed to create RecordBatch from vectors"))]
    NewRecordBatch {
        location: Location,
        #[snafu(source)]
        error: ArrowError,
    },

    #[snafu(display("Failed to write to buffer"))]
    WriteBuffer {
        location: Location,
        source: common_datasource::error::Error,
    },

    #[snafu(display("Failed to read parquet file, path: {}", path))]
    ReadParquet {
        path: String,
        #[snafu(source)]
        error: parquet::errors::ParquetError,
        location: Location,
    },

    #[snafu(display("Region {} not found", region_id))]
    RegionNotFound {
        region_id: RegionId,
        location: Location,
    },

    #[snafu(display("Object store not found: {}", object_store))]
    ObjectStoreNotFound {
        object_store: String,
        location: Location,
    },

    #[snafu(display("Region {} is corrupted, reason: {}", region_id, reason))]
    RegionCorrupted {
        region_id: RegionId,
        reason: String,
        location: Location,
    },

    #[snafu(display("Invalid request to region {}, reason: {}", region_id, reason))]
    InvalidRequest {
        region_id: RegionId,
        reason: String,
        location: Location,
    },

    #[snafu(display(
        "Failed to convert ConcreteDataType to ColumnDataType, reason: {}",
        reason
    ))]
    ConvertColumnDataType {
        reason: String,
        source: api::error::Error,
        location: Location,
    },

    /// An error type to indicate that schema is changed and we need
    /// to fill default values again.
    #[snafu(display("Need to fill default value for region {}", region_id))]
    FillDefault {
        region_id: RegionId,
        // The error is for internal use so we don't need a location.
    },

    #[snafu(display(
        "Failed to create default value for column {} of region {}",
        column,
        region_id
    ))]
    CreateDefault {
        region_id: RegionId,
        column: String,
        source: datatypes::Error,
    },

    #[snafu(display("Failed to encode WAL entry, region_id: {}", region_id))]
    EncodeWal {
        region_id: RegionId,
        location: Location,
        #[snafu(source)]
        error: EncodeError,
    },

    #[snafu(display("Failed to write WAL"))]
    WriteWal {
        location: Location,
        source: BoxedError,
    },

    #[snafu(display("Failed to read WAL, region_id: {}", region_id))]
    ReadWal {
        region_id: RegionId,
        location: Location,
        source: BoxedError,
    },

    #[snafu(display("Failed to decode WAL entry, region_id: {}", region_id))]
    DecodeWal {
        region_id: RegionId,
        location: Location,
        #[snafu(source)]
        error: DecodeError,
    },

    #[snafu(display("Failed to delete WAL, region_id: {}", region_id))]
    DeleteWal {
        region_id: RegionId,
        location: Location,
        source: BoxedError,
    },

    // Shared error for each writer in the write group.
    #[snafu(display("Failed to write region"))]
    WriteGroup { source: Arc<Error> },

    #[snafu(display("Row value mismatches field data type"))]
    FieldTypeMismatch { source: datatypes::error::Error },

    #[snafu(display("Failed to serialize field"))]
    SerializeField {
        #[snafu(source)]
        error: memcomparable::Error,
        location: Location,
    },

    #[snafu(display(
        "Data type: {} does not support serialization/deserialization",
        data_type,
    ))]
    NotSupportedField {
        data_type: ConcreteDataType,
        location: Location,
    },

    #[snafu(display("Failed to deserialize field"))]
    DeserializeField {
        #[snafu(source)]
        error: memcomparable::Error,
        location: Location,
    },

    #[snafu(display("Invalid parquet SST file {}, reason: {}", file, reason))]
    InvalidParquet {
        file: String,
        reason: String,
        location: Location,
    },

    #[snafu(display("Invalid batch, {}", reason))]
    InvalidBatch { reason: String, location: Location },

    #[snafu(display("Invalid arrow record batch, {}", reason))]
    InvalidRecordBatch { reason: String, location: Location },

    #[snafu(display("Failed to convert array to vector"))]
    ConvertVector {
        location: Location,
        source: datatypes::error::Error,
    },

    #[snafu(display("Failed to compute arrow arrays"))]
    ComputeArrow {
        location: Location,
        #[snafu(source)]
        error: datatypes::arrow::error::ArrowError,
    },

    #[snafu(display("Failed to compute vector"))]
    ComputeVector {
        location: Location,
        source: datatypes::error::Error,
    },

    #[snafu(display("Primary key length mismatch, expect: {}, actual: {}", expect, actual))]
    PrimaryKeyLengthMismatch {
        expect: usize,
        actual: usize,
        location: Location,
    },

    #[snafu(display("Invalid sender",))]
    InvalidSender { location: Location },

    #[snafu(display("Invalid scheduler state"))]
    InvalidSchedulerState { location: Location },

    #[snafu(display("Failed to stop scheduler"))]
    StopScheduler {
        #[snafu(source)]
        error: JoinError,
        location: Location,
    },

    #[snafu(display("Failed to delete SST file, file id: {}", file_id))]
    DeleteSst {
        file_id: FileId,
        #[snafu(source)]
        error: object_store::Error,
        location: Location,
    },

    #[snafu(display("Failed to flush region {}", region_id))]
    FlushRegion {
        region_id: RegionId,
        source: Arc<Error>,
        location: Location,
    },

    #[snafu(display("Region {} is dropped", region_id))]
    RegionDropped {
        region_id: RegionId,
        location: Location,
    },

    #[snafu(display("Region {} is closed", region_id))]
    RegionClosed {
        region_id: RegionId,
        location: Location,
    },

    #[snafu(display("Region {} is truncated", region_id))]
    RegionTruncated {
        region_id: RegionId,
        location: Location,
    },

    #[snafu(display(
        "Engine write buffer is full, rejecting write requests of region {}",
        region_id,
    ))]
    RejectWrite {
        region_id: RegionId,
        location: Location,
    },

    #[snafu(display("Failed to compact region {}", region_id))]
    CompactRegion {
        region_id: RegionId,
        source: Arc<Error>,
        location: Location,
    },

    #[snafu(display(
        "Failed to compat readers for region {}, reason: {}",
        region_id,
        reason,
    ))]
    CompatReader {
        region_id: RegionId,
        reason: String,
        location: Location,
    },

    #[snafu(display("Invalue region req"))]
    InvalidRegionRequest {
        source: store_api::metadata::MetadataError,
        location: Location,
    },

    #[snafu(display("Region {} is read only", region_id))]
    RegionReadonly {
        region_id: RegionId,
        location: Location,
    },

    #[snafu(display("Invalid options"))]
    JsonOptions {
        #[snafu(source)]
        error: serde_json::Error,
        location: Location,
    },

    #[snafu(display(
        "Empty region directory, region_id: {}, region_dir: {}",
        region_id,
        region_dir,
    ))]
    EmptyRegionDir {
        region_id: RegionId,
        region_dir: String,
        location: Location,
    },

    #[snafu(display("Empty manifest directory, manifest_dir: {}", manifest_dir,))]
    EmptyManifestDir {
        manifest_dir: String,
        location: Location,
    },

    #[snafu(display("Failed to read arrow record batch from parquet file {}", path))]
    ArrowReader {
        path: String,
        #[snafu(source)]
        error: ArrowError,
        location: Location,
    },

    #[snafu(display("Column not found, column: {column}"))]
    ColumnNotFound { column: String, location: Location },

    #[snafu(display("Failed to build index applier"))]
    BuildIndexApplier {
        #[snafu(source)]
        source: index::inverted_index::error::Error,
        location: Location,
    },

    #[snafu(display("Failed to push index value"))]
    PushIndexValue {
        #[snafu(source)]
        source: index::inverted_index::error::Error,
        location: Location,
    },

    #[snafu(display("Failed to apply index"))]
    ApplyIndex {
        #[snafu(source)]
        source: index::inverted_index::error::Error,
        location: Location,
    },

    #[snafu(display("Failed to write index completely"))]
    IndexFinish {
        #[snafu(source)]
        source: index::inverted_index::error::Error,
        location: Location,
    },

    #[snafu(display("Failed to read puffin metadata"))]
    PuffinReadMetadata {
        #[snafu(source)]
        source: puffin::error::Error,
        location: Location,
    },

    #[snafu(display("Failed to read puffin blob"))]
    PuffinReadBlob {
        #[snafu(source)]
        source: puffin::error::Error,
        location: Location,
    },

    #[snafu(display("Blob type not found, blob_type: {blob_type}"))]
    PuffinBlobTypeNotFound {
        blob_type: String,
        location: Location,
    },

    #[snafu(display("Failed to write puffin completely"))]
    PuffinFinish {
        #[snafu(source)]
        source: puffin::error::Error,
        location: Location,
    },

    #[snafu(display("Failed to add blob to puffin file"))]
    PuffinAddBlob {
        #[snafu(source)]
        source: puffin::error::Error,
        location: Location,
    },

    #[snafu(display("Failed to convert value"))]
    ConvertValue {
        #[snafu(source)]
        source: datatypes::error::Error,
        location: Location,
    },

    #[snafu(display("Invalid file metadata"))]
    ConvertMetaData {
        location: Location,
        #[snafu(source)]
        error: parquet::errors::ParquetError,
    },

    #[snafu(display("Column not found, column: {column}"))]
    ColumnNotFound { column: String, location: Location },

    #[snafu(display("Failed to build index applier"))]
    BuildIndexApplier {
        #[snafu(source)]
        error: index::inverted_index::error::Error,
        location: Location,
    },

    #[snafu(display("Failed to convert value"))]
    ConvertValue {
        #[snafu(source)]
        source: datatypes::error::Error,
        location: Location,
    },
}

pub type Result<T, E = Error> = std::result::Result<T, E>;

impl Error {
    /// Returns true if we need to fill default value for a region.
    pub(crate) fn is_fill_default(&self) -> bool {
        matches!(self, Error::FillDefault { .. })
    }

    /// Returns true if the file is not found on the object store.
    pub(crate) fn is_object_not_found(&self) -> bool {
        match self {
            Error::OpenDal { error, .. } => error.kind() == ErrorKind::NotFound,
            _ => false,
        }
    }
}

impl ErrorExt for Error {
    fn status_code(&self) -> StatusCode {
        use Error::*;

        match self {
            OpenDal { .. }
            | ReadParquet { .. }
            | WriteWal { .. }
            | ReadWal { .. }
            | DeleteWal { .. } => StatusCode::StorageUnavailable,
            CompressObject { .. }
            | DecompressObject { .. }
            | SerdeJson { .. }
            | Utf8 { .. }
            | NewRecordBatch { .. }
            | RegionCorrupted { .. }
            | CreateDefault { .. }
            | InvalidParquet { .. }
            | PuffinBlobTypeNotFound { .. }
            | UnexpectedReplay { .. } => StatusCode::Unexpected,
            RegionNotFound { .. } => StatusCode::RegionNotFound,
            ObjectStoreNotFound { .. }
            | InvalidScanIndex { .. }
            | InvalidMeta { .. }
            | InvalidRequest { .. }
            | FillDefault { .. }
            | ConvertColumnDataType { .. }
            | ColumnNotFound { .. }
<<<<<<< HEAD
=======
            | BuildIndexApplier { .. }
>>>>>>> 9c980340
            | InvalidMetadata { .. } => StatusCode::InvalidArguments,
            RegionMetadataNotFound { .. }
            | Join { .. }
            | WorkerStopped { .. }
            | Recv { .. }
            | EncodeWal { .. }
            | DecodeWal { .. } => StatusCode::Internal,
            WriteBuffer { source, .. } => source.status_code(),
            WriteGroup { source, .. } => source.status_code(),
            FieldTypeMismatch { source, .. } => source.status_code(),
            SerializeField { .. } => StatusCode::Internal,
            NotSupportedField { .. } => StatusCode::Unsupported,
            DeserializeField { .. } => StatusCode::Unexpected,
            InvalidBatch { .. } => StatusCode::InvalidArguments,
            InvalidRecordBatch { .. } => StatusCode::InvalidArguments,
            ConvertVector { source, .. } => source.status_code(),
            ConvertMetaData { .. } => StatusCode::Internal,
            ComputeArrow { .. } => StatusCode::Internal,
            ComputeVector { .. } => StatusCode::Internal,
            PrimaryKeyLengthMismatch { .. } => StatusCode::InvalidArguments,
            InvalidSender { .. } => StatusCode::InvalidArguments,
            InvalidSchedulerState { .. } => StatusCode::InvalidArguments,
            StopScheduler { .. } => StatusCode::Internal,
            DeleteSst { .. } => StatusCode::StorageUnavailable,
            FlushRegion { source, .. } => source.status_code(),
            RegionDropped { .. } => StatusCode::Cancelled,
            RegionClosed { .. } => StatusCode::Cancelled,
            RegionTruncated { .. } => StatusCode::Cancelled,
            RejectWrite { .. } => StatusCode::StorageUnavailable,
            CompactRegion { source, .. } => source.status_code(),
            CompatReader { .. } => StatusCode::Unexpected,
            InvalidRegionRequest { source, .. } => source.status_code(),
            RegionReadonly { .. } => StatusCode::RegionReadonly,
            JsonOptions { .. } => StatusCode::InvalidArguments,
            EmptyRegionDir { .. } | EmptyManifestDir { .. } => StatusCode::RegionNotFound,
            ArrowReader { .. } => StatusCode::StorageUnavailable,
            ConvertValue { source, .. } => source.status_code(),
<<<<<<< HEAD
            BuildIndexApplier { source, .. }
            | PushIndexValue { source, .. }
            | ApplyIndex { source, .. }
            | IndexFinish { source, .. } => source.status_code(),
            PuffinReadMetadata { source, .. }
            | PuffinReadBlob { source, .. }
            | PuffinFinish { source, .. }
            | PuffinAddBlob { source, .. } => source.status_code(),
=======
>>>>>>> 9c980340
        }
    }

    fn as_any(&self) -> &dyn Any {
        self
    }
}<|MERGE_RESOLUTION|>--- conflicted
+++ resolved
@@ -417,6 +417,13 @@
         location: Location,
     },
 
+    #[snafu(display("Invalid file metadata"))]
+    ConvertMetaData {
+        location: Location,
+        #[snafu(source)]
+        error: parquet::errors::ParquetError,
+    },
+
     #[snafu(display("Column not found, column: {column}"))]
     ColumnNotFound { column: String, location: Location },
 
@@ -424,6 +431,13 @@
     BuildIndexApplier {
         #[snafu(source)]
         source: index::inverted_index::error::Error,
+        location: Location,
+    },
+
+    #[snafu(display("Failed to convert value"))]
+    ConvertValue {
+        #[snafu(source)]
+        source: datatypes::error::Error,
         location: Location,
     },
 
@@ -479,37 +493,6 @@
     PuffinAddBlob {
         #[snafu(source)]
         source: puffin::error::Error,
-        location: Location,
-    },
-
-    #[snafu(display("Failed to convert value"))]
-    ConvertValue {
-        #[snafu(source)]
-        source: datatypes::error::Error,
-        location: Location,
-    },
-
-    #[snafu(display("Invalid file metadata"))]
-    ConvertMetaData {
-        location: Location,
-        #[snafu(source)]
-        error: parquet::errors::ParquetError,
-    },
-
-    #[snafu(display("Column not found, column: {column}"))]
-    ColumnNotFound { column: String, location: Location },
-
-    #[snafu(display("Failed to build index applier"))]
-    BuildIndexApplier {
-        #[snafu(source)]
-        error: index::inverted_index::error::Error,
-        location: Location,
-    },
-
-    #[snafu(display("Failed to convert value"))]
-    ConvertValue {
-        #[snafu(source)]
-        source: datatypes::error::Error,
         location: Location,
     },
 }
@@ -559,10 +542,6 @@
             | FillDefault { .. }
             | ConvertColumnDataType { .. }
             | ColumnNotFound { .. }
-<<<<<<< HEAD
-=======
-            | BuildIndexApplier { .. }
->>>>>>> 9c980340
             | InvalidMetadata { .. } => StatusCode::InvalidArguments,
             RegionMetadataNotFound { .. }
             | Join { .. }
@@ -600,7 +579,6 @@
             EmptyRegionDir { .. } | EmptyManifestDir { .. } => StatusCode::RegionNotFound,
             ArrowReader { .. } => StatusCode::StorageUnavailable,
             ConvertValue { source, .. } => source.status_code(),
-<<<<<<< HEAD
             BuildIndexApplier { source, .. }
             | PushIndexValue { source, .. }
             | ApplyIndex { source, .. }
@@ -609,8 +587,6 @@
             | PuffinReadBlob { source, .. }
             | PuffinFinish { source, .. }
             | PuffinAddBlob { source, .. } => source.status_code(),
-=======
->>>>>>> 9c980340
         }
     }
 
