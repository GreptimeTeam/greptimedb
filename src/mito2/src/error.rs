--- conflicted
+++ resolved
@@ -754,19 +754,18 @@
         source: Arc<Error>,
     },
 
-<<<<<<< HEAD
+
     #[snafu(display("Internal error occurred in remote job scheduler: {}", reason))]
     RemoteJobScheduler {
         #[snafu(implicit)]
         location: Location,
         reason: String,
-=======
+
     #[snafu(display("Operation is not supported: {}", err_msg))]
     UnsupportedOperation {
         err_msg: String,
         #[snafu(implicit)]
         location: Location,
->>>>>>> df0fff2f
     },
 }
 
@@ -886,11 +885,8 @@
             RegionStopped { .. } => StatusCode::RegionNotReady,
             TimeRangePredicateOverflow { .. } => StatusCode::InvalidArguments,
             BuildTimeRangeFilter { .. } => StatusCode::Unexpected,
-<<<<<<< HEAD
             RemoteJobScheduler { .. } => StatusCode::Internal,
-=======
             UnsupportedOperation { .. } => StatusCode::Unsupported,
->>>>>>> df0fff2f
         }
     }
 
