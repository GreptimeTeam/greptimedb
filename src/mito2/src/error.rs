// Copyright 2023 Greptime Team
//
// Licensed under the Apache License, Version 2.0 (the "License");
// you may not use this file except in compliance with the License.
// You may obtain a copy of the License at
//
//     http://www.apache.org/licenses/LICENSE-2.0
//
// Unless required by applicable law or agreed to in writing, software
// distributed under the License is distributed on an "AS IS" BASIS,
// WITHOUT WARRANTIES OR CONDITIONS OF ANY KIND, either express or implied.
// See the License for the specific language governing permissions and
// limitations under the License.

use std::any::Any;
use std::sync::Arc;

use common_datasource::compression::CompressionType;
use common_error::ext::{BoxedError, ErrorExt};
use common_error::status_code::StatusCode;
use datatypes::arrow::error::ArrowError;
use datatypes::prelude::ConcreteDataType;
use prost::{DecodeError, EncodeError};
use snafu::{Location, Snafu};
use store_api::manifest::ManifestVersion;
use store_api::storage::RegionId;

use crate::worker::WorkerId;

#[derive(Debug, Snafu)]
#[snafu(visibility(pub))]
pub enum Error {
    #[snafu(display("OpenDAL operator failed. Location: {}, source: {}", location, source))]
    OpenDal {
        location: Location,
        source: object_store::Error,
    },

    #[snafu(display(
        "Fail to compress object by {}, path: {}, source: {}",
        compress_type,
        path,
        source
    ))]
    CompressObject {
        compress_type: CompressionType,
        path: String,
        source: std::io::Error,
    },

    #[snafu(display(
        "Fail to decompress object by {}, path: {}, source: {}",
        compress_type,
        path,
        source
    ))]
    DecompressObject {
        compress_type: CompressionType,
        path: String,
        source: std::io::Error,
    },

    #[snafu(display(
        "Failed to ser/de json object. Location: {}, source: {}",
        location,
        source
    ))]
    SerdeJson {
        location: Location,
        source: serde_json::Error,
    },

    #[snafu(display("Invalid scan index, start: {}, end: {}", start, end))]
    InvalidScanIndex {
        start: ManifestVersion,
        end: ManifestVersion,
        location: Location,
    },

    #[snafu(display("Invalid UTF-8 content. Location: {}, source: {}", location, source))]
    Utf8 {
        location: Location,
        source: std::str::Utf8Error,
    },

    #[snafu(display("Cannot find RegionMetadata. Location: {}", location))]
    RegionMetadataNotFound { location: Location },

    #[snafu(display("Failed to join handle, location: {}, source: {}", location, source))]
    Join {
        source: common_runtime::JoinError,
        location: Location,
    },

    #[snafu(display("Worker {} is stopped, location: {}", id, location))]
    WorkerStopped { id: WorkerId, location: Location },

    #[snafu(display("Failed to recv result, location: {}, source: {}", location, source))]
    Recv {
        source: tokio::sync::oneshot::error::RecvError,
        location: Location,
    },

    #[snafu(display("Invalid metadata, {}, location: {}", reason, location))]
    InvalidMeta { reason: String, location: Location },

    #[snafu(display("Invalid schema, source: {}, location: {}", source, location))]
    InvalidSchema {
        source: datatypes::error::Error,
        location: Location,
    },

    #[snafu(display("Invalid region metadata, source: {}, location: {}", source, location))]
    InvalidMetadata {
        source: store_api::metadata::MetadataError,
        location: Location,
    },

    #[snafu(display("Region {} already exists, location: {}", region_id, location))]
    RegionExists {
        region_id: RegionId,
        location: Location,
    },

    #[snafu(display(
        "Failed to create RecordBatch from vectors, location: {}, source: {}",
        location,
        source
    ))]
    NewRecordBatch {
        location: Location,
        source: ArrowError,
    },

    #[snafu(display(
        "Failed to write to buffer, location: {}, source: {}",
        location,
        source
    ))]
    WriteBuffer {
        location: Location,
        source: common_datasource::error::Error,
    },

    #[snafu(display(
        "Failed to write parquet file, path: {}, location: {}, source: {}",
        path,
        location,
        source
    ))]
    WriteParquet {
        path: String,
        location: Location,
        source: parquet::errors::ParquetError,
    },

    #[snafu(display(
        "Failed to read parquet file, path: {}, location: {}, source: {}",
        path,
        location,
        source
    ))]
    ReadParquet {
        path: String,
        source: parquet::errors::ParquetError,
        location: Location,
    },

    #[snafu(display("Region {} not found, location: {}", region_id, location))]
    RegionNotFound {
        region_id: RegionId,
        location: Location,
    },

    #[snafu(display(
        "Region {} is corrupted, reason: {}, location: {}",
        region_id,
        reason,
        location
    ))]
    RegionCorrupted {
        region_id: RegionId,
        reason: String,
        location: Location,
    },

    #[snafu(display("Invalid request to region {}, reason: {}", region_id, reason))]
    InvalidRequest {
        region_id: RegionId,
        reason: String,
        location: Location,
    },

    /// An error type to indicate that schema is changed and we need
    /// to fill default values again.
    #[snafu(display("Need to fill default value for region {}", region_id))]
    FillDefault {
        region_id: RegionId,
        // The error is for internal use so we don't need a location.
    },

    #[snafu(display(
        "Failed to create default value for column {} of region {}",
        column,
        region_id
    ))]
    CreateDefault {
        region_id: RegionId,
        column: String,
        source: datatypes::Error,
    },

    #[snafu(display(
        "Failed to encode WAL entry, region_id: {}, location: {}, source: {}",
        region_id,
        location,
        source
    ))]
    EncodeWal {
        region_id: RegionId,
        location: Location,
        source: EncodeError,
    },

    #[snafu(display("Failed to write WAL, location: {}, source: {}", location, source))]
    WriteWal {
        location: Location,
        source: BoxedError,
    },

    #[snafu(display(
        "Failed to read WAL, region_id: {}, location: {}, source: {}",
        region_id,
        location,
        source
    ))]
    ReadWal {
        region_id: RegionId,
        location: Location,
        source: BoxedError,
    },

    #[snafu(display(
        "Failed to decode WAL entry, region_id: {}, location: {}, source: {}",
        region_id,
        location,
        source
    ))]
    DecodeWal {
        region_id: RegionId,
        location: Location,
        source: DecodeError,
    },

    #[snafu(display(
        "Failed to delete WAL, region_id: {}, location: {}, source: {}",
        region_id,
        location,
        source
    ))]
    DeleteWal {
        region_id: RegionId,
        location: Location,
        source: BoxedError,
    },

    // Shared error for each writer in the write group.
    #[snafu(display("Failed to write region, source: {}", source))]
    WriteGroup { source: Arc<Error> },

    #[snafu(display(
        "Row length mismatch, expect: {}, actual: {}, location: {}",
        expect,
        actual,
        location
    ))]
    RowLengthMismatch {
        expect: usize,
        actual: usize,
        location: Location,
    },

    #[snafu(display("Row value mismatches field data type"))]
    FieldTypeMismatch { source: datatypes::error::Error },

    #[snafu(display("Failed to serialize field, location: {}", location))]
    SerializeField {
        source: memcomparable::Error,
        location: Location,
    },

    #[snafu(display(
        "Data type: {} does not support serialization/deserialization, location: {}",
        data_type,
        location
    ))]
    NotSupportedField {
        data_type: ConcreteDataType,
        location: Location,
    },

    #[snafu(display(
        "Failed to deserialize field, source: {}, location: {}",
        source,
        location
    ))]
    DeserializeField {
        source: memcomparable::Error,
        location: Location,
    },

    #[snafu(display(
        "Invalid parquet SST file {}, location: {}, reason: {}",
        file,
        location,
        reason
    ))]
    InvalidParquet {
        file: String,
        reason: String,
        location: Location,
    },

    #[snafu(display("Invalid batch, {}, location: {}", reason, location))]
    InvalidBatch { reason: String, location: Location },

    #[snafu(display("Invalid arrow record batch, {}, location: {}", reason, location))]
    InvalidRecordBatch { reason: String, location: Location },

    #[snafu(display(
        "Failed to convert array to vector, location: {}, source: {}",
        location,
        source
    ))]
    ConvertVector {
        location: Location,
        source: datatypes::error::Error,
    },

    #[snafu(display(
<<<<<<< HEAD
        "Failed to compute arrow arrays, location: {}, source: {}",
        location,
        source
    ))]
    ComputeArrow {
        location: Location,
        source: datatypes::arrow::error::ArrowError,
    },

    #[snafu(display("Failed to compute vector, location: {}, source: {}", location, source))]
    ComputeVector {
        location: Location,
        source: datatypes::error::Error,
=======
        "Primary key length mismatch, expect: {}, actual: {}, location: {}",
        expect,
        actual,
        location
    ))]
    PrimaryKeyLengthMismatch {
        expect: usize,
        actual: usize,
        location: Location,
    },

    #[snafu(display("Failed to sort values source: {}, location: {}", source, location))]
    SortValues {
        source: ArrowError,
        location: Location,
    },

    #[snafu(display("Failed to compact values, source: {}, location: {}", source, location))]
    CompactValues {
        source: datatypes::error::Error,
        location: Location,
>>>>>>> be1e13c7
    },
}

pub type Result<T> = std::result::Result<T, Error>;

impl Error {
    /// Returns true if we need to fill default value for a region.
    pub(crate) fn is_fill_default(&self) -> bool {
        matches!(self, Error::FillDefault { .. })
    }
}

impl ErrorExt for Error {
    fn status_code(&self) -> StatusCode {
        use Error::*;

        match self {
            OpenDal { .. }
            | WriteParquet { .. }
            | ReadParquet { .. }
            | WriteWal { .. }
            | ReadWal { .. }
            | DeleteWal { .. } => StatusCode::StorageUnavailable,
            CompressObject { .. }
            | DecompressObject { .. }
            | SerdeJson { .. }
            | Utf8 { .. }
            | RegionExists { .. }
            | NewRecordBatch { .. }
            | RegionNotFound { .. }
            | RegionCorrupted { .. }
            | CreateDefault { .. }
            | InvalidParquet { .. } => StatusCode::Unexpected,
            InvalidScanIndex { .. }
            | InvalidMeta { .. }
            | InvalidSchema { .. }
            | InvalidRequest { .. }
            | FillDefault { .. }
            | InvalidMetadata { .. } => StatusCode::InvalidArguments,
            RegionMetadataNotFound { .. }
            | Join { .. }
            | WorkerStopped { .. }
            | Recv { .. }
            | EncodeWal { .. }
            | DecodeWal { .. } => StatusCode::Internal,
            WriteBuffer { source, .. } => source.status_code(),
            WriteGroup { source, .. } => source.status_code(),
            RowLengthMismatch { .. } => StatusCode::InvalidArguments,
            FieldTypeMismatch { source, .. } => source.status_code(),
            SerializeField { .. } => StatusCode::Internal,
            NotSupportedField { .. } => StatusCode::Unsupported,
            DeserializeField { .. } => StatusCode::Unexpected,
            InvalidBatch { .. } => StatusCode::InvalidArguments,
            InvalidRecordBatch { .. } => StatusCode::InvalidArguments,
            ConvertVector { source, .. } => source.status_code(),
<<<<<<< HEAD
            ComputeArrow { .. } => StatusCode::Internal,
            ComputeVector { .. } => StatusCode::Internal,
=======
            PrimaryKeyLengthMismatch { .. } => StatusCode::InvalidArguments,
            SortValues { .. } => StatusCode::Unexpected,
            CompactValues { source, .. } => source.status_code(),
>>>>>>> be1e13c7
        }
    }

    fn as_any(&self) -> &dyn Any {
        self
    }
}<|MERGE_RESOLUTION|>--- conflicted
+++ resolved
@@ -338,7 +338,6 @@
     },
 
     #[snafu(display(
-<<<<<<< HEAD
         "Failed to compute arrow arrays, location: {}, source: {}",
         location,
         source
@@ -352,7 +351,9 @@
     ComputeVector {
         location: Location,
         source: datatypes::error::Error,
-=======
+    },
+
+    #[snafu(display(
         "Primary key length mismatch, expect: {}, actual: {}, location: {}",
         expect,
         actual,
@@ -374,7 +375,6 @@
     CompactValues {
         source: datatypes::error::Error,
         location: Location,
->>>>>>> be1e13c7
     },
 }
 
@@ -430,14 +430,11 @@
             InvalidBatch { .. } => StatusCode::InvalidArguments,
             InvalidRecordBatch { .. } => StatusCode::InvalidArguments,
             ConvertVector { source, .. } => source.status_code(),
-<<<<<<< HEAD
             ComputeArrow { .. } => StatusCode::Internal,
             ComputeVector { .. } => StatusCode::Internal,
-=======
             PrimaryKeyLengthMismatch { .. } => StatusCode::InvalidArguments,
             SortValues { .. } => StatusCode::Unexpected,
             CompactValues { source, .. } => source.status_code(),
->>>>>>> be1e13c7
         }
     }
 
