// Copyright 2023 Greptime Team
//
// Licensed under the Apache License, Version 2.0 (the "License");
// you may not use this file except in compliance with the License.
// You may obtain a copy of the License at
//
//     http://www.apache.org/licenses/LICENSE-2.0
//
// Unless required by applicable law or agreed to in writing, software
// distributed under the License is distributed on an "AS IS" BASIS,
// WITHOUT WARRANTIES OR CONDITIONS OF ANY KIND, either express or implied.
// See the License for the specific language governing permissions and
// limitations under the License.

use std::any::Any;

use common_datasource::compression::CompressionType;
use common_error::ext::ErrorExt;
use common_error::status_code::StatusCode;
use snafu::{Location, Snafu};
use store_api::manifest::ManifestVersion;

use crate::worker::WorkerId;

#[derive(Debug, Snafu)]
#[snafu(visibility(pub))]
pub enum Error {
    #[snafu(display("OpenDAL operator failed. Location: {}, source: {}", location, source))]
    OpenDal {
        location: Location,
        source: object_store::Error,
    },

    #[snafu(display(
        "Fail to compress object by {}, path: {}, source: {}",
        compress_type,
        path,
        source
    ))]
    CompressObject {
        compress_type: CompressionType,
        path: String,
        source: std::io::Error,
    },

    #[snafu(display(
        "Fail to decompress object by {}, path: {}, source: {}",
        compress_type,
        path,
        source
    ))]
    DecompressObject {
        compress_type: CompressionType,
        path: String,
        source: std::io::Error,
    },

    #[snafu(display(
        "Failed to ser/de json object. Location: {}, source: {}",
        location,
        source
    ))]
    SerdeJson {
        location: Location,
        source: serde_json::Error,
    },

    #[snafu(display("Invalid scan index, start: {}, end: {}", start, end))]
    InvalidScanIndex {
        start: ManifestVersion,
        end: ManifestVersion,
        location: Location,
    },

    #[snafu(display("Invalid UTF-8 content. Location: {}, source: {}", location, source))]
    Utf8 {
        location: Location,
        source: std::str::Utf8Error,
    },

    #[snafu(display("Cannot find RegionMetadata. Location: {}", location))]
    RegionMetadataNotFound { location: Location },

    #[snafu(display("Failed to join handle, location: {}, source: {}", location, source))]
    Join {
        source: common_runtime::JoinError,
        location: Location,
    },

    #[snafu(display("Worker {} is stopped, location: {}", id, location))]
    WorkerStopped { id: WorkerId, location: Location },

    #[snafu(display("Failed to recv result, location: {}, source: {}", location, source))]
    Recv {
        source: tokio::sync::oneshot::error::RecvError,
        location: Location,
    },

<<<<<<< HEAD
    #[snafu(display("Invalid metadata, {}, location: {}", reason, location))]
    InvalidMeta { reason: String, location: Location },

    #[snafu(display("Invalid schema, source: {}, location: {}", source, location))]
    InvalidSchema {
        source: datatypes::error::Error,
        location: Location,
    },
=======
    #[snafu(display(
        "Expect initial region metadata on creating/opening a new region, location: {}",
        location
    ))]
    InitialMetadata { location: Location },
>>>>>>> 3741751c
}

pub type Result<T> = std::result::Result<T, Error>;

impl ErrorExt for Error {
    fn status_code(&self) -> StatusCode {
        use Error::*;

        match self {
            OpenDal { .. } => StatusCode::StorageUnavailable,
            CompressObject { .. } | DecompressObject { .. } | SerdeJson { .. } | Utf8 { .. } => {
                StatusCode::Unexpected
            }
<<<<<<< HEAD
            InvalidScanIndex { .. } | InvalidMeta { .. } | InvalidSchema { .. } => {
                StatusCode::InvalidArguments
            }
=======
            InvalidScanIndex { .. } | InitialMetadata { .. } => StatusCode::InvalidArguments,
>>>>>>> 3741751c
            RegionMetadataNotFound { .. } | Join { .. } | WorkerStopped { .. } | Recv { .. } => {
                StatusCode::Internal
            }
        }
    }

    fn as_any(&self) -> &dyn Any {
        self
    }
}<|MERGE_RESOLUTION|>--- conflicted
+++ resolved
@@ -96,7 +96,12 @@
         location: Location,
     },
 
-<<<<<<< HEAD
+    #[snafu(display(
+        "Expect initial region metadata on creating/opening a new region, location: {}",
+        location
+    ))]
+    InitialMetadata { location: Location },
+
     #[snafu(display("Invalid metadata, {}, location: {}", reason, location))]
     InvalidMeta { reason: String, location: Location },
 
@@ -105,13 +110,6 @@
         source: datatypes::error::Error,
         location: Location,
     },
-=======
-    #[snafu(display(
-        "Expect initial region metadata on creating/opening a new region, location: {}",
-        location
-    ))]
-    InitialMetadata { location: Location },
->>>>>>> 3741751c
 }
 
 pub type Result<T> = std::result::Result<T, Error>;
@@ -125,13 +123,10 @@
             CompressObject { .. } | DecompressObject { .. } | SerdeJson { .. } | Utf8 { .. } => {
                 StatusCode::Unexpected
             }
-<<<<<<< HEAD
-            InvalidScanIndex { .. } | InvalidMeta { .. } | InvalidSchema { .. } => {
-                StatusCode::InvalidArguments
-            }
-=======
-            InvalidScanIndex { .. } | InitialMetadata { .. } => StatusCode::InvalidArguments,
->>>>>>> 3741751c
+            InvalidScanIndex { .. }
+            | InitialMetadata { .. }
+            | InvalidMeta { .. }
+            | InvalidSchema { .. } => StatusCode::InvalidArguments,
             RegionMetadataNotFound { .. } | Join { .. } | WorkerStopped { .. } | Recv { .. } => {
                 StatusCode::Internal
             }
