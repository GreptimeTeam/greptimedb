// Copyright 2023 Greptime Team
//
// Licensed under the Apache License, Version 2.0 (the "License");
// you may not use this file except in compliance with the License.
// You may obtain a copy of the License at
//
//     http://www.apache.org/licenses/LICENSE-2.0
//
// Unless required by applicable law or agreed to in writing, software
// distributed under the License is distributed on an "AS IS" BASIS,
// WITHOUT WARRANTIES OR CONDITIONS OF ANY KIND, either express or implied.
// See the License for the specific language governing permissions and
// limitations under the License.

use std::any::Any;
use std::sync::Arc;

use common_datasource::compression::CompressionType;
use common_error::ext::{BoxedError, ErrorExt};
use common_error::status_code::StatusCode;
use common_macro::stack_trace_debug;
use common_runtime::JoinError;
use datatypes::arrow::error::ArrowError;
use datatypes::prelude::ConcreteDataType;
use object_store::ErrorKind;
use prost::{DecodeError, EncodeError};
use snafu::{Location, Snafu};
use store_api::manifest::ManifestVersion;
use store_api::storage::RegionId;

use crate::cache::file_cache::FileType;
use crate::sst::file::FileId;
use crate::worker::WorkerId;

#[derive(Snafu)]
#[snafu(visibility(pub))]
#[stack_trace_debug]
pub enum Error {
    #[snafu(display(
        "Failed to set region {} to writable, it was expected to replayed to {}, but actually replayed to {}",
        region_id, expected_last_entry_id, replayed_last_entry_id
    ))]
    UnexpectedReplay {
        location: Location,
        region_id: RegionId,
        expected_last_entry_id: u64,
        replayed_last_entry_id: u64,
    },

    #[snafu(display("OpenDAL operator failed"))]
    OpenDal {
        location: Location,
        #[snafu(source)]
        error: object_store::Error,
    },

    #[snafu(display("Fail to compress object by {}, path: {}", compress_type, path))]
    CompressObject {
        compress_type: CompressionType,
        path: String,
        #[snafu(source)]
        error: std::io::Error,
    },

    #[snafu(display("Fail to decompress object by {}, path: {}", compress_type, path))]
    DecompressObject {
        compress_type: CompressionType,
        path: String,
        #[snafu(source)]
        error: std::io::Error,
    },

    #[snafu(display("Failed to ser/de json object"))]
    SerdeJson {
        location: Location,
        #[snafu(source)]
        error: serde_json::Error,
    },

    #[snafu(display("Invalid scan index, start: {}, end: {}", start, end))]
    InvalidScanIndex {
        start: ManifestVersion,
        end: ManifestVersion,
        location: Location,
    },

    #[snafu(display("Invalid UTF-8 content"))]
    Utf8 {
        location: Location,
        #[snafu(source)]
        error: std::str::Utf8Error,
    },

    #[snafu(display("Cannot find RegionMetadata"))]
    RegionMetadataNotFound { location: Location },

    #[snafu(display("Failed to join handle"))]
    Join {
        #[snafu(source)]
        error: common_runtime::JoinError,
        location: Location,
    },

    #[snafu(display("Worker {} is stopped", id))]
    WorkerStopped { id: WorkerId, location: Location },

    #[snafu(display("Failed to recv result"))]
    Recv {
        #[snafu(source)]
        error: tokio::sync::oneshot::error::RecvError,
        location: Location,
    },

    #[snafu(display("Invalid metadata, {}", reason))]
    InvalidMeta { reason: String, location: Location },

    #[snafu(display("Invalid region metadata"))]
    InvalidMetadata {
        source: store_api::metadata::MetadataError,
        location: Location,
    },

    #[snafu(display("Failed to create RecordBatch from vectors"))]
    NewRecordBatch {
        location: Location,
        #[snafu(source)]
        error: ArrowError,
    },

    #[snafu(display("Failed to write to buffer"))]
    WriteBuffer {
        location: Location,
        source: common_datasource::error::Error,
    },

    #[snafu(display("Failed to read parquet file, path: {}", path))]
    ReadParquet {
        path: String,
        #[snafu(source)]
        error: parquet::errors::ParquetError,
        location: Location,
    },

    #[snafu(display("Region {} not found", region_id))]
    RegionNotFound {
        region_id: RegionId,
        location: Location,
    },

    #[snafu(display("Object store not found: {}", object_store))]
    ObjectStoreNotFound {
        object_store: String,
        location: Location,
    },

    #[snafu(display("Region {} is corrupted, reason: {}", region_id, reason))]
    RegionCorrupted {
        region_id: RegionId,
        reason: String,
        location: Location,
    },

    #[snafu(display("Invalid request to region {}, reason: {}", region_id, reason))]
    InvalidRequest {
        region_id: RegionId,
        reason: String,
        location: Location,
    },

    #[snafu(display(
        "Failed to convert ConcreteDataType to ColumnDataType, reason: {}",
        reason
    ))]
    ConvertColumnDataType {
        reason: String,
        source: api::error::Error,
        location: Location,
    },

    /// An error type to indicate that schema is changed and we need
    /// to fill default values again.
    #[snafu(display("Need to fill default value for region {}", region_id))]
    FillDefault {
        region_id: RegionId,
        // The error is for internal use so we don't need a location.
    },

    #[snafu(display(
        "Failed to create default value for column {} of region {}",
        column,
        region_id
    ))]
    CreateDefault {
        region_id: RegionId,
        column: String,
        source: datatypes::Error,
    },

    #[snafu(display("Failed to encode WAL entry, region_id: {}", region_id))]
    EncodeWal {
        region_id: RegionId,
        location: Location,
        #[snafu(source)]
        error: EncodeError,
    },

    #[snafu(display("Failed to write WAL"))]
    WriteWal {
        location: Location,
        source: BoxedError,
    },

    #[snafu(display("Failed to read WAL, region_id: {}", region_id))]
    ReadWal {
        region_id: RegionId,
        location: Location,
        source: BoxedError,
    },

    #[snafu(display("Failed to decode WAL entry, region_id: {}", region_id))]
    DecodeWal {
        region_id: RegionId,
        location: Location,
        #[snafu(source)]
        error: DecodeError,
    },

    #[snafu(display("Failed to delete WAL, region_id: {}", region_id))]
    DeleteWal {
        region_id: RegionId,
        location: Location,
        source: BoxedError,
    },

    // Shared error for each writer in the write group.
    #[snafu(display("Failed to write region"))]
    WriteGroup { source: Arc<Error> },

    #[snafu(display("Row value mismatches field data type"))]
    FieldTypeMismatch { source: datatypes::error::Error },

    #[snafu(display("Failed to serialize field"))]
    SerializeField {
        #[snafu(source)]
        error: memcomparable::Error,
        location: Location,
    },

    #[snafu(display(
        "Data type: {} does not support serialization/deserialization",
        data_type,
    ))]
    NotSupportedField {
        data_type: ConcreteDataType,
        location: Location,
    },

    #[snafu(display("Failed to deserialize field"))]
    DeserializeField {
        #[snafu(source)]
        error: memcomparable::Error,
        location: Location,
    },

    #[snafu(display("Invalid parquet SST file {}, reason: {}", file, reason))]
    InvalidParquet {
        file: String,
        reason: String,
        location: Location,
    },

    #[snafu(display("Invalid batch, {}", reason))]
    InvalidBatch { reason: String, location: Location },

    #[snafu(display("Invalid arrow record batch, {}", reason))]
    InvalidRecordBatch { reason: String, location: Location },

    #[snafu(display("Failed to convert array to vector"))]
    ConvertVector {
        location: Location,
        source: datatypes::error::Error,
    },

    #[snafu(display("Failed to compute arrow arrays"))]
    ComputeArrow {
        location: Location,
        #[snafu(source)]
        error: datatypes::arrow::error::ArrowError,
    },

    #[snafu(display("Failed to compute vector"))]
    ComputeVector {
        location: Location,
        source: datatypes::error::Error,
    },

    #[snafu(display("Primary key length mismatch, expect: {}, actual: {}", expect, actual))]
    PrimaryKeyLengthMismatch {
        expect: usize,
        actual: usize,
        location: Location,
    },

    #[snafu(display("Invalid sender",))]
    InvalidSender { location: Location },

    #[snafu(display("Invalid scheduler state"))]
    InvalidSchedulerState { location: Location },

    #[snafu(display("Failed to stop scheduler"))]
    StopScheduler {
        #[snafu(source)]
        error: JoinError,
        location: Location,
    },

    #[snafu(display("Failed to delete SST file, file id: {}", file_id))]
    DeleteSst {
        file_id: FileId,
        #[snafu(source)]
        error: object_store::Error,
        location: Location,
    },

    #[snafu(display("Failed to delete index file, file id: {}", file_id))]
    DeleteIndex {
        file_id: FileId,
        #[snafu(source)]
        error: object_store::Error,
        location: Location,
    },

    #[snafu(display("Failed to flush region {}", region_id))]
    FlushRegion {
        region_id: RegionId,
        source: Arc<Error>,
        location: Location,
    },

    #[snafu(display("Region {} is dropped", region_id))]
    RegionDropped {
        region_id: RegionId,
        location: Location,
    },

    #[snafu(display("Region {} is closed", region_id))]
    RegionClosed {
        region_id: RegionId,
        location: Location,
    },

    #[snafu(display("Region {} is truncated", region_id))]
    RegionTruncated {
        region_id: RegionId,
        location: Location,
    },

    #[snafu(display(
        "Engine write buffer is full, rejecting write requests of region {}",
        region_id,
    ))]
    RejectWrite {
        region_id: RegionId,
        location: Location,
    },

    #[snafu(display("Failed to compact region {}", region_id))]
    CompactRegion {
        region_id: RegionId,
        source: Arc<Error>,
        location: Location,
    },

    #[snafu(display(
        "Failed to compat readers for region {}, reason: {}",
        region_id,
        reason,
    ))]
    CompatReader {
        region_id: RegionId,
        reason: String,
        location: Location,
    },

    #[snafu(display("Invalue region req"))]
    InvalidRegionRequest {
        source: store_api::metadata::MetadataError,
        location: Location,
    },

    #[snafu(display("Region {} is read only", region_id))]
    RegionReadonly {
        region_id: RegionId,
        location: Location,
    },

    #[snafu(display("Invalid options"))]
    JsonOptions {
        #[snafu(source)]
        error: serde_json::Error,
        location: Location,
    },

    #[snafu(display(
        "Empty region directory, region_id: {}, region_dir: {}",
        region_id,
        region_dir,
    ))]
    EmptyRegionDir {
        region_id: RegionId,
        region_dir: String,
        location: Location,
    },

    #[snafu(display("Empty manifest directory, manifest_dir: {}", manifest_dir,))]
    EmptyManifestDir {
        manifest_dir: String,
        location: Location,
    },

    #[snafu(display("Failed to read arrow record batch from parquet file {}", path))]
    ArrowReader {
        path: String,
        #[snafu(source)]
        error: ArrowError,
        location: Location,
    },

    #[snafu(display("Invalid file metadata"))]
    ConvertMetaData {
        location: Location,
        #[snafu(source)]
        error: parquet::errors::ParquetError,
    },

    #[snafu(display("Column not found, column: {column}"))]
    ColumnNotFound { column: String, location: Location },

    #[snafu(display("Failed to build index applier"))]
    BuildIndexApplier {
        source: index::inverted_index::error::Error,
        location: Location,
    },

    #[snafu(display("Failed to convert value"))]
    ConvertValue {
        source: datatypes::error::Error,
        location: Location,
    },

    #[snafu(display("Failed to apply index"))]
    ApplyIndex {
        source: index::inverted_index::error::Error,
        location: Location,
    },

    #[snafu(display("Failed to push index value"))]
    PushIndexValue {
        source: index::inverted_index::error::Error,
        location: Location,
    },

    #[snafu(display("Failed to write index completely"))]
    IndexFinish {
        source: index::inverted_index::error::Error,
        location: Location,
    },

    #[snafu(display("Operate on aborted index"))]
    OperateAbortedIndex { location: Location },

    #[snafu(display("Failed to read puffin metadata"))]
    PuffinReadMetadata {
        source: puffin::error::Error,
        location: Location,
    },

    #[snafu(display("Failed to read puffin blob"))]
    PuffinReadBlob {
        source: puffin::error::Error,
        location: Location,
    },

    #[snafu(display("Blob type not found, blob_type: {blob_type}"))]
    PuffinBlobTypeNotFound {
        blob_type: String,
        location: Location,
    },

    #[snafu(display("Failed to write puffin completely"))]
    PuffinFinish {
        source: puffin::error::Error,
        location: Location,
    },

    #[snafu(display("Failed to add blob to puffin file"))]
    PuffinAddBlob {
        source: puffin::error::Error,
        location: Location,
    },

    #[snafu(display("Failed to clean dir {dir}"))]
    CleanDir {
        dir: String,
        #[snafu(source)]
        error: std::io::Error,
        location: Location,
    },

    #[snafu(display("Invalid config, {reason}"))]
    InvalidConfig { reason: String, location: Location },

    #[snafu(display(
        "Stale log entry found during replay, region: {}, flushed: {}, replayed: {}",
        region_id,
        flushed_entry_id,
        unexpected_entry_id
    ))]
    StaleLogEntry {
        region_id: RegionId,
        flushed_entry_id: u64,
        unexpected_entry_id: u64,
    },

    #[snafu(display(
        "Failed to upload file, region_id: {}, file_id: {}, file_type: {:?}",
        region_id,
        file_id,
        file_type,
    ))]
    Upload {
        region_id: RegionId,
        file_id: FileId,
        file_type: FileType,
        #[snafu(source)]
        error: std::io::Error,
        location: Location,
    },

    #[snafu(display("Failed to filter record batch"))]
    FilterRecordBatch {
        source: common_recordbatch::error::Error,
        location: Location,
    },
}

pub type Result<T, E = Error> = std::result::Result<T, E>;

impl Error {
    /// Returns true if we need to fill default value for a region.
    pub(crate) fn is_fill_default(&self) -> bool {
        matches!(self, Error::FillDefault { .. })
    }

    /// Returns true if the file is not found on the object store.
    pub(crate) fn is_object_not_found(&self) -> bool {
        match self {
            Error::OpenDal { error, .. } => error.kind() == ErrorKind::NotFound,
            _ => false,
        }
    }
}

impl ErrorExt for Error {
    fn status_code(&self) -> StatusCode {
        use Error::*;

        match self {
            OpenDal { .. }
            | ReadParquet { .. }
            | WriteWal { .. }
            | ReadWal { .. }
            | DeleteWal { .. } => StatusCode::StorageUnavailable,
            CompressObject { .. }
            | DecompressObject { .. }
            | SerdeJson { .. }
            | Utf8 { .. }
            | NewRecordBatch { .. }
            | RegionCorrupted { .. }
            | CreateDefault { .. }
            | InvalidParquet { .. }
            | OperateAbortedIndex { .. }
            | PuffinBlobTypeNotFound { .. }
            | UnexpectedReplay { .. } => StatusCode::Unexpected,
            RegionNotFound { .. } => StatusCode::RegionNotFound,
            ObjectStoreNotFound { .. }
            | InvalidScanIndex { .. }
            | InvalidMeta { .. }
            | InvalidRequest { .. }
            | FillDefault { .. }
            | ConvertColumnDataType { .. }
            | ColumnNotFound { .. }
            | InvalidMetadata { .. } => StatusCode::InvalidArguments,
            RegionMetadataNotFound { .. }
            | Join { .. }
            | WorkerStopped { .. }
            | Recv { .. }
            | EncodeWal { .. }
            | DecodeWal { .. } => StatusCode::Internal,
            WriteBuffer { source, .. } => source.status_code(),
            WriteGroup { source, .. } => source.status_code(),
            FieldTypeMismatch { source, .. } => source.status_code(),
            SerializeField { .. } => StatusCode::Internal,
            NotSupportedField { .. } => StatusCode::Unsupported,
            DeserializeField { .. } => StatusCode::Unexpected,
            InvalidBatch { .. } => StatusCode::InvalidArguments,
            InvalidRecordBatch { .. } => StatusCode::InvalidArguments,
            ConvertVector { source, .. } => source.status_code(),
            ConvertMetaData { .. } => StatusCode::Internal,
            ComputeArrow { .. } => StatusCode::Internal,
            ComputeVector { .. } => StatusCode::Internal,
            PrimaryKeyLengthMismatch { .. } => StatusCode::InvalidArguments,
            InvalidSender { .. } => StatusCode::InvalidArguments,
            InvalidSchedulerState { .. } => StatusCode::InvalidArguments,
            StopScheduler { .. } => StatusCode::Internal,
            DeleteSst { .. } | DeleteIndex { .. } => StatusCode::StorageUnavailable,
            FlushRegion { source, .. } => source.status_code(),
            RegionDropped { .. } => StatusCode::Cancelled,
            RegionClosed { .. } => StatusCode::Cancelled,
            RegionTruncated { .. } => StatusCode::Cancelled,
            RejectWrite { .. } => StatusCode::StorageUnavailable,
            CompactRegion { source, .. } => source.status_code(),
            CompatReader { .. } => StatusCode::Unexpected,
            InvalidRegionRequest { source, .. } => source.status_code(),
            RegionReadonly { .. } => StatusCode::RegionReadonly,
            JsonOptions { .. } => StatusCode::InvalidArguments,
            EmptyRegionDir { .. } | EmptyManifestDir { .. } => StatusCode::RegionNotFound,
            ArrowReader { .. } => StatusCode::StorageUnavailable,
            ConvertValue { source, .. } => source.status_code(),
            BuildIndexApplier { source, .. }
            | PushIndexValue { source, .. }
            | ApplyIndex { source, .. }
            | IndexFinish { source, .. } => source.status_code(),
            PuffinReadMetadata { source, .. }
            | PuffinReadBlob { source, .. }
            | PuffinFinish { source, .. }
            | PuffinAddBlob { source, .. } => source.status_code(),
            CleanDir { .. } => StatusCode::Unexpected,
            InvalidConfig { .. } => StatusCode::InvalidArguments,
            StaleLogEntry { .. } => StatusCode::Unexpected,
<<<<<<< HEAD
            UploadSst { .. } => StatusCode::StorageUnavailable,
            FilterRecordBatch { source, .. } => source.status_code(),
=======
            Upload { .. } => StatusCode::StorageUnavailable,
>>>>>>> 7a1b856d
        }
    }

    fn as_any(&self) -> &dyn Any {
        self
    }
}<|MERGE_RESOLUTION|>--- conflicted
+++ resolved
@@ -638,12 +638,8 @@
             CleanDir { .. } => StatusCode::Unexpected,
             InvalidConfig { .. } => StatusCode::InvalidArguments,
             StaleLogEntry { .. } => StatusCode::Unexpected,
-<<<<<<< HEAD
-            UploadSst { .. } => StatusCode::StorageUnavailable,
             FilterRecordBatch { source, .. } => source.status_code(),
-=======
             Upload { .. } => StatusCode::StorageUnavailable,
->>>>>>> 7a1b856d
         }
     }
 
