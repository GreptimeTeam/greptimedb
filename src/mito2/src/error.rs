--- conflicted
+++ resolved
@@ -352,8 +352,6 @@
         location: Location,
         source: datatypes::error::Error,
     },
-<<<<<<< HEAD
-=======
 
     #[snafu(display(
         "Primary key length mismatch, expect: {}, actual: {}, location: {}",
@@ -378,7 +376,6 @@
         source: datatypes::error::Error,
         location: Location,
     },
->>>>>>> cc3e1989
 }
 
 pub type Result<T> = std::result::Result<T, Error>;
@@ -435,12 +432,9 @@
             ConvertVector { source, .. } => source.status_code(),
             ComputeArrow { .. } => StatusCode::Internal,
             ComputeVector { .. } => StatusCode::Internal,
-<<<<<<< HEAD
-=======
             PrimaryKeyLengthMismatch { .. } => StatusCode::InvalidArguments,
             SortValues { .. } => StatusCode::Unexpected,
             CompactValues { source, .. } => source.status_code(),
->>>>>>> cc3e1989
         }
     }
 
