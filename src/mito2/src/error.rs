--- conflicted
+++ resolved
@@ -533,7 +533,6 @@
         error: std::io::Error,
         location: Location,
     },
-<<<<<<< HEAD
 
     #[snafu(display(
         "Verify checksum failed! calculated: {}, expected: {}",
@@ -541,8 +540,6 @@
         expect
     ))]
     VerifyChecksum { calculated: String, expect: String },
-=======
->>>>>>> 8ec1e427
 }
 
 pub type Result<T, E = Error> = std::result::Result<T, E>;
@@ -640,10 +637,7 @@
             InvalidConfig { .. } => StatusCode::InvalidArguments,
             StaleLogEntry { .. } => StatusCode::Unexpected,
             UploadSst { .. } => StatusCode::StorageUnavailable,
-<<<<<<< HEAD
             VerifyChecksum { .. } => StatusCode::Unexpected,
-=======
->>>>>>> 8ec1e427
         }
     }
 
