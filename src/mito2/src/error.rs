// Copyright 2023 Greptime Team
//
// Licensed under the Apache License, Version 2.0 (the "License");
// you may not use this file except in compliance with the License.
// You may obtain a copy of the License at
//
//     http://www.apache.org/licenses/LICENSE-2.0
//
// Unless required by applicable law or agreed to in writing, software
// distributed under the License is distributed on an "AS IS" BASIS,
// WITHOUT WARRANTIES OR CONDITIONS OF ANY KIND, either express or implied.
// See the License for the specific language governing permissions and
// limitations under the License.

use std::any::Any;
use std::sync::Arc;

use common_datasource::compression::CompressionType;
use common_error::ext::{BoxedError, ErrorExt};
use common_error::status_code::StatusCode;
use common_runtime::JoinError;
use datatypes::arrow::error::ArrowError;
use datatypes::prelude::ConcreteDataType;
use prost::{DecodeError, EncodeError};
use snafu::{Location, Snafu};
use store_api::manifest::ManifestVersion;
use store_api::storage::RegionId;

use crate::sst::file::FileId;
use crate::worker::WorkerId;

#[derive(Debug, Snafu)]
#[snafu(visibility(pub))]
pub enum Error {
    #[snafu(display("OpenDAL operator failed. Location: {}, source: {}", location, source))]
    OpenDal {
        location: Location,
        source: object_store::Error,
    },

    #[snafu(display(
        "Fail to compress object by {}, path: {}, source: {}",
        compress_type,
        path,
        source
    ))]
    CompressObject {
        compress_type: CompressionType,
        path: String,
        source: std::io::Error,
    },

    #[snafu(display(
        "Fail to decompress object by {}, path: {}, source: {}",
        compress_type,
        path,
        source
    ))]
    DecompressObject {
        compress_type: CompressionType,
        path: String,
        source: std::io::Error,
    },

    #[snafu(display(
        "Failed to ser/de json object. Location: {}, source: {}",
        location,
        source
    ))]
    SerdeJson {
        location: Location,
        source: serde_json::Error,
    },

    #[snafu(display("Invalid scan index, start: {}, end: {}", start, end))]
    InvalidScanIndex {
        start: ManifestVersion,
        end: ManifestVersion,
        location: Location,
    },

    #[snafu(display("Invalid UTF-8 content. Location: {}, source: {}", location, source))]
    Utf8 {
        location: Location,
        source: std::str::Utf8Error,
    },

    #[snafu(display("Cannot find RegionMetadata. Location: {}", location))]
    RegionMetadataNotFound { location: Location },

    #[snafu(display("Failed to join handle, location: {}, source: {}", location, source))]
    Join {
        source: common_runtime::JoinError,
        location: Location,
    },

    #[snafu(display("Worker {} is stopped, location: {}", id, location))]
    WorkerStopped { id: WorkerId, location: Location },

    #[snafu(display("Failed to recv result, location: {}, source: {}", location, source))]
    Recv {
        source: tokio::sync::oneshot::error::RecvError,
        location: Location,
    },

    #[snafu(display("Invalid metadata, {}, location: {}", reason, location))]
    InvalidMeta { reason: String, location: Location },

    #[snafu(display("Invalid schema, source: {}, location: {}", source, location))]
    InvalidSchema {
        source: datatypes::error::Error,
        location: Location,
    },

    #[snafu(display("Invalid region metadata, source: {}, location: {}", source, location))]
    InvalidMetadata {
        source: store_api::metadata::MetadataError,
        location: Location,
    },

    #[snafu(display("Region {} already exists, location: {}", region_id, location))]
    RegionExists {
        region_id: RegionId,
        location: Location,
    },

    #[snafu(display(
        "Failed to create RecordBatch from vectors, location: {}, source: {}",
        location,
        source
    ))]
    NewRecordBatch {
        location: Location,
        source: ArrowError,
    },

    #[snafu(display(
        "Failed to write to buffer, location: {}, source: {}",
        location,
        source
    ))]
    WriteBuffer {
        location: Location,
        source: common_datasource::error::Error,
    },

    #[snafu(display(
        "Failed to write parquet file, path: {}, location: {}, source: {}",
        path,
        location,
        source
    ))]
    WriteParquet {
        path: String,
        location: Location,
        source: parquet::errors::ParquetError,
    },

    #[snafu(display(
        "Failed to read parquet file, path: {}, location: {}, source: {}",
        path,
        location,
        source
    ))]
    ReadParquet {
        path: String,
        source: parquet::errors::ParquetError,
        location: Location,
    },

    #[snafu(display("Region {} not found, location: {}", region_id, location))]
    RegionNotFound {
        region_id: RegionId,
        location: Location,
    },

    #[snafu(display(
        "Region {} is corrupted, reason: {}, location: {}",
        region_id,
        reason,
        location
    ))]
    RegionCorrupted {
        region_id: RegionId,
        reason: String,
        location: Location,
    },

    #[snafu(display(
        "Invalid request to region {}, location: {}, reason: {}",
        region_id,
        location,
        reason
    ))]
    InvalidRequest {
        region_id: RegionId,
        reason: String,
        location: Location,
    },

    /// An error type to indicate that schema is changed and we need
    /// to fill default values again.
    #[snafu(display("Need to fill default value for region {}", region_id))]
    FillDefault {
        region_id: RegionId,
        // The error is for internal use so we don't need a location.
    },

    #[snafu(display(
        "Failed to create default value for column {} of region {}",
        column,
        region_id
    ))]
    CreateDefault {
        region_id: RegionId,
        column: String,
        source: datatypes::Error,
    },

    #[snafu(display(
        "Failed to encode WAL entry, region_id: {}, location: {}, source: {}",
        region_id,
        location,
        source
    ))]
    EncodeWal {
        region_id: RegionId,
        location: Location,
        source: EncodeError,
    },

    #[snafu(display("Failed to write WAL, location: {}, source: {}", location, source))]
    WriteWal {
        location: Location,
        source: BoxedError,
    },

    #[snafu(display(
        "Failed to read WAL, region_id: {}, location: {}, source: {}",
        region_id,
        location,
        source
    ))]
    ReadWal {
        region_id: RegionId,
        location: Location,
        source: BoxedError,
    },

    #[snafu(display(
        "Failed to decode WAL entry, region_id: {}, location: {}, source: {}",
        region_id,
        location,
        source
    ))]
    DecodeWal {
        region_id: RegionId,
        location: Location,
        source: DecodeError,
    },

    #[snafu(display(
        "Failed to delete WAL, region_id: {}, location: {}, source: {}",
        region_id,
        location,
        source
    ))]
    DeleteWal {
        region_id: RegionId,
        location: Location,
        source: BoxedError,
    },

    // Shared error for each writer in the write group.
    #[snafu(display("Failed to write region, source: {}", source))]
    WriteGroup { source: Arc<Error> },

    #[snafu(display(
        "Row length mismatch, expect: {}, actual: {}, location: {}",
        expect,
        actual,
        location
    ))]
    RowLengthMismatch {
        expect: usize,
        actual: usize,
        location: Location,
    },

    #[snafu(display("Row value mismatches field data type"))]
    FieldTypeMismatch { source: datatypes::error::Error },

    #[snafu(display("Failed to serialize field, location: {}", location))]
    SerializeField {
        source: memcomparable::Error,
        location: Location,
    },

    #[snafu(display(
        "Data type: {} does not support serialization/deserialization, location: {}",
        data_type,
        location
    ))]
    NotSupportedField {
        data_type: ConcreteDataType,
        location: Location,
    },

    #[snafu(display(
        "Failed to deserialize field, source: {}, location: {}",
        source,
        location
    ))]
    DeserializeField {
        source: memcomparable::Error,
        location: Location,
    },

    #[snafu(display(
        "Invalid parquet SST file {}, location: {}, reason: {}",
        file,
        location,
        reason
    ))]
    InvalidParquet {
        file: String,
        reason: String,
        location: Location,
    },

    #[snafu(display("Invalid batch, {}, location: {}", reason, location))]
    InvalidBatch { reason: String, location: Location },

    #[snafu(display("Invalid arrow record batch, {}, location: {}", reason, location))]
    InvalidRecordBatch { reason: String, location: Location },

    #[snafu(display(
        "Failed to convert array to vector, location: {}, source: {}",
        location,
        source
    ))]
    ConvertVector {
        location: Location,
        source: datatypes::error::Error,
    },

    #[snafu(display(
        "Failed to compute arrow arrays, location: {}, source: {}",
        location,
        source
    ))]
    ComputeArrow {
        location: Location,
        source: datatypes::arrow::error::ArrowError,
    },

    #[snafu(display("Failed to compute vector, location: {}, source: {}", location, source))]
    ComputeVector {
        location: Location,
        source: datatypes::error::Error,
    },

    #[snafu(display(
        "Primary key length mismatch, expect: {}, actual: {}, location: {}",
        expect,
        actual,
        location
    ))]
    PrimaryKeyLengthMismatch {
        expect: usize,
        actual: usize,
        location: Location,
    },

    #[snafu(display("Invalid sender, location: {}", location,))]
    InvalidSender { location: Location },

    #[snafu(display("Invalid scheduler state, location: {}", location))]
    InvalidSchedulerState { location: Location },

    #[snafu(display("Failed to stop scheduler, location: {}, source: {}", location, source))]
    StopScheduler {
        source: JoinError,
        location: Location,
    },

    #[snafu(display(
        "Failed to build scan predicate, location: {}, source: {}",
        location,
        source
    ))]
    BuildPredicate {
        source: table::error::Error,
        location: Location,
    },

    #[snafu(display("Failed to delete SST file, file id: {}, source: {}", file_id, source))]
    DeleteSst {
        file_id: FileId,
        source: object_store::Error,
        location: Location,
    },

    #[snafu(display(
        "Failed to flush region {}, location: {}, source: {}",
        region_id,
        location,
        source
    ))]
    FlushRegion {
        region_id: RegionId,
        source: Arc<Error>,
        location: Location,
    },

    #[snafu(display("Region {} is dropped, location: {}", region_id, location))]
    RegionDropped {
        region_id: RegionId,
        location: Location,
    },

    #[snafu(display("Region {} is closed, location: {}", region_id, location))]
    RegionClosed {
        region_id: RegionId,
        location: Location,
    },

    #[snafu(display(
        "Engine write buffer is full, rejecting write requests of region {}, location: {}",
        region_id,
        location
    ))]
    RejectWrite {
        region_id: RegionId,
        location: Location,
    },

    #[snafu(display(
<<<<<<< HEAD
        "Failed to build time range predicate for compaction, location: {}, source: {}",
        location,
        source
    ))]
    BuildCompactionPredicate {
        source: table::error::Error,
        location: Location,
    },

    #[snafu(display(
        "Failed to compact region {}, location: {}, source:{}",
        region_id,
        location,
        source
    ))]
    CompactRegion {
        region_id: RegionId,
        source: Arc<Error>,
=======
        "Failed to compat readers for region {}, reason: {}, location: {}",
        region_id,
        reason,
        location
    ))]
    CompatReader {
        region_id: RegionId,
        reason: String,
>>>>>>> 1dd10f7a
        location: Location,
    },
}

pub type Result<T, E = Error> = std::result::Result<T, E>;

impl Error {
    /// Returns true if we need to fill default value for a region.
    pub(crate) fn is_fill_default(&self) -> bool {
        matches!(self, Error::FillDefault { .. })
    }
}

impl ErrorExt for Error {
    fn status_code(&self) -> StatusCode {
        use Error::*;

        match self {
            OpenDal { .. }
            | WriteParquet { .. }
            | ReadParquet { .. }
            | WriteWal { .. }
            | ReadWal { .. }
            | DeleteWal { .. } => StatusCode::StorageUnavailable,
            CompressObject { .. }
            | DecompressObject { .. }
            | SerdeJson { .. }
            | Utf8 { .. }
            | NewRecordBatch { .. }
            | RegionCorrupted { .. }
            | CreateDefault { .. }
            | InvalidParquet { .. } => StatusCode::Unexpected,
            RegionNotFound { .. } => StatusCode::RegionNotFound,
            RegionExists { .. } => StatusCode::RegionAlreadyExists,
            InvalidScanIndex { .. }
            | InvalidMeta { .. }
            | InvalidSchema { .. }
            | InvalidRequest { .. }
            | FillDefault { .. }
            | InvalidMetadata { .. } => StatusCode::InvalidArguments,
            RegionMetadataNotFound { .. }
            | Join { .. }
            | WorkerStopped { .. }
            | Recv { .. }
            | EncodeWal { .. }
            | DecodeWal { .. } => StatusCode::Internal,
            WriteBuffer { source, .. } => source.status_code(),
            WriteGroup { source, .. } => source.status_code(),
            RowLengthMismatch { .. } => StatusCode::InvalidArguments,
            FieldTypeMismatch { source, .. } => source.status_code(),
            SerializeField { .. } => StatusCode::Internal,
            NotSupportedField { .. } => StatusCode::Unsupported,
            DeserializeField { .. } => StatusCode::Unexpected,
            InvalidBatch { .. } => StatusCode::InvalidArguments,
            InvalidRecordBatch { .. } => StatusCode::InvalidArguments,
            ConvertVector { source, .. } => source.status_code(),
            ComputeArrow { .. } => StatusCode::Internal,
            ComputeVector { .. } => StatusCode::Internal,
            PrimaryKeyLengthMismatch { .. } => StatusCode::InvalidArguments,
            InvalidSender { .. } => StatusCode::InvalidArguments,
            InvalidSchedulerState { .. } => StatusCode::InvalidArguments,
            StopScheduler { .. } => StatusCode::Internal,
            BuildPredicate { source, .. } => source.status_code(),
            DeleteSst { .. } => StatusCode::StorageUnavailable,
            FlushRegion { source, .. } => source.status_code(),
            RegionDropped { .. } => StatusCode::Cancelled,
            RegionClosed { .. } => StatusCode::Cancelled,
            BuildCompactionPredicate { .. } => StatusCode::Internal,
            RejectWrite { .. } => StatusCode::StorageUnavailable,
<<<<<<< HEAD
            CompactRegion { source, .. } => source.status_code(),
=======
            CompatReader { .. } => StatusCode::Unexpected,
>>>>>>> 1dd10f7a
        }
    }

    fn as_any(&self) -> &dyn Any {
        self
    }
}<|MERGE_RESOLUTION|>--- conflicted
+++ resolved
@@ -436,7 +436,6 @@
     },
 
     #[snafu(display(
-<<<<<<< HEAD
         "Failed to build time range predicate for compaction, location: {}, source: {}",
         location,
         source
@@ -455,7 +454,10 @@
     CompactRegion {
         region_id: RegionId,
         source: Arc<Error>,
-=======
+        location: Location,
+    },
+
+    #[snafu(display(
         "Failed to compat readers for region {}, reason: {}, location: {}",
         region_id,
         reason,
@@ -464,7 +466,6 @@
     CompatReader {
         region_id: RegionId,
         reason: String,
->>>>>>> 1dd10f7a
         location: Location,
     },
 }
@@ -534,11 +535,8 @@
             RegionClosed { .. } => StatusCode::Cancelled,
             BuildCompactionPredicate { .. } => StatusCode::Internal,
             RejectWrite { .. } => StatusCode::StorageUnavailable,
-<<<<<<< HEAD
             CompactRegion { source, .. } => source.status_code(),
-=======
             CompatReader { .. } => StatusCode::Unexpected,
->>>>>>> 1dd10f7a
         }
     }
 
