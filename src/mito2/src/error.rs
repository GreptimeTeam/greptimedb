// Copyright 2023 Greptime Team
//
// Licensed under the Apache License, Version 2.0 (the "License");
// you may not use this file except in compliance with the License.
// You may obtain a copy of the License at
//
//     http://www.apache.org/licenses/LICENSE-2.0
//
// Unless required by applicable law or agreed to in writing, software
// distributed under the License is distributed on an "AS IS" BASIS,
// WITHOUT WARRANTIES OR CONDITIONS OF ANY KIND, either express or implied.
// See the License for the specific language governing permissions and
// limitations under the License.

use std::any::Any;
use std::sync::Arc;

use common_datasource::compression::CompressionType;
use common_error::ext::{BoxedError, ErrorExt};
use common_error::status_code::StatusCode;
use common_macro::stack_trace_debug;
use common_runtime::JoinError;
use datatypes::arrow::error::ArrowError;
use datatypes::prelude::ConcreteDataType;
use object_store::ErrorKind;
use prost::{DecodeError, EncodeError};
use snafu::{Location, Snafu};
use store_api::manifest::ManifestVersion;
use store_api::storage::RegionId;

use crate::sst::file::FileId;
use crate::worker::WorkerId;

#[derive(Snafu)]
#[snafu(visibility(pub))]
#[stack_trace_debug]
pub enum Error {
    #[snafu(display(
        "Failed to set region {} to writable, it was expected to replayed to {}, but actually replayed to {}",
        region_id, expected_last_entry_id, replayed_last_entry_id
    ))]
    UnexpectedReplay {
        location: Location,
        region_id: RegionId,
        expected_last_entry_id: u64,
        replayed_last_entry_id: u64,
    },

    #[snafu(display("OpenDAL operator failed"))]
    OpenDal {
        location: Location,
        #[snafu(source)]
        error: object_store::Error,
    },

    #[snafu(display("Fail to compress object by {}, path: {}", compress_type, path))]
    CompressObject {
        compress_type: CompressionType,
        path: String,
        #[snafu(source)]
        error: std::io::Error,
    },

    #[snafu(display("Fail to decompress object by {}, path: {}", compress_type, path))]
    DecompressObject {
        compress_type: CompressionType,
        path: String,
        #[snafu(source)]
        error: std::io::Error,
    },

    #[snafu(display("Failed to ser/de json object"))]
    SerdeJson {
        location: Location,
        #[snafu(source)]
        error: serde_json::Error,
    },

    #[snafu(display("Invalid scan index, start: {}, end: {}", start, end))]
    InvalidScanIndex {
        start: ManifestVersion,
        end: ManifestVersion,
        location: Location,
    },

    #[snafu(display("Invalid UTF-8 content"))]
    Utf8 {
        location: Location,
        #[snafu(source)]
        error: std::str::Utf8Error,
    },

    #[snafu(display("Cannot find RegionMetadata"))]
    RegionMetadataNotFound { location: Location },

    #[snafu(display("Failed to join handle"))]
    Join {
        #[snafu(source)]
        error: common_runtime::JoinError,
        location: Location,
    },

    #[snafu(display("Worker {} is stopped", id))]
    WorkerStopped { id: WorkerId, location: Location },

    #[snafu(display("Failed to recv result"))]
    Recv {
        #[snafu(source)]
        error: tokio::sync::oneshot::error::RecvError,
        location: Location,
    },

    #[snafu(display("Invalid metadata, {}", reason))]
    InvalidMeta { reason: String, location: Location },

    #[snafu(display("Invalid region metadata"))]
    InvalidMetadata {
        source: store_api::metadata::MetadataError,
        location: Location,
    },

    #[snafu(display("Failed to create RecordBatch from vectors"))]
    NewRecordBatch {
        location: Location,
        #[snafu(source)]
        error: ArrowError,
    },

    #[snafu(display("Failed to write to buffer"))]
    WriteBuffer {
        location: Location,
        source: common_datasource::error::Error,
    },

    #[snafu(display("Failed to read parquet file, path: {}", path))]
    ReadParquet {
        path: String,
        #[snafu(source)]
        error: parquet::errors::ParquetError,
        location: Location,
    },

    #[snafu(display("Region {} not found", region_id))]
    RegionNotFound {
        region_id: RegionId,
        location: Location,
    },

    #[snafu(display("Object store not found: {}", object_store))]
    ObjectStoreNotFound {
        object_store: String,
        location: Location,
    },

    #[snafu(display("Region {} is corrupted, reason: {}", region_id, reason))]
    RegionCorrupted {
        region_id: RegionId,
        reason: String,
        location: Location,
    },

    #[snafu(display("Invalid request to region {}, reason: {}", region_id, reason))]
    InvalidRequest {
        region_id: RegionId,
        reason: String,
        location: Location,
    },

    #[snafu(display(
        "Failed to convert ConcreteDataType to ColumnDataType, reason: {}",
        reason
    ))]
    ConvertColumnDataType {
        reason: String,
        source: api::error::Error,
        location: Location,
    },

    /// An error type to indicate that schema is changed and we need
    /// to fill default values again.
    #[snafu(display("Need to fill default value for region {}", region_id))]
    FillDefault {
        region_id: RegionId,
        // The error is for internal use so we don't need a location.
    },

    #[snafu(display(
        "Failed to create default value for column {} of region {}",
        column,
        region_id
    ))]
    CreateDefault {
        region_id: RegionId,
        column: String,
        source: datatypes::Error,
    },

    #[snafu(display("Failed to encode WAL entry, region_id: {}", region_id))]
    EncodeWal {
        region_id: RegionId,
        location: Location,
        #[snafu(source)]
        error: EncodeError,
    },

    #[snafu(display("Failed to write WAL"))]
    WriteWal {
        location: Location,
        source: BoxedError,
    },

    #[snafu(display("Failed to read WAL, region_id: {}", region_id))]
    ReadWal {
        region_id: RegionId,
        location: Location,
        source: BoxedError,
    },

    #[snafu(display("Failed to decode WAL entry, region_id: {}", region_id))]
    DecodeWal {
        region_id: RegionId,
        location: Location,
        #[snafu(source)]
        error: DecodeError,
    },

    #[snafu(display("Failed to delete WAL, region_id: {}", region_id))]
    DeleteWal {
        region_id: RegionId,
        location: Location,
        source: BoxedError,
    },

    // Shared error for each writer in the write group.
    #[snafu(display("Failed to write region"))]
    WriteGroup { source: Arc<Error> },

    #[snafu(display("Row value mismatches field data type"))]
    FieldTypeMismatch { source: datatypes::error::Error },

    #[snafu(display("Failed to serialize field"))]
    SerializeField {
        #[snafu(source)]
        error: memcomparable::Error,
        location: Location,
    },

    #[snafu(display(
        "Data type: {} does not support serialization/deserialization",
        data_type,
    ))]
    NotSupportedField {
        data_type: ConcreteDataType,
        location: Location,
    },

    #[snafu(display("Failed to deserialize field"))]
    DeserializeField {
        #[snafu(source)]
        error: memcomparable::Error,
        location: Location,
    },

    #[snafu(display("Invalid parquet SST file {}, reason: {}", file, reason))]
    InvalidParquet {
        file: String,
        reason: String,
        location: Location,
    },

    #[snafu(display("Invalid batch, {}", reason))]
    InvalidBatch { reason: String, location: Location },

    #[snafu(display("Invalid arrow record batch, {}", reason))]
    InvalidRecordBatch { reason: String, location: Location },

    #[snafu(display("Failed to convert array to vector"))]
    ConvertVector {
        location: Location,
        source: datatypes::error::Error,
    },

    #[snafu(display("Failed to compute arrow arrays"))]
    ComputeArrow {
        location: Location,
        #[snafu(source)]
        error: datatypes::arrow::error::ArrowError,
    },

    #[snafu(display("Failed to compute vector"))]
    ComputeVector {
        location: Location,
        source: datatypes::error::Error,
    },

    #[snafu(display("Primary key length mismatch, expect: {}, actual: {}", expect, actual))]
    PrimaryKeyLengthMismatch {
        expect: usize,
        actual: usize,
        location: Location,
    },

    #[snafu(display("Invalid sender",))]
    InvalidSender { location: Location },

    #[snafu(display("Invalid scheduler state"))]
    InvalidSchedulerState { location: Location },

    #[snafu(display("Failed to stop scheduler"))]
    StopScheduler {
        #[snafu(source)]
        error: JoinError,
        location: Location,
    },

    #[snafu(display("Failed to delete SST file, file id: {}", file_id))]
    DeleteSst {
        file_id: FileId,
        #[snafu(source)]
        error: object_store::Error,
        location: Location,
    },

    #[snafu(display("Failed to flush region {}", region_id))]
    FlushRegion {
        region_id: RegionId,
        source: Arc<Error>,
        location: Location,
    },

    #[snafu(display("Region {} is dropped", region_id))]
    RegionDropped {
        region_id: RegionId,
        location: Location,
    },

    #[snafu(display("Region {} is closed", region_id))]
    RegionClosed {
        region_id: RegionId,
        location: Location,
    },

    #[snafu(display("Region {} is truncated", region_id))]
    RegionTruncated {
        region_id: RegionId,
        location: Location,
    },

    #[snafu(display(
        "Engine write buffer is full, rejecting write requests of region {}",
        region_id,
    ))]
    RejectWrite {
        region_id: RegionId,
        location: Location,
    },

    #[snafu(display("Failed to compact region {}", region_id))]
    CompactRegion {
        region_id: RegionId,
        source: Arc<Error>,
        location: Location,
    },

    #[snafu(display(
        "Failed to compat readers for region {}, reason: {}",
        region_id,
        reason,
    ))]
    CompatReader {
        region_id: RegionId,
        reason: String,
        location: Location,
    },

    #[snafu(display("Invalue region req"))]
    InvalidRegionRequest {
        source: store_api::metadata::MetadataError,
        location: Location,
    },

    #[snafu(display("Region {} is read only", region_id))]
    RegionReadonly {
        region_id: RegionId,
        location: Location,
    },

    #[snafu(display("Invalid options"))]
    JsonOptions {
        #[snafu(source)]
        error: serde_json::Error,
        location: Location,
    },

    #[snafu(display(
        "Empty region directory, region_id: {}, region_dir: {}",
        region_id,
        region_dir,
    ))]
    EmptyRegionDir {
        region_id: RegionId,
        region_dir: String,
        location: Location,
    },

    #[snafu(display("Empty manifest directory, manifest_dir: {}", manifest_dir,))]
    EmptyManifestDir {
        manifest_dir: String,
        location: Location,
    },

    #[snafu(display("Failed to read arrow record batch from parquet file {}", path))]
    ArrowReader {
        path: String,
        #[snafu(source)]
        error: ArrowError,
        location: Location,
    },

    #[snafu(display("Invalid file metadata"))]
    ConvertMetaData {
        location: Location,
        #[snafu(source)]
        error: parquet::errors::ParquetError,
    },

    #[snafu(display("Column not found, column: {column}"))]
    ColumnNotFound { column: String, location: Location },

    #[snafu(display("Failed to build index applier"))]
    BuildIndexApplier {
        source: index::inverted_index::error::Error,
        location: Location,
    },

    #[snafu(display("Failed to convert value"))]
    ConvertValue {
        source: datatypes::error::Error,
        location: Location,
    },

    #[snafu(display("Failed to apply index"))]
    ApplyIndex {
        source: index::inverted_index::error::Error,
        location: Location,
    },

    #[snafu(display("Failed to push index value"))]
    PushIndexValue {
        source: index::inverted_index::error::Error,
        location: Location,
    },

    #[snafu(display("Failed to write index completely"))]
    IndexFinish {
        source: index::inverted_index::error::Error,
        location: Location,
    },

    #[snafu(display("Operate on aborted index"))]
    OperateAbortedIndex { location: Location },

    #[snafu(display("Failed to read puffin metadata"))]
    PuffinReadMetadata {
        source: puffin::error::Error,
        location: Location,
    },

    #[snafu(display("Failed to read puffin blob"))]
    PuffinReadBlob {
        source: puffin::error::Error,
        location: Location,
    },

    #[snafu(display("Blob type not found, blob_type: {blob_type}"))]
    PuffinBlobTypeNotFound {
        blob_type: String,
        location: Location,
    },

<<<<<<< HEAD
    #[snafu(display("Failed to write puffin completely"))]
    PuffinFinish {
        source: puffin::error::Error,
        location: Location,
    },

    #[snafu(display("Failed to add blob to puffin file"))]
    PuffinAddBlob {
        source: puffin::error::Error,
        location: Location,
    },
=======
    #[snafu(display("Failed to clean dir {dir}"))]
    CleanDir {
        dir: String,
        #[snafu(source)]
        error: std::io::Error,
        location: Location,
    },

    #[snafu(display("Invalid config, {reason}"))]
    InvalidConfig { reason: String, location: Location },
>>>>>>> 6e860bc0
}

pub type Result<T, E = Error> = std::result::Result<T, E>;

impl Error {
    /// Returns true if we need to fill default value for a region.
    pub(crate) fn is_fill_default(&self) -> bool {
        matches!(self, Error::FillDefault { .. })
    }

    /// Returns true if the file is not found on the object store.
    pub(crate) fn is_object_not_found(&self) -> bool {
        match self {
            Error::OpenDal { error, .. } => error.kind() == ErrorKind::NotFound,
            _ => false,
        }
    }
}

impl ErrorExt for Error {
    fn status_code(&self) -> StatusCode {
        use Error::*;

        match self {
            OpenDal { .. }
            | ReadParquet { .. }
            | WriteWal { .. }
            | ReadWal { .. }
            | DeleteWal { .. } => StatusCode::StorageUnavailable,
            CompressObject { .. }
            | DecompressObject { .. }
            | SerdeJson { .. }
            | Utf8 { .. }
            | NewRecordBatch { .. }
            | RegionCorrupted { .. }
            | CreateDefault { .. }
            | InvalidParquet { .. }
            | OperateAbortedIndex { .. }
            | PuffinBlobTypeNotFound { .. }
            | UnexpectedReplay { .. } => StatusCode::Unexpected,
            RegionNotFound { .. } => StatusCode::RegionNotFound,
            ObjectStoreNotFound { .. }
            | InvalidScanIndex { .. }
            | InvalidMeta { .. }
            | InvalidRequest { .. }
            | FillDefault { .. }
            | ConvertColumnDataType { .. }
            | ColumnNotFound { .. }
            | InvalidMetadata { .. } => StatusCode::InvalidArguments,
            RegionMetadataNotFound { .. }
            | Join { .. }
            | WorkerStopped { .. }
            | Recv { .. }
            | EncodeWal { .. }
            | DecodeWal { .. } => StatusCode::Internal,
            WriteBuffer { source, .. } => source.status_code(),
            WriteGroup { source, .. } => source.status_code(),
            FieldTypeMismatch { source, .. } => source.status_code(),
            SerializeField { .. } => StatusCode::Internal,
            NotSupportedField { .. } => StatusCode::Unsupported,
            DeserializeField { .. } => StatusCode::Unexpected,
            InvalidBatch { .. } => StatusCode::InvalidArguments,
            InvalidRecordBatch { .. } => StatusCode::InvalidArguments,
            ConvertVector { source, .. } => source.status_code(),
            ConvertMetaData { .. } => StatusCode::Internal,
            ComputeArrow { .. } => StatusCode::Internal,
            ComputeVector { .. } => StatusCode::Internal,
            PrimaryKeyLengthMismatch { .. } => StatusCode::InvalidArguments,
            InvalidSender { .. } => StatusCode::InvalidArguments,
            InvalidSchedulerState { .. } => StatusCode::InvalidArguments,
            StopScheduler { .. } => StatusCode::Internal,
            DeleteSst { .. } => StatusCode::StorageUnavailable,
            FlushRegion { source, .. } => source.status_code(),
            RegionDropped { .. } => StatusCode::Cancelled,
            RegionClosed { .. } => StatusCode::Cancelled,
            RegionTruncated { .. } => StatusCode::Cancelled,
            RejectWrite { .. } => StatusCode::StorageUnavailable,
            CompactRegion { source, .. } => source.status_code(),
            CompatReader { .. } => StatusCode::Unexpected,
            InvalidRegionRequest { source, .. } => source.status_code(),
            RegionReadonly { .. } => StatusCode::RegionReadonly,
            JsonOptions { .. } => StatusCode::InvalidArguments,
            EmptyRegionDir { .. } | EmptyManifestDir { .. } => StatusCode::RegionNotFound,
            ArrowReader { .. } => StatusCode::StorageUnavailable,
            ConvertValue { source, .. } => source.status_code(),
<<<<<<< HEAD
            BuildIndexApplier { source, .. }
            | PushIndexValue { source, .. }
            | ApplyIndex { source, .. }
            | IndexFinish { source, .. } => source.status_code(),
            PuffinReadMetadata { source, .. }
            | PuffinReadBlob { source, .. }
            | PuffinFinish { source, .. }
            | PuffinAddBlob { source, .. } => source.status_code(),
=======
            BuildIndexApplier { source, .. } | ApplyIndex { source, .. } => source.status_code(),
            PuffinReadMetadata { source, .. } | PuffinReadBlob { source, .. } => {
                source.status_code()
            }
            CleanDir { .. } => StatusCode::Unexpected,
            InvalidConfig { .. } => StatusCode::InvalidArguments,
>>>>>>> 6e860bc0
        }
    }

    fn as_any(&self) -> &dyn Any {
        self
    }
}<|MERGE_RESOLUTION|>--- conflicted
+++ resolved
@@ -478,7 +478,6 @@
         location: Location,
     },
 
-<<<<<<< HEAD
     #[snafu(display("Failed to write puffin completely"))]
     PuffinFinish {
         source: puffin::error::Error,
@@ -490,7 +489,7 @@
         source: puffin::error::Error,
         location: Location,
     },
-=======
+
     #[snafu(display("Failed to clean dir {dir}"))]
     CleanDir {
         dir: String,
@@ -501,7 +500,6 @@
 
     #[snafu(display("Invalid config, {reason}"))]
     InvalidConfig { reason: String, location: Location },
->>>>>>> 6e860bc0
 }
 
 pub type Result<T, E = Error> = std::result::Result<T, E>;
@@ -587,7 +585,6 @@
             EmptyRegionDir { .. } | EmptyManifestDir { .. } => StatusCode::RegionNotFound,
             ArrowReader { .. } => StatusCode::StorageUnavailable,
             ConvertValue { source, .. } => source.status_code(),
-<<<<<<< HEAD
             BuildIndexApplier { source, .. }
             | PushIndexValue { source, .. }
             | ApplyIndex { source, .. }
@@ -596,14 +593,8 @@
             | PuffinReadBlob { source, .. }
             | PuffinFinish { source, .. }
             | PuffinAddBlob { source, .. } => source.status_code(),
-=======
-            BuildIndexApplier { source, .. } | ApplyIndex { source, .. } => source.status_code(),
-            PuffinReadMetadata { source, .. } | PuffinReadBlob { source, .. } => {
-                source.status_code()
-            }
             CleanDir { .. } => StatusCode::Unexpected,
             InvalidConfig { .. } => StatusCode::InvalidArguments,
->>>>>>> 6e860bc0
         }
     }
 
