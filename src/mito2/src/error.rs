// Copyright 2023 Greptime Team
//
// Licensed under the Apache License, Version 2.0 (the "License");
// you may not use this file except in compliance with the License.
// You may obtain a copy of the License at
//
//     http://www.apache.org/licenses/LICENSE-2.0
//
// Unless required by applicable law or agreed to in writing, software
// distributed under the License is distributed on an "AS IS" BASIS,
// WITHOUT WARRANTIES OR CONDITIONS OF ANY KIND, either express or implied.
// See the License for the specific language governing permissions and
// limitations under the License.

use std::any::Any;
use std::sync::Arc;

use common_datasource::compression::CompressionType;
use common_error::ext::{BoxedError, ErrorExt};
use common_error::status_code::StatusCode;
use common_macro::stack_trace_debug;
use common_runtime::JoinError;
use datatypes::arrow::error::ArrowError;
use datatypes::prelude::ConcreteDataType;
use object_store::ErrorKind;
use prost::{DecodeError, EncodeError};
use snafu::{Location, Snafu};
use store_api::manifest::ManifestVersion;
use store_api::storage::RegionId;

use crate::sst::file::FileId;
use crate::worker::WorkerId;

#[derive(Snafu)]
#[snafu(visibility(pub))]
#[stack_trace_debug]
pub enum Error {
    #[snafu(display(
        "Failed to set region {} to writable, it was expected to replayed to {}, but actually replayed to {}",
        region_id, expected_last_entry_id, replayed_last_entry_id
    ))]
    UnexpectedReplay {
        location: Location,
        region_id: RegionId,
        expected_last_entry_id: u64,
        replayed_last_entry_id: u64,
    },

    #[snafu(display("OpenDAL operator failed"))]
    OpenDal {
        location: Location,
        #[snafu(source)]
        error: object_store::Error,
    },

    #[snafu(display("Fail to compress object by {}, path: {}", compress_type, path))]
    CompressObject {
        compress_type: CompressionType,
        path: String,
        #[snafu(source)]
        error: std::io::Error,
    },

    #[snafu(display("Fail to decompress object by {}, path: {}", compress_type, path))]
    DecompressObject {
        compress_type: CompressionType,
        path: String,
        #[snafu(source)]
        error: std::io::Error,
    },

    #[snafu(display("Failed to ser/de json object"))]
    SerdeJson {
        location: Location,
        #[snafu(source)]
        error: serde_json::Error,
    },

    #[snafu(display("Invalid scan index, start: {}, end: {}", start, end))]
    InvalidScanIndex {
        start: ManifestVersion,
        end: ManifestVersion,
        location: Location,
    },

    #[snafu(display("Invalid UTF-8 content"))]
    Utf8 {
        location: Location,
        #[snafu(source)]
        error: std::str::Utf8Error,
    },

    #[snafu(display("Cannot find RegionMetadata"))]
    RegionMetadataNotFound { location: Location },

    #[snafu(display("Failed to join handle"))]
    Join {
        #[snafu(source)]
        error: common_runtime::JoinError,
        location: Location,
    },

    #[snafu(display("Worker {} is stopped", id))]
    WorkerStopped { id: WorkerId, location: Location },

    #[snafu(display("Failed to recv result"))]
    Recv {
        #[snafu(source)]
        error: tokio::sync::oneshot::error::RecvError,
        location: Location,
    },

    #[snafu(display("Invalid metadata, {}", reason))]
    InvalidMeta { reason: String, location: Location },

    #[snafu(display("Invalid region metadata"))]
    InvalidMetadata {
        source: store_api::metadata::MetadataError,
        location: Location,
    },

    #[snafu(display("Failed to create RecordBatch from vectors"))]
    NewRecordBatch {
        location: Location,
        #[snafu(source)]
        error: ArrowError,
    },

    #[snafu(display("Failed to write to buffer"))]
    WriteBuffer {
        location: Location,
        source: common_datasource::error::Error,
    },

    #[snafu(display("Failed to read parquet file, path: {}", path))]
    ReadParquet {
        path: String,
        #[snafu(source)]
        error: parquet::errors::ParquetError,
        location: Location,
    },

    #[snafu(display("Region {} not found", region_id))]
    RegionNotFound {
        region_id: RegionId,
        location: Location,
    },

    #[snafu(display("Object store not found: {}", object_store))]
    ObjectStoreNotFound {
        object_store: String,
        location: Location,
    },

    #[snafu(display("Region {} is corrupted, reason: {}", region_id, reason))]
    RegionCorrupted {
        region_id: RegionId,
        reason: String,
        location: Location,
    },

    #[snafu(display("Invalid request to region {}, reason: {}", region_id, reason))]
    InvalidRequest {
        region_id: RegionId,
        reason: String,
        location: Location,
    },

    #[snafu(display(
        "Failed to convert ConcreteDataType to ColumnDataType, reason: {}",
        reason
    ))]
    ConvertColumnDataType {
        reason: String,
        source: api::error::Error,
        location: Location,
    },

    /// An error type to indicate that schema is changed and we need
    /// to fill default values again.
    #[snafu(display("Need to fill default value for region {}", region_id))]
    FillDefault {
        region_id: RegionId,
        // The error is for internal use so we don't need a location.
    },

    #[snafu(display(
        "Failed to create default value for column {} of region {}",
        column,
        region_id
    ))]
    CreateDefault {
        region_id: RegionId,
        column: String,
        source: datatypes::Error,
    },

    #[snafu(display("Failed to encode WAL entry, region_id: {}", region_id))]
    EncodeWal {
        region_id: RegionId,
        location: Location,
        #[snafu(source)]
        error: EncodeError,
    },

    #[snafu(display("Failed to write WAL"))]
    WriteWal {
        location: Location,
        source: BoxedError,
    },

    #[snafu(display("Failed to read WAL, region_id: {}", region_id))]
    ReadWal {
        region_id: RegionId,
        location: Location,
        source: BoxedError,
    },

    #[snafu(display("Failed to decode WAL entry, region_id: {}", region_id))]
    DecodeWal {
        region_id: RegionId,
        location: Location,
        #[snafu(source)]
        error: DecodeError,
    },

    #[snafu(display("Failed to delete WAL, region_id: {}", region_id))]
    DeleteWal {
        region_id: RegionId,
        location: Location,
        source: BoxedError,
    },

    // Shared error for each writer in the write group.
    #[snafu(display("Failed to write region"))]
    WriteGroup { source: Arc<Error> },

    #[snafu(display("Row value mismatches field data type"))]
    FieldTypeMismatch { source: datatypes::error::Error },

    #[snafu(display("Failed to serialize field"))]
    SerializeField {
        #[snafu(source)]
        error: memcomparable::Error,
        location: Location,
    },

    #[snafu(display(
        "Data type: {} does not support serialization/deserialization",
        data_type,
    ))]
    NotSupportedField {
        data_type: ConcreteDataType,
        location: Location,
    },

    #[snafu(display("Failed to deserialize field"))]
    DeserializeField {
        #[snafu(source)]
        error: memcomparable::Error,
        location: Location,
    },

    #[snafu(display("Invalid parquet SST file {}, reason: {}", file, reason))]
    InvalidParquet {
        file: String,
        reason: String,
        location: Location,
    },

    #[snafu(display("Invalid batch, {}", reason))]
    InvalidBatch { reason: String, location: Location },

    #[snafu(display("Invalid arrow record batch, {}", reason))]
    InvalidRecordBatch { reason: String, location: Location },

    #[snafu(display("Failed to convert array to vector"))]
    ConvertVector {
        location: Location,
        source: datatypes::error::Error,
    },

    #[snafu(display("Failed to compute arrow arrays"))]
    ComputeArrow {
        location: Location,
        #[snafu(source)]
        error: datatypes::arrow::error::ArrowError,
    },

    #[snafu(display("Failed to compute vector"))]
    ComputeVector {
        location: Location,
        source: datatypes::error::Error,
    },

    #[snafu(display("Primary key length mismatch, expect: {}, actual: {}", expect, actual))]
    PrimaryKeyLengthMismatch {
        expect: usize,
        actual: usize,
        location: Location,
    },

    #[snafu(display("Invalid sender",))]
    InvalidSender { location: Location },

    #[snafu(display("Invalid scheduler state"))]
    InvalidSchedulerState { location: Location },

    #[snafu(display("Failed to stop scheduler"))]
    StopScheduler {
        #[snafu(source)]
        error: JoinError,
        location: Location,
    },

    #[snafu(display("Failed to delete SST file, file id: {}", file_id))]
    DeleteSst {
        file_id: FileId,
        #[snafu(source)]
        error: object_store::Error,
        location: Location,
    },

    #[snafu(display("Failed to flush region {}", region_id))]
    FlushRegion {
        region_id: RegionId,
        source: Arc<Error>,
        location: Location,
    },

    #[snafu(display("Region {} is dropped", region_id))]
    RegionDropped {
        region_id: RegionId,
        location: Location,
    },

    #[snafu(display("Region {} is closed", region_id))]
    RegionClosed {
        region_id: RegionId,
        location: Location,
    },

    #[snafu(display("Region {} is truncated", region_id))]
    RegionTruncated {
        region_id: RegionId,
        location: Location,
    },

    #[snafu(display(
        "Engine write buffer is full, rejecting write requests of region {}",
        region_id,
    ))]
    RejectWrite {
        region_id: RegionId,
        location: Location,
    },

    #[snafu(display("Failed to compact region {}", region_id))]
    CompactRegion {
        region_id: RegionId,
        source: Arc<Error>,
        location: Location,
    },

    #[snafu(display(
        "Failed to compat readers for region {}, reason: {}",
        region_id,
        reason,
    ))]
    CompatReader {
        region_id: RegionId,
        reason: String,
        location: Location,
    },

    #[snafu(display("Invalue region req"))]
    InvalidRegionRequest {
        source: store_api::metadata::MetadataError,
        location: Location,
    },

    #[snafu(display("Region {} is read only", region_id))]
    RegionReadonly {
        region_id: RegionId,
        location: Location,
    },

    #[snafu(display("Invalid options"))]
    JsonOptions {
        #[snafu(source)]
        error: serde_json::Error,
        location: Location,
    },

    #[snafu(display(
        "Empty region directory, region_id: {}, region_dir: {}",
        region_id,
        region_dir,
    ))]
    EmptyRegionDir {
        region_id: RegionId,
        region_dir: String,
        location: Location,
    },

    #[snafu(display("Empty manifest directory, manifest_dir: {}", manifest_dir,))]
    EmptyManifestDir {
        manifest_dir: String,
        location: Location,
    },

    #[snafu(display("Failed to read arrow record batch from parquet file {}", path))]
    ArrowReader {
        path: String,
        #[snafu(source)]
        error: ArrowError,
        location: Location,
    },

    #[snafu(display("Invalid file metadata"))]
    ConvertMetaData {
        location: Location,
        #[snafu(source)]
        error: parquet::errors::ParquetError,
    },

    #[snafu(display("Column not found, column: {column}"))]
    ColumnNotFound { column: String, location: Location },

    #[snafu(display("Failed to build index applier"))]
    BuildIndexApplier {
        source: index::inverted_index::error::Error,
        location: Location,
    },

    #[snafu(display("Failed to convert value"))]
    ConvertValue {
        source: datatypes::error::Error,
        location: Location,
    },

<<<<<<< HEAD
    #[snafu(display(
        "Verify checksum failed! calculated: {}, expected: {}",
        calculated,
        expect
    ))]
    VerifyChecksum { calculated: String, expect: String },
=======
    #[snafu(display("Failed to apply index"))]
    ApplyIndex {
        source: index::inverted_index::error::Error,
        location: Location,
    },

    #[snafu(display("Failed to read puffin metadata"))]
    PuffinReadMetadata {
        source: puffin::error::Error,
        location: Location,
    },

    #[snafu(display("Failed to read puffin blob"))]
    PuffinReadBlob {
        source: puffin::error::Error,
        location: Location,
    },

    #[snafu(display("Blob type not found, blob_type: {blob_type}"))]
    PuffinBlobTypeNotFound {
        blob_type: String,
        location: Location,
    },

    #[snafu(display("Failed to clean dir {dir}"))]
    CleanDir {
        dir: String,
        #[snafu(source)]
        error: std::io::Error,
        location: Location,
    },

    #[snafu(display("Invalid config, {reason}"))]
    InvalidConfig { reason: String, location: Location },

    #[snafu(display(
        "Stale log entry found during replay, region: {}, flushed: {}, replayed: {}",
        region_id,
        flushed_entry_id,
        unexpected_entry_id
    ))]
    StaleLogEntry {
        region_id: RegionId,
        flushed_entry_id: u64,
        unexpected_entry_id: u64,
    },
>>>>>>> 2c1b1cec
}

pub type Result<T, E = Error> = std::result::Result<T, E>;

impl Error {
    /// Returns true if we need to fill default value for a region.
    pub(crate) fn is_fill_default(&self) -> bool {
        matches!(self, Error::FillDefault { .. })
    }

    /// Returns true if the file is not found on the object store.
    pub(crate) fn is_object_not_found(&self) -> bool {
        match self {
            Error::OpenDal { error, .. } => error.kind() == ErrorKind::NotFound,
            _ => false,
        }
    }
}

impl ErrorExt for Error {
    fn status_code(&self) -> StatusCode {
        use Error::*;

        match self {
            OpenDal { .. }
            | ReadParquet { .. }
            | WriteWal { .. }
            | ReadWal { .. }
            | DeleteWal { .. } => StatusCode::StorageUnavailable,
            CompressObject { .. }
            | DecompressObject { .. }
            | SerdeJson { .. }
            | Utf8 { .. }
            | NewRecordBatch { .. }
            | RegionCorrupted { .. }
            | CreateDefault { .. }
            | InvalidParquet { .. }
            | PuffinBlobTypeNotFound { .. }
            | UnexpectedReplay { .. } => StatusCode::Unexpected,
            RegionNotFound { .. } => StatusCode::RegionNotFound,
            ObjectStoreNotFound { .. }
            | InvalidScanIndex { .. }
            | InvalidMeta { .. }
            | InvalidRequest { .. }
            | FillDefault { .. }
            | ConvertColumnDataType { .. }
            | ColumnNotFound { .. }
            | InvalidMetadata { .. } => StatusCode::InvalidArguments,
            RegionMetadataNotFound { .. }
            | Join { .. }
            | WorkerStopped { .. }
            | Recv { .. }
            | EncodeWal { .. }
            | DecodeWal { .. } => StatusCode::Internal,
            WriteBuffer { source, .. } => source.status_code(),
            WriteGroup { source, .. } => source.status_code(),
            FieldTypeMismatch { source, .. } => source.status_code(),
            SerializeField { .. } => StatusCode::Internal,
            NotSupportedField { .. } => StatusCode::Unsupported,
            DeserializeField { .. } => StatusCode::Unexpected,
            InvalidBatch { .. } => StatusCode::InvalidArguments,
            InvalidRecordBatch { .. } => StatusCode::InvalidArguments,
            ConvertVector { source, .. } => source.status_code(),
            ConvertMetaData { .. } => StatusCode::Internal,
            ComputeArrow { .. } => StatusCode::Internal,
            ComputeVector { .. } => StatusCode::Internal,
            PrimaryKeyLengthMismatch { .. } => StatusCode::InvalidArguments,
            InvalidSender { .. } => StatusCode::InvalidArguments,
            InvalidSchedulerState { .. } => StatusCode::InvalidArguments,
            StopScheduler { .. } => StatusCode::Internal,
            DeleteSst { .. } => StatusCode::StorageUnavailable,
            FlushRegion { source, .. } => source.status_code(),
            RegionDropped { .. } => StatusCode::Cancelled,
            RegionClosed { .. } => StatusCode::Cancelled,
            RegionTruncated { .. } => StatusCode::Cancelled,
            RejectWrite { .. } => StatusCode::StorageUnavailable,
            CompactRegion { source, .. } => source.status_code(),
            CompatReader { .. } => StatusCode::Unexpected,
            InvalidRegionRequest { source, .. } => source.status_code(),
            RegionReadonly { .. } => StatusCode::RegionReadonly,
            JsonOptions { .. } => StatusCode::InvalidArguments,
            EmptyRegionDir { .. } | EmptyManifestDir { .. } => StatusCode::RegionNotFound,
            ArrowReader { .. } => StatusCode::StorageUnavailable,
            ConvertValue { source, .. } => source.status_code(),
<<<<<<< HEAD
            VerifyChecksum { .. } => StatusCode::Unexpected,
=======
            BuildIndexApplier { source, .. } | ApplyIndex { source, .. } => source.status_code(),
            PuffinReadMetadata { source, .. } | PuffinReadBlob { source, .. } => {
                source.status_code()
            }
            CleanDir { .. } => StatusCode::Unexpected,
            InvalidConfig { .. } => StatusCode::InvalidArguments,
            StaleLogEntry { .. } => StatusCode::Unexpected,
>>>>>>> 2c1b1cec
        }
    }

    fn as_any(&self) -> &dyn Any {
        self
    }
}<|MERGE_RESOLUTION|>--- conflicted
+++ resolved
@@ -438,15 +438,6 @@
         source: datatypes::error::Error,
         location: Location,
     },
-
-<<<<<<< HEAD
-    #[snafu(display(
-        "Verify checksum failed! calculated: {}, expected: {}",
-        calculated,
-        expect
-    ))]
-    VerifyChecksum { calculated: String, expect: String },
-=======
     #[snafu(display("Failed to apply index"))]
     ApplyIndex {
         source: index::inverted_index::error::Error,
@@ -493,7 +484,12 @@
         flushed_entry_id: u64,
         unexpected_entry_id: u64,
     },
->>>>>>> 2c1b1cec
+    #[snafu(display(
+        "Verify checksum failed! calculated: {}, expected: {}",
+        calculated,
+        expect
+    ))]
+    VerifyChecksum { calculated: String, expect: String },
 }
 
 pub type Result<T, E = Error> = std::result::Result<T, E>;
@@ -578,9 +574,6 @@
             EmptyRegionDir { .. } | EmptyManifestDir { .. } => StatusCode::RegionNotFound,
             ArrowReader { .. } => StatusCode::StorageUnavailable,
             ConvertValue { source, .. } => source.status_code(),
-<<<<<<< HEAD
-            VerifyChecksum { .. } => StatusCode::Unexpected,
-=======
             BuildIndexApplier { source, .. } | ApplyIndex { source, .. } => source.status_code(),
             PuffinReadMetadata { source, .. } | PuffinReadBlob { source, .. } => {
                 source.status_code()
@@ -588,7 +581,7 @@
             CleanDir { .. } => StatusCode::Unexpected,
             InvalidConfig { .. } => StatusCode::InvalidArguments,
             StaleLogEntry { .. } => StatusCode::Unexpected,
->>>>>>> 2c1b1cec
+            VerifyChecksum { .. } => StatusCode::Unexpected,
         }
     }
 
