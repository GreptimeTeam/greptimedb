// Copyright 2023 Greptime Team
//
// Licensed under the Apache License, Version 2.0 (the "License");
// you may not use this file except in compliance with the License.
// You may obtain a copy of the License at
//
//     http://www.apache.org/licenses/LICENSE-2.0
//
// Unless required by applicable law or agreed to in writing, software
// distributed under the License is distributed on an "AS IS" BASIS,
// WITHOUT WARRANTIES OR CONDITIONS OF ANY KIND, either express or implied.
// See the License for the specific language governing permissions and
// limitations under the License.

use std::any::Any;

use common_datasource::compression::CompressionType;
use common_error::ext::ErrorExt;
use common_error::status_code::StatusCode;
use snafu::{Location, Snafu};
use store_api::manifest::ManifestVersion;

use crate::worker::WorkerId;

#[derive(Debug, Snafu)]
#[snafu(visibility(pub))]
pub enum Error {
    #[snafu(display("OpenDAL operator failed. Location: {}, source: {}", location, source))]
    OpenDal {
        location: Location,
        source: object_store::Error,
    },

    #[snafu(display(
        "Fail to compress object by {}, path: {}, source: {}",
        compress_type,
        path,
        source
    ))]
    CompressObject {
        compress_type: CompressionType,
        path: String,
        source: std::io::Error,
    },

    #[snafu(display(
        "Fail to decompress object by {}, path: {}, source: {}",
        compress_type,
        path,
        source
    ))]
    DecompressObject {
        compress_type: CompressionType,
        path: String,
        source: std::io::Error,
    },

    #[snafu(display(
        "Failed to ser/de json object. Location: {}, source: {}",
        location,
        source
    ))]
    SerdeJson {
        location: Location,
        source: serde_json::Error,
    },

    #[snafu(display("Invalid scan index, start: {}, end: {}", start, end))]
    InvalidScanIndex {
        start: ManifestVersion,
        end: ManifestVersion,
        location: Location,
    },

    #[snafu(display("Invalid UTF-8 content. Location: {}, source: {}", location, source))]
    Utf8 {
        location: Location,
        source: std::str::Utf8Error,
    },

<<<<<<< HEAD
    #[snafu(display("Failed to join handle, location: {}, source: {}", location, source))]
    Join {
        source: common_runtime::JoinError,
        location: Location,
    },

    #[snafu(display("Worker {} is stopped, location: {}", id, location))]
    WorkerStopped { id: WorkerId, location: Location },

    #[snafu(display("Failed to recv result, location: {}, source: {}", location, source))]
    Recv {
        source: tokio::sync::oneshot::error::RecvError,
        location: Location,
    },
=======
    #[snafu(display("Cannot find RegionMetadata. Location: {}", location))]
    RegionMetadataNotFound { location: Location },
>>>>>>> ce43896a
}

pub type Result<T> = std::result::Result<T, Error>;

impl ErrorExt for Error {
    fn status_code(&self) -> StatusCode {
        use Error::*;

        match self {
            OpenDal { .. } => StatusCode::StorageUnavailable,
            CompressObject { .. } | DecompressObject { .. } | SerdeJson { .. } | Utf8 { .. } => {
                StatusCode::Unexpected
            }
            InvalidScanIndex { .. } => StatusCode::InvalidArguments,
            Join { .. } | WorkerStopped { .. } | Recv { .. } => StatusCode::Internal,
        }
    }

    fn as_any(&self) -> &dyn Any {
        self
    }
}<|MERGE_RESOLUTION|>--- conflicted
+++ resolved
@@ -78,7 +78,9 @@
         source: std::str::Utf8Error,
     },
 
-<<<<<<< HEAD
+    #[snafu(display("Cannot find RegionMetadata. Location: {}", location))]
+    RegionMetadataNotFound { location: Location },
+
     #[snafu(display("Failed to join handle, location: {}, source: {}", location, source))]
     Join {
         source: common_runtime::JoinError,
@@ -93,10 +95,6 @@
         source: tokio::sync::oneshot::error::RecvError,
         location: Location,
     },
-=======
-    #[snafu(display("Cannot find RegionMetadata. Location: {}", location))]
-    RegionMetadataNotFound { location: Location },
->>>>>>> ce43896a
 }
 
 pub type Result<T> = std::result::Result<T, Error>;
@@ -111,7 +109,9 @@
                 StatusCode::Unexpected
             }
             InvalidScanIndex { .. } => StatusCode::InvalidArguments,
-            Join { .. } | WorkerStopped { .. } | Recv { .. } => StatusCode::Internal,
+            RegionMetadataNotFound { .. } | Join { .. } | WorkerStopped { .. } | Recv { .. } => {
+                StatusCode::Internal
+            }
         }
     }
 
