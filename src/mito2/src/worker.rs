--- conflicted
+++ resolved
@@ -146,8 +146,8 @@
         object_store_manager: ObjectStoreManagerRef,
         schema_metadata_manager: SchemaMetadataManagerRef,
         file_ref_manager: FileReferenceManagerRef,
+        partition_expr_fetcher: PartitionExprFetcherRef,
         plugins: Plugins,
-        partition_expr_fetcher: PartitionExprFetcherRef,
     ) -> Result<WorkerGroup> {
         let (flush_sender, flush_receiver) = watch::channel(());
         let write_buffer_manager = Arc::new(
@@ -210,11 +210,8 @@
                     flush_receiver: flush_receiver.clone(),
                     plugins: plugins.clone(),
                     schema_metadata_manager: schema_metadata_manager.clone(),
-<<<<<<< HEAD
+                    file_ref_manager: file_ref_manager.clone(),
                     partition_expr_fetcher: partition_expr_fetcher.clone(),
-=======
-                    file_ref_manager: file_ref_manager.clone(),
->>>>>>> 24e5c9f6
                 }
                 .start()
             })
@@ -369,11 +366,8 @@
                     flush_receiver: flush_receiver.clone(),
                     plugins: Plugins::new(),
                     schema_metadata_manager: schema_metadata_manager.clone(),
-<<<<<<< HEAD
+                    file_ref_manager: file_ref_manager.clone(),
                     partition_expr_fetcher: partition_expr_fetcher.clone(),
-=======
-                    file_ref_manager: file_ref_manager.clone(),
->>>>>>> 24e5c9f6
                 }
                 .start()
             })
@@ -453,11 +447,8 @@
     flush_receiver: watch::Receiver<()>,
     plugins: Plugins,
     schema_metadata_manager: SchemaMetadataManagerRef,
-<<<<<<< HEAD
+    file_ref_manager: FileReferenceManagerRef,
     partition_expr_fetcher: PartitionExprFetcherRef,
-=======
-    file_ref_manager: FileReferenceManagerRef,
->>>>>>> 24e5c9f6
 }
 
 impl<S: LogStore> WorkerStarter<S> {
@@ -510,11 +501,8 @@
             request_wait_time: REQUEST_WAIT_TIME.with_label_values(&[&id_string]),
             region_edit_queues: RegionEditQueues::default(),
             schema_metadata_manager: self.schema_metadata_manager,
-<<<<<<< HEAD
+            file_ref_manager: self.file_ref_manager.clone(),
             partition_expr_fetcher: self.partition_expr_fetcher,
-=======
-            file_ref_manager: self.file_ref_manager.clone(),
->>>>>>> 24e5c9f6
         };
         let handle = common_runtime::spawn_global(async move {
             worker_thread.run().await;
@@ -764,13 +752,10 @@
     region_edit_queues: RegionEditQueues,
     /// Database level metadata manager.
     schema_metadata_manager: SchemaMetadataManagerRef,
-<<<<<<< HEAD
+    /// Datanode level file references manager.
+    file_ref_manager: FileReferenceManagerRef,
     /// Partition expr fetcher used to backfill partition expr on open for compatibility.
     partition_expr_fetcher: PartitionExprFetcherRef,
-=======
-    /// Datanode level file references manager.
-    file_ref_manager: FileReferenceManagerRef,
->>>>>>> 24e5c9f6
 }
 
 impl<S: LogStore> RegionWorkerLoop<S> {
