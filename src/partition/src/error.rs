// Copyright 2023 Greptime Team
//
// Licensed under the Apache License, Version 2.0 (the "License");
// you may not use this file except in compliance with the License.
// You may obtain a copy of the License at
//
//     http://www.apache.org/licenses/LICENSE-2.0
//
// Unless required by applicable law or agreed to in writing, software
// distributed under the License is distributed on an "AS IS" BASIS,
// WITHOUT WARRANTIES OR CONDITIONS OF ANY KIND, either express or implied.
// See the License for the specific language governing permissions and
// limitations under the License.

use std::any::Any;

use common_error::ext::ErrorExt;
use common_error::status_code::StatusCode;
use common_macro::stack_trace_debug;
use datafusion_common::ScalarValue;
use datatypes::arrow;
use datatypes::prelude::Value;
use snafu::{Location, Snafu};
use store_api::storage::RegionId;
use table::metadata::TableId;

use crate::expr::PartitionExpr;

#[derive(Snafu)]
#[snafu(visibility(pub))]
#[stack_trace_debug]
pub enum Error {
    #[snafu(display("Failed to find table route: {}", table_id))]
    TableRouteNotFound {
        table_id: TableId,
        #[snafu(implicit)]
        location: Location,
    },

    #[snafu(display("Table route manager error"))]
    TableRouteManager {
        source: common_meta::error::Error,
        #[snafu(implicit)]
        location: Location,
    },

    #[snafu(display("Failed to get meta info from cache, error: {}", err_msg))]
    GetCache {
        err_msg: String,
        #[snafu(implicit)]
        location: Location,
    },

    #[snafu(display("Failed to find table routes for table id {}", table_id))]
    FindTableRoutes {
        table_id: TableId,
        #[snafu(implicit)]
        location: Location,
    },

    #[snafu(display(
        "Failed to find region routes for table {}, region id: {}",
        table_id,
        region_id
    ))]
    FindRegionRoutes {
        table_id: TableId,
        region_id: u64,
        #[snafu(implicit)]
        location: Location,
    },

    #[snafu(display("Failed to serialize value to json"))]
    SerializeJson {
        #[snafu(source)]
        error: serde_json::Error,
        #[snafu(implicit)]
        location: Location,
    },

    #[snafu(display("Failed to deserialize value from json"))]
    DeserializeJson {
        #[snafu(source)]
        error: serde_json::Error,
        #[snafu(implicit)]
        location: Location,
    },

    #[snafu(display("Expect {} region keys, actual {}", expect, actual))]
    RegionKeysSize {
        expect: usize,
        actual: usize,
        #[snafu(implicit)]
        location: Location,
    },

    #[snafu(display("Invalid InsertRequest, reason: {}", reason))]
    InvalidInsertRequest {
        reason: String,
        #[snafu(implicit)]
        location: Location,
    },

    #[snafu(display("Invalid DeleteRequest, reason: {}", reason))]
    InvalidDeleteRequest {
        reason: String,
        #[snafu(implicit)]
        location: Location,
    },

    #[snafu(display("Invalid table route data, table id: {}, msg: {}", table_id, err_msg))]
    InvalidTableRouteData {
        table_id: TableId,
        err_msg: String,
        #[snafu(implicit)]
        location: Location,
    },

    #[snafu(display("Failed to convert DataFusion's ScalarValue: {:?}", value))]
    ConvertScalarValue {
        value: ScalarValue,
        #[snafu(implicit)]
        location: Location,
        source: datatypes::error::Error,
    },

    #[snafu(display("Failed to find leader of table id {} region {}", table_id, region_id))]
    FindLeader {
        table_id: TableId,
        region_id: RegionId,
        #[snafu(implicit)]
        location: Location,
    },

    #[snafu(display("Unexpected table route type: {}", err_msg))]
    UnexpectedLogicalRouteTable {
        #[snafu(implicit)]
        location: Location,
        err_msg: String,
        source: common_meta::error::Error,
    },

    #[snafu(display("Conjunct expr with non-expr is invalid"))]
    ConjunctExprWithNonExpr {
        expr: PartitionExpr,
        #[snafu(implicit)]
        location: Location,
    },

    #[snafu(display("Unclosed value {} on column {}", value, column))]
    UnclosedValue {
        value: String,
        column: String,
        #[snafu(implicit)]
        location: Location,
    },

    #[snafu(display("Invalid partition expr: {:?}", expr))]
    InvalidExpr {
        expr: PartitionExpr,
        #[snafu(implicit)]
        location: Location,
    },

    #[snafu(display("Undefined column: {}", column))]
    UndefinedColumn {
        column: String,
        #[snafu(implicit)]
        location: Location,
    },

    #[snafu(display("Unexpected: {err_msg}"))]
    Unexpected {
        err_msg: String,
        #[snafu(implicit)]
        location: Location,
    },

    #[snafu(display("Failed to convert to vector"))]
    ConvertToVector {
        source: datatypes::error::Error,
        #[snafu(implicit)]
        location: Location,
    },

    #[snafu(display("Failed to evaluate record batch"))]
    EvaluateRecordBatch {
        #[snafu(source)]
        error: datafusion_common::error::DataFusionError,
        #[snafu(implicit)]
        location: Location,
    },

    #[snafu(display("Failed to compute arrow kernel"))]
    ComputeArrowKernel {
        #[snafu(source)]
        error: arrow::error::ArrowError,
        #[snafu(implicit)]
        location: Location,
    },

    #[snafu(display("Unexpected evaluation result column type: {}", data_type))]
    UnexpectedColumnType {
        data_type: arrow::datatypes::DataType,
        #[snafu(implicit)]
        location: Location,
    },

    #[snafu(display("Failed to convert to DataFusion's Schema"))]
    ToDFSchema {
        #[snafu(source)]
        error: datafusion_common::error::DataFusionError,
        #[snafu(implicit)]
        location: Location,
    },

    #[snafu(display("Failed to create physical expression"))]
    CreatePhysicalExpr {
        #[snafu(source)]
        error: datafusion_common::error::DataFusionError,
        #[snafu(implicit)]
        location: Location,
    },

    #[snafu(display("Partition expr value is not supported: {:?}", value))]
    UnsupportedPartitionExprValue {
        value: Value,
        #[snafu(implicit)]
        location: Location,
    },
}

impl ErrorExt for Error {
    fn status_code(&self) -> StatusCode {
        match self {
<<<<<<< HEAD
            Error::GetCache { .. } | Error::FindLeader { .. } => StatusCode::StorageUnavailable,
            Error::FindRegionRoutes { .. } => StatusCode::RegionNotReady,
=======
            Error::GetCache { .. } => StatusCode::StorageUnavailable,
            Error::FindLeader { .. } => StatusCode::TableUnavailable,

>>>>>>> 7b133762
            Error::ConjunctExprWithNonExpr { .. }
            | Error::UnclosedValue { .. }
            | Error::InvalidExpr { .. }
            | Error::UndefinedColumn { .. } => StatusCode::InvalidArguments,
            Error::RegionKeysSize { .. }
            | Error::InvalidInsertRequest { .. }
            | Error::InvalidDeleteRequest { .. } => StatusCode::InvalidArguments,
            Error::ConvertScalarValue { .. }
            | Error::SerializeJson { .. }
            | Error::DeserializeJson { .. } => StatusCode::Internal,
<<<<<<< HEAD
            Error::Unexpected { .. } => StatusCode::Unexpected,
            Error::InvalidTableRouteData { .. } => StatusCode::TableUnavailable,
            Error::FindTableRoutes { .. } => StatusCode::TableUnavailable,
=======

            Error::Unexpected { .. }
            | Error::InvalidTableRouteData { .. }
            | Error::FindTableRoutes { .. }
            | Error::FindRegionRoutes { .. } => StatusCode::Unexpected,
>>>>>>> 7b133762
            Error::TableRouteNotFound { .. } => StatusCode::TableNotFound,
            Error::TableRouteManager { source, .. } => source.status_code(),
            Error::UnexpectedLogicalRouteTable { source, .. } => source.status_code(),
            Error::ConvertToVector { source, .. } => source.status_code(),
            Error::EvaluateRecordBatch { .. } => StatusCode::Internal,
            Error::ComputeArrowKernel { .. } => StatusCode::Internal,
            Error::UnexpectedColumnType { .. } => StatusCode::Internal,
            Error::ToDFSchema { .. } => StatusCode::Internal,
            Error::CreatePhysicalExpr { .. } => StatusCode::Internal,
            Error::UnsupportedPartitionExprValue { .. } => StatusCode::InvalidArguments,
        }
    }

    fn as_any(&self) -> &dyn Any {
        self
    }
}

pub type Result<T> = std::result::Result<T, Error>;<|MERGE_RESOLUTION|>--- conflicted
+++ resolved
@@ -233,35 +233,26 @@
 impl ErrorExt for Error {
     fn status_code(&self) -> StatusCode {
         match self {
-<<<<<<< HEAD
-            Error::GetCache { .. } | Error::FindLeader { .. } => StatusCode::StorageUnavailable,
-            Error::FindRegionRoutes { .. } => StatusCode::RegionNotReady,
-=======
             Error::GetCache { .. } => StatusCode::StorageUnavailable,
             Error::FindLeader { .. } => StatusCode::TableUnavailable,
 
->>>>>>> 7b133762
             Error::ConjunctExprWithNonExpr { .. }
             | Error::UnclosedValue { .. }
             | Error::InvalidExpr { .. }
             | Error::UndefinedColumn { .. } => StatusCode::InvalidArguments,
+
             Error::RegionKeysSize { .. }
             | Error::InvalidInsertRequest { .. }
             | Error::InvalidDeleteRequest { .. } => StatusCode::InvalidArguments,
+
             Error::ConvertScalarValue { .. }
             | Error::SerializeJson { .. }
             | Error::DeserializeJson { .. } => StatusCode::Internal,
-<<<<<<< HEAD
-            Error::Unexpected { .. } => StatusCode::Unexpected,
-            Error::InvalidTableRouteData { .. } => StatusCode::TableUnavailable,
-            Error::FindTableRoutes { .. } => StatusCode::TableUnavailable,
-=======
 
             Error::Unexpected { .. }
             | Error::InvalidTableRouteData { .. }
             | Error::FindTableRoutes { .. }
             | Error::FindRegionRoutes { .. } => StatusCode::Unexpected,
->>>>>>> 7b133762
             Error::TableRouteNotFound { .. } => StatusCode::TableNotFound,
             Error::TableRouteManager { source, .. } => source.status_code(),
             Error::UnexpectedLogicalRouteTable { source, .. } => source.status_code(),
