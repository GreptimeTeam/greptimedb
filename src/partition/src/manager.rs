--- conflicted
+++ resolved
@@ -115,23 +115,8 @@
         Ok(peers)
     }
 
-<<<<<<< HEAD
-    pub async fn find_table_partition_columns(&self, table: TableName) -> Result<Vec<String>> {
-        let partiton_infos = self.find_table_partitions(&table).await?;
-        // Take region 0's partion columns as the table partition column.
-        // This is a workarond and isn't by design
-        Ok(partiton_infos
-            .first()
-            .map(|info| info.partition.partition_columns().clone())
-            .unwrap_or_default())
-    }
-
-    pub async fn find_table_partitions(&self, table: &TableName) -> Result<Vec<PartitionInfo>> {
-        let route = self.table_routes.get_route(table).await?;
-=======
     pub async fn find_table_partitions(&self, table_id: TableId) -> Result<Vec<PartitionInfo>> {
         let route = self.table_routes.get_route(table_id).await?;
->>>>>>> 922d8263
         ensure!(
             !route.region_routes.is_empty(),
             error::FindTableRoutesSnafu { table_id }
@@ -178,16 +163,6 @@
         let partitions = self.find_table_partitions(table_id).await?;
 
         let partition_columns = partitions[0].partition.partition_columns();
-<<<<<<< HEAD
-=======
-        ensure!(
-            !partition_columns.is_empty(),
-            error::InvalidTableRouteDataSnafu {
-                table_id,
-                err_msg: "no partition columns found"
-            }
-        );
->>>>>>> 922d8263
 
         let regions = partitions
             .iter()
