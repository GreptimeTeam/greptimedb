// Copyright 2023 Greptime Team
//
// Licensed under the Apache License, Version 2.0 (the "License");
// you may not use this file except in compliance with the License.
// You may obtain a copy of the License at
//
//     http://www.apache.org/licenses/LICENSE-2.0
//
// Unless required by applicable law or agreed to in writing, software
// distributed under the License is distributed on an "AS IS" BASIS,
// WITHOUT WARRANTIES OR CONDITIONS OF ANY KIND, either express or implied.
// See the License for the specific language governing permissions and
// limitations under the License.

use std::collections::HashMap;
use std::fmt::{Debug, Formatter};
use std::sync::Arc;

use async_stream::stream;
use common_config::wal::{RaftEngineConfig, WalOptions};
use common_runtime::{RepeatedTask, TaskFunction};
use common_telemetry::{error, info};
use raft_engine::{Config, Engine, LogBatch, MessageExt, ReadableSize, RecoveryMode};
use snafu::{ensure, ResultExt};
use store_api::logstore::entry::{Entry, Id as EntryId};
use store_api::logstore::entry_stream::SendableEntryStream;
use store_api::logstore::namespace::{Id as NamespaceId, Namespace as NamespaceTrait};
use store_api::logstore::{AppendBatchResponse, AppendResponse, LogStore};

use crate::error;
use crate::error::{
    AddEntryLogBatchSnafu, Error, FetchEntrySnafu, IllegalNamespaceSnafu, IllegalStateSnafu,
    OverrideCompactedEntrySnafu, RaftEngineSnafu, Result, StartGcTaskSnafu, StopGcTaskSnafu,
};
use crate::raft_engine::backend::SYSTEM_NAMESPACE;
use crate::raft_engine::protos::logstore::{EntryImpl, NamespaceImpl as Namespace};

const NAMESPACE_PREFIX: &str = "$sys/";

pub struct RaftEngineLogStore {
    config: RaftEngineConfig,
    engine: Arc<Engine>,
    gc_task: RepeatedTask<Error>,
}

pub struct PurgeExpiredFilesFunction {
    engine: Arc<Engine>,
}

#[async_trait::async_trait]
impl TaskFunction<Error> for PurgeExpiredFilesFunction {
    fn name(&self) -> &str {
        "RaftEngineLogStore-gc-task"
    }

    async fn call(&mut self) -> Result<()> {
        match self.engine.purge_expired_files().context(RaftEngineSnafu) {
            Ok(res) => {
                // TODO(hl): the retval of purge_expired_files indicates the namespaces need to be compact,
                // which is useful when monitoring regions failed to flush it's memtable to SSTs.
                info!(
                    "Successfully purged logstore files, namespaces need compaction: {:?}",
                    res
                );
            }
            Err(e) => {
                error!(e; "Failed to purge files in logstore");
            }
        }

        Ok(())
    }
}

impl RaftEngineLogStore {
    pub async fn try_new(dir: String, config: RaftEngineConfig) -> Result<Self> {
        let raft_engine_config = Config {
            dir,
            purge_threshold: ReadableSize(config.purge_threshold.0),
            recovery_mode: RecoveryMode::TolerateTailCorruption,
            batch_compression_threshold: ReadableSize::kb(8),
            target_file_size: ReadableSize(config.file_size.0),
            ..Default::default()
        };
        let engine = Arc::new(Engine::open(raft_engine_config).context(RaftEngineSnafu)?);
        let gc_task = RepeatedTask::new(
            config.purge_interval,
            Box::new(PurgeExpiredFilesFunction {
                engine: engine.clone(),
            }),
        );

        let log_store = Self {
            config,
            engine,
            gc_task,
        };
        log_store.start()?;
        Ok(log_store)
    }

    pub fn started(&self) -> bool {
        self.gc_task.started()
    }

    fn start(&self) -> Result<()> {
        self.gc_task
            .start(common_runtime::bg_runtime())
            .context(StartGcTaskSnafu)
    }

    fn span(&self, namespace: &<Self as LogStore>::Namespace) -> (Option<u64>, Option<u64>) {
        (
            self.engine.first_index(namespace.id()),
            self.engine.last_index(namespace.id()),
        )
    }

    /// Checks if entry does not override the min index of namespace.
    fn check_entry(&self, e: &EntryImpl) -> Result<()> {
        if cfg!(debug_assertions) {
            let ns_id = e.namespace_id;
            if let Some(first_index) = self.engine.first_index(ns_id) {
                ensure!(
                    e.id() >= first_index,
                    OverrideCompactedEntrySnafu {
                        namespace: ns_id,
                        first_index,
                        attempt_index: e.id(),
                    }
                );
            }
        }
        Ok(())
    }
}

impl Debug for RaftEngineLogStore {
    fn fmt(&self, f: &mut Formatter<'_>) -> std::fmt::Result {
        f.debug_struct("RaftEngineLogsStore")
            .field("config", &self.config)
            .field("started", &self.gc_task.started())
            .finish()
    }
}

#[async_trait::async_trait]
impl LogStore for RaftEngineLogStore {
    type Error = Error;
    type Namespace = Namespace;
    type Entry = EntryImpl;

    async fn stop(&self) -> Result<()> {
        self.gc_task.stop().await.context(StopGcTaskSnafu)
    }

    /// Appends an entry to logstore. Currently the existence of the entry's namespace is not checked.
    async fn append(&self, e: Self::Entry) -> Result<AppendResponse> {
        ensure!(self.started(), IllegalStateSnafu);
        let entry_id = e.id;
        let namespace_id = e.namespace_id;
        let mut batch = LogBatch::with_capacity(1);
        batch
            .add_entries::<MessageType>(namespace_id, &[e])
            .context(AddEntryLogBatchSnafu)?;

        if let Some(first_index) = self.engine.first_index(namespace_id) {
            ensure!(
                entry_id >= first_index,
                error::OverrideCompactedEntrySnafu {
                    namespace: namespace_id,
                    first_index,
                    attempt_index: entry_id,
                }
            );
        }

        let _ = self
            .engine
            .write(&mut batch, self.config.sync_write)
            .context(RaftEngineSnafu)?;
<<<<<<< HEAD
        Ok(AppendResponse { entry_id })
=======
        Ok(AppendResponse {
            last_entry_id: entry_id,
        })
>>>>>>> d4ac8734
    }

    /// Appends a batch of entries to logstore. `RaftEngineLogStore` assures the atomicity of
    /// batch append.
    async fn append_batch(&self, entries: Vec<Self::Entry>) -> Result<AppendBatchResponse> {
        ensure!(self.started(), IllegalStateSnafu);
        if entries.is_empty() {
            return Ok(AppendBatchResponse::default());
        }

        // Records the last entry id for each region's entries.
        let mut last_entry_ids: HashMap<NamespaceId, EntryId> =
            HashMap::with_capacity(entries.len());
        let mut batch = LogBatch::with_capacity(entries.len());

        for e in entries {
            self.check_entry(&e)?;
            // For raft-engine log store, the namespace id is the region id.
            let ns_id = e.namespace_id;
            last_entry_ids
                .entry(ns_id)
                .and_modify(|x| *x = (*x).max(e.id))
                .or_insert(e.id);
            batch
                .add_entries::<MessageType>(ns_id, &[e])
                .context(AddEntryLogBatchSnafu)?;
        }

        let _ = self
            .engine
            .write(&mut batch, self.config.sync_write)
            .context(RaftEngineSnafu)?;

        Ok(AppendBatchResponse { last_entry_ids })
    }

    /// Create a stream of entries from logstore in the given namespace. The end of stream is
    /// determined by the current "last index" of the namespace.
    async fn read(
        &self,
        ns: &Self::Namespace,
        entry_id: EntryId,
    ) -> Result<SendableEntryStream<'_, Self::Entry, Self::Error>> {
        ensure!(self.started(), IllegalStateSnafu);
        let engine = self.engine.clone();

        let last_index = engine.last_index(ns.id()).unwrap_or(0);
        let mut start_index = entry_id.max(engine.first_index(ns.id()).unwrap_or(last_index + 1));

        info!(
            "Read logstore, namespace: {}, start: {}, span: {:?}",
            ns.id(),
            entry_id,
            self.span(ns)
        );
        let max_batch_size = self.config.read_batch_size;
        let (tx, mut rx) = tokio::sync::mpsc::channel(max_batch_size);
        let ns = ns.clone();
        let _handle = common_runtime::spawn_read(async move {
            while start_index <= last_index {
                let mut vec = Vec::with_capacity(max_batch_size);
                match engine
                    .fetch_entries_to::<MessageType>(
                        ns.id,
                        start_index,
                        last_index + 1,
                        Some(max_batch_size),
                        &mut vec,
                    )
                    .context(FetchEntrySnafu {
                        ns: ns.id,
                        start: start_index,
                        end: last_index,
                        max_size: max_batch_size,
                    }) {
                    Ok(_) => {
                        if let Some(last_entry) = vec.last() {
                            start_index = last_entry.id + 1;
                        }
                        // reader side closed, cancel following reads
                        if tx.send(Ok(vec)).await.is_err() {
                            break;
                        }
                    }
                    Err(e) => {
                        let _ = tx.send(Err(e)).await;
                        break;
                    }
                }
            }
        });

        let s = stream!({
            while let Some(res) = rx.recv().await {
                yield res;
            }
        });
        Ok(Box::pin(s))
    }

    async fn create_namespace(&self, ns: &Self::Namespace) -> Result<()> {
        ensure!(
            ns.id != SYSTEM_NAMESPACE,
            IllegalNamespaceSnafu { ns: ns.id }
        );
        ensure!(self.started(), IllegalStateSnafu);
        let key = format!("{}{}", NAMESPACE_PREFIX, ns.id).as_bytes().to_vec();
        let mut batch = LogBatch::with_capacity(1);
        batch
            .put_message::<Namespace>(SYSTEM_NAMESPACE, key, ns)
            .context(RaftEngineSnafu)?;
        let _ = self
            .engine
            .write(&mut batch, true)
            .context(RaftEngineSnafu)?;
        Ok(())
    }

    async fn delete_namespace(&self, ns: &Self::Namespace) -> Result<()> {
        ensure!(
            ns.id != SYSTEM_NAMESPACE,
            IllegalNamespaceSnafu { ns: ns.id }
        );
        ensure!(self.started(), IllegalStateSnafu);
        let key = format!("{}{}", NAMESPACE_PREFIX, ns.id).as_bytes().to_vec();
        let mut batch = LogBatch::with_capacity(1);
        batch.delete(SYSTEM_NAMESPACE, key);
        let _ = self
            .engine
            .write(&mut batch, true)
            .context(RaftEngineSnafu)?;
        Ok(())
    }

    async fn list_namespaces(&self) -> Result<Vec<Self::Namespace>> {
        ensure!(self.started(), IllegalStateSnafu);
        let mut namespaces: Vec<Namespace> = vec![];
        self.engine
            .scan_messages::<Namespace, _>(
                SYSTEM_NAMESPACE,
                Some(NAMESPACE_PREFIX.as_bytes()),
                None,
                false,
                |_, v| {
                    namespaces.push(v);
                    true
                },
            )
            .context(RaftEngineSnafu)?;
        Ok(namespaces)
    }

    fn entry<D: AsRef<[u8]>>(
        &self,
        data: D,
        entry_id: EntryId,
        ns: Self::Namespace,
    ) -> Self::Entry {
        EntryImpl {
            id: entry_id,
            data: data.as_ref().to_vec(),
            namespace_id: ns.id(),
            ..Default::default()
        }
    }

    fn namespace(&self, ns_id: NamespaceId, wal_options: &WalOptions) -> Self::Namespace {
        let _ = wal_options;
        Namespace {
            id: ns_id,
            ..Default::default()
        }
    }

    async fn obsolete(&self, ns: Self::Namespace, entry_id: EntryId) -> Result<()> {
        ensure!(self.started(), IllegalStateSnafu);
        let obsoleted = self.engine.compact_to(ns.id(), entry_id + 1);
        info!(
            "Namespace {} obsoleted {} entries, compacted index: {}, span: {:?}",
            ns.id(),
            obsoleted,
            entry_id,
            self.span(&ns)
        );
        Ok(())
    }
}

#[derive(Debug, Clone)]
struct MessageType;

impl MessageExt for MessageType {
    type Entry = EntryImpl;

    fn index(e: &Self::Entry) -> u64 {
        e.id
    }
}

#[cfg(test)]
mod tests {
    use std::collections::HashSet;
    use std::time::Duration;

    use common_base::readable_size::ReadableSize;
    use common_telemetry::debug;
    use common_test_util::temp_dir::{create_temp_dir, TempDir};
    use futures_util::StreamExt;
    use store_api::logstore::entry_stream::SendableEntryStream;
    use store_api::logstore::namespace::Namespace as NamespaceTrait;
    use store_api::logstore::LogStore;

    use super::*;
    use crate::error::Error;
    use crate::raft_engine::log_store::RaftEngineLogStore;
    use crate::raft_engine::protos::logstore::{EntryImpl as Entry, NamespaceImpl as Namespace};

    #[tokio::test]
    async fn test_open_logstore() {
        let dir = create_temp_dir("raft-engine-logstore-test");
        let logstore = RaftEngineLogStore::try_new(
            dir.path().to_str().unwrap().to_string(),
            RaftEngineConfig::default(),
        )
        .await
        .unwrap();
        let namespaces = logstore.list_namespaces().await.unwrap();
        assert_eq!(0, namespaces.len());
    }

    #[tokio::test]
    async fn test_manage_namespace() {
        let dir = create_temp_dir("raft-engine-logstore-test");
        let logstore = RaftEngineLogStore::try_new(
            dir.path().to_str().unwrap().to_string(),
            RaftEngineConfig::default(),
        )
        .await
        .unwrap();
        assert!(logstore.list_namespaces().await.unwrap().is_empty());

        logstore
            .create_namespace(&Namespace::with_id(42))
            .await
            .unwrap();
        let namespaces = logstore.list_namespaces().await.unwrap();
        assert_eq!(1, namespaces.len());
        assert_eq!(Namespace::with_id(42), namespaces[0]);

        logstore
            .delete_namespace(&Namespace::with_id(42))
            .await
            .unwrap();
        assert!(logstore.list_namespaces().await.unwrap().is_empty());
    }

    #[tokio::test]
    async fn test_append_and_read() {
        let dir = create_temp_dir("raft-engine-logstore-test");
        let logstore = RaftEngineLogStore::try_new(
            dir.path().to_str().unwrap().to_string(),
            RaftEngineConfig::default(),
        )
        .await
        .unwrap();

        let namespace = Namespace::with_id(1);
        let cnt = 1024;
        for i in 0..cnt {
            let response = logstore
                .append(Entry::create(
                    i,
                    namespace.id,
                    i.to_string().as_bytes().to_vec(),
                ))
                .await
                .unwrap();
            assert_eq!(i, response.last_entry_id);
        }
        let mut entries = HashSet::with_capacity(1024);
        let mut s = logstore.read(&Namespace::with_id(1), 0).await.unwrap();
        while let Some(r) = s.next().await {
            let vec = r.unwrap();
            entries.extend(vec.into_iter().map(|e| e.id));
        }
        assert_eq!((0..cnt).collect::<HashSet<_>>(), entries);
    }

    async fn collect_entries(mut s: SendableEntryStream<'_, Entry, Error>) -> Vec<Entry> {
        let mut res = vec![];
        while let Some(r) = s.next().await {
            res.extend(r.unwrap());
        }
        res
    }

    #[tokio::test]
    async fn test_reopen() {
        let dir = create_temp_dir("raft-engine-logstore-reopen-test");
        {
            let logstore = RaftEngineLogStore::try_new(
                dir.path().to_str().unwrap().to_string(),
                RaftEngineConfig::default(),
            )
            .await
            .unwrap();
            assert!(logstore
                .append(Entry::create(1, 1, "1".as_bytes().to_vec()))
                .await
                .is_ok());
            let entries = logstore
                .read(&Namespace::with_id(1), 1)
                .await
                .unwrap()
                .collect::<Vec<_>>()
                .await;
            assert_eq!(1, entries.len());
            logstore.stop().await.unwrap();
        }

        let logstore = RaftEngineLogStore::try_new(
            dir.path().to_str().unwrap().to_string(),
            RaftEngineConfig::default(),
        )
        .await
        .unwrap();

        let entries =
            collect_entries(logstore.read(&Namespace::with_id(1), 1).await.unwrap()).await;
        assert_eq!(1, entries.len());
        assert_eq!(1, entries[0].id);
        assert_eq!(1, entries[0].namespace_id);
    }

    async fn wal_dir_usage(path: impl AsRef<str>) -> usize {
        let mut size: usize = 0;
        let mut read_dir = tokio::fs::read_dir(path.as_ref()).await.unwrap();
        while let Ok(dir_entry) = read_dir.next_entry().await {
            let Some(entry) = dir_entry else {
                break;
            };
            if entry.file_type().await.unwrap().is_file() {
                let file_name = entry.file_name();
                let file_size = entry.metadata().await.unwrap().len() as usize;
                debug!("File: {file_name:?}, size: {file_size}");
                size += file_size;
            }
        }
        size
    }

    async fn new_test_log_store(dir: &TempDir) -> RaftEngineLogStore {
        let path = dir.path().to_str().unwrap().to_string();

        let config = RaftEngineConfig {
            file_size: ReadableSize::mb(2),
            purge_threshold: ReadableSize::mb(4),
            purge_interval: Duration::from_secs(5),
            ..Default::default()
        };

        RaftEngineLogStore::try_new(path, config).await.unwrap()
    }

    #[tokio::test]
    async fn test_compaction() {
        common_telemetry::init_default_ut_logging();
        let dir = create_temp_dir("raft-engine-logstore-test");
        let logstore = new_test_log_store(&dir).await;

        let namespace = Namespace::with_id(42);
        for id in 0..4096 {
            let entry = Entry::create(id, namespace.id(), [b'x'; 4096].to_vec());
            let _ = logstore.append(entry).await.unwrap();
        }

        let before_purge = wal_dir_usage(dir.path().to_str().unwrap()).await;
        logstore.obsolete(namespace, 4000).await.unwrap();

        tokio::time::sleep(Duration::from_secs(6)).await;
        let after_purge = wal_dir_usage(dir.path().to_str().unwrap()).await;
        debug!(
            "Before purge: {}, after purge: {}",
            before_purge, after_purge
        );
        assert!(before_purge > after_purge);
    }

    #[tokio::test]
    async fn test_obsolete() {
        common_telemetry::init_default_ut_logging();
        let dir = create_temp_dir("raft-engine-logstore-test");
        let logstore = new_test_log_store(&dir).await;

        let namespace = Namespace::with_id(42);
        for id in 0..1024 {
            let entry = Entry::create(id, namespace.id(), [b'x'; 4096].to_vec());
            let _ = logstore.append(entry).await.unwrap();
        }

        logstore.obsolete(namespace.clone(), 100).await.unwrap();
        assert_eq!(101, logstore.engine.first_index(namespace.id).unwrap());

        let res = logstore.read(&namespace, 100).await.unwrap();
        let mut vec = collect_entries(res).await;
        vec.sort_by(|a, b| a.id.partial_cmp(&b.id).unwrap());
        assert_eq!(101, vec.first().unwrap().id);
    }

    #[tokio::test]
    async fn test_append_batch() {
        common_telemetry::init_default_ut_logging();
        let dir = create_temp_dir("logstore-append-batch-test");
        let logstore = new_test_log_store(&dir).await;

        let entries = (0..8)
            .flat_map(|ns_id| {
                let data = [ns_id as u8].repeat(4096);
                (0..16).map(move |idx| Entry::create(idx, ns_id, data.clone()))
            })
            .collect();

        logstore.append_batch(entries).await.unwrap();
        for ns_id in 0..8 {
            let namespace = Namespace::with_id(ns_id);
            let (first, last) = logstore.span(&namespace);
            assert_eq!(0, first.unwrap());
            assert_eq!(15, last.unwrap());
        }
    }

    #[tokio::test]
    async fn test_append_batch_interleaved() {
        common_telemetry::init_default_ut_logging();
        let dir = create_temp_dir("logstore-append-batch-test");
        let logstore = new_test_log_store(&dir).await;

        let entries = vec![
            Entry::create(0, 0, [b'0'; 4096].to_vec()),
            Entry::create(1, 0, [b'0'; 4096].to_vec()),
            Entry::create(0, 1, [b'1'; 4096].to_vec()),
            Entry::create(2, 0, [b'0'; 4096].to_vec()),
            Entry::create(1, 1, [b'1'; 4096].to_vec()),
        ];

        logstore.append_batch(entries).await.unwrap();

        assert_eq!((Some(0), Some(2)), logstore.span(&Namespace::with_id(0)));
        assert_eq!((Some(0), Some(1)), logstore.span(&Namespace::with_id(1)));
    }

    #[tokio::test]
    async fn test_append_batch_response() {
        common_telemetry::init_default_ut_logging();
        let dir = create_temp_dir("logstore-append-batch-test");
        let logstore = new_test_log_store(&dir).await;

        let entries = vec![
            // Entry[0] from region 0.
            Entry::create(0, 0, [b'0'; 4096].to_vec()),
            // Entry[0] from region 1.
            Entry::create(0, 1, [b'1'; 4096].to_vec()),
            // Entry[1] from region 1.
            Entry::create(1, 0, [b'1'; 4096].to_vec()),
            // Entry[1] from region 0.
            Entry::create(1, 1, [b'0'; 4096].to_vec()),
            // Entry[2] from region 2.
            Entry::create(2, 2, [b'2'; 4096].to_vec()),
        ];

        // Ensure the last entry id returned for each region is the expected one.
        let last_entry_ids = logstore.append_batch(entries).await.unwrap().last_entry_ids;
        assert_eq!(last_entry_ids[&0], 1);
        assert_eq!(last_entry_ids[&1], 1);
        assert_eq!(last_entry_ids[&2], 2);
    }
}<|MERGE_RESOLUTION|>--- conflicted
+++ resolved
@@ -179,13 +179,9 @@
             .engine
             .write(&mut batch, self.config.sync_write)
             .context(RaftEngineSnafu)?;
-<<<<<<< HEAD
-        Ok(AppendResponse { entry_id })
-=======
         Ok(AppendResponse {
             last_entry_id: entry_id,
         })
->>>>>>> d4ac8734
     }
 
     /// Appends a batch of entries to logstore. `RaftEngineLogStore` assures the atomicity of
