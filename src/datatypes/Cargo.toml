[package]
name = "datatypes"
version.workspace = true
edition.workspace = true
license.workspace = true

[features]
default = []
test = []

[lints]
workspace = true

[dependencies]
arrow.workspace = true
arrow-array.workspace = true
arrow-schema.workspace = true
base64.workspace = true
common-base.workspace = true
common-decimal.workspace = true
common-error.workspace = true
common-macro.workspace = true
common-telemetry.workspace = true
common-time.workspace = true
datafusion-common.workspace = true
enum_dispatch = "0.3"
<<<<<<< HEAD
jsonb.workspace = true
=======
greptime-proto.workspace = true
>>>>>>> 208afe40
num = "0.4"
num-traits = "0.2"
ordered-float = { version = "3.0", features = ["serde"] }
paste = "1.0"
serde.workspace = true
serde_json.workspace = true
snafu.workspace = true<|MERGE_RESOLUTION|>--- conflicted
+++ resolved
@@ -24,11 +24,8 @@
 common-time.workspace = true
 datafusion-common.workspace = true
 enum_dispatch = "0.3"
-<<<<<<< HEAD
+greptime-proto.workspace = true
 jsonb.workspace = true
-=======
-greptime-proto.workspace = true
->>>>>>> 208afe40
 num = "0.4"
 num-traits = "0.2"
 ordered-float = { version = "3.0", features = ["serde"] }
