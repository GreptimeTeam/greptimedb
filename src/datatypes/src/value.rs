// Copyright 2023 Greptime Team
//
// Licensed under the Apache License, Version 2.0 (the "License");
// you may not use this file except in compliance with the License.
// You may obtain a copy of the License at
//
//     http://www.apache.org/licenses/LICENSE-2.0
//
// Unless required by applicable law or agreed to in writing, software
// distributed under the License is distributed on an "AS IS" BASIS,
// WITHOUT WARRANTIES OR CONDITIONS OF ANY KIND, either express or implied.
// See the License for the specific language governing permissions and
// limitations under the License.

use std::cmp::Ordering;
use std::fmt::{Display, Formatter};
use std::sync::Arc;

use arrow_array::{Array, StructArray};
<<<<<<< HEAD
use base64::Engine as _;
use base64::engine::general_purpose::URL_SAFE;
=======
>>>>>>> 749a5ab1
use common_base::bytes::{Bytes, StringBytes};
use common_decimal::Decimal128;
use common_telemetry::error;
use common_time::date::Date;
use common_time::interval::IntervalUnit;
use common_time::time::Time;
use common_time::timestamp::{TimeUnit, Timestamp};
use common_time::{Duration, IntervalDayTime, IntervalMonthDayNano, IntervalYearMonth, Timezone};
use datafusion_common::ScalarValue;
use datafusion_common::scalar::ScalarStructBuilder;
pub use ordered_float::OrderedFloat;
use serde::{Deserialize, Serialize, Serializer};
use serde_json::Map;
use snafu::{ResultExt, ensure};

use crate::error::{
<<<<<<< HEAD
    self, ConvertArrowArrayToScalarsSnafu, ConvertScalarToArrowArraySnafu, Error, Result,
    TryFromValueSnafu,
=======
    self, ConvertArrowArrayToScalarsSnafu, ConvertScalarToArrowArraySnafu, Error,
    InconsistentStructFieldsAndItemsSnafu, Result, TryFromValueSnafu,
>>>>>>> 749a5ab1
};
use crate::prelude::*;
use crate::type_id::LogicalTypeId;
use crate::types::{IntervalType, ListType, StructType};
use crate::vectors::{ListVector, StructVector};

pub type OrderedF32 = OrderedFloat<f32>;
pub type OrderedF64 = OrderedFloat<f64>;

/// Value holds a single arbitrary value of any [DataType](crate::data_type::DataType).
///
/// Comparison between values with different types (expect Null) is not allowed.
#[derive(Debug, Clone, PartialEq, Eq, Hash, Serialize, Deserialize)]
pub enum Value {
    Null,

    // Numeric types:
    Boolean(bool),
    UInt8(u8),
    UInt16(u16),
    UInt32(u32),
    UInt64(u64),
    Int8(i8),
    Int16(i16),
    Int32(i32),
    Int64(i64),
    Float32(OrderedF32),
    Float64(OrderedF64),

    // Decimal type:
    Decimal128(Decimal128),

    // String types:
    String(StringBytes),
    Binary(Bytes),

    // Date & Time types:
    Date(Date),
    Timestamp(Timestamp),
    Time(Time),
    Duration(Duration),
    // Interval types:
    IntervalYearMonth(IntervalYearMonth),
    IntervalDayTime(IntervalDayTime),
    IntervalMonthDayNano(IntervalMonthDayNano),

    List(ListValue),
    Struct(StructValue),
}

impl Display for Value {
    fn fmt(&self, f: &mut Formatter<'_>) -> std::fmt::Result {
        match self {
            Value::Null => write!(f, "{}", self.data_type().name()),
            Value::Boolean(v) => write!(f, "{v}"),
            Value::UInt8(v) => write!(f, "{v}"),
            Value::UInt16(v) => write!(f, "{v}"),
            Value::UInt32(v) => write!(f, "{v}"),
            Value::UInt64(v) => write!(f, "{v}"),
            Value::Int8(v) => write!(f, "{v}"),
            Value::Int16(v) => write!(f, "{v}"),
            Value::Int32(v) => write!(f, "{v}"),
            Value::Int64(v) => write!(f, "{v}"),
            Value::Float32(v) => write!(f, "{v}"),
            Value::Float64(v) => write!(f, "{v}"),
            Value::String(v) => write!(f, "{}", v.as_utf8()),
            Value::Binary(v) => {
                let hex = v
                    .iter()
                    .map(|b| format!("{b:02x}"))
                    .collect::<Vec<String>>()
                    .join("");
                write!(f, "{hex}")
            }
            Value::Date(v) => write!(f, "{v}"),
            Value::Timestamp(v) => write!(f, "{}", v.to_iso8601_string()),
            Value::Time(t) => write!(f, "{}", t.to_iso8601_string()),
            Value::IntervalYearMonth(v) => {
                write!(f, "{}", v.to_iso8601_string())
            }
            Value::IntervalDayTime(v) => {
                write!(f, "{}", v.to_iso8601_string())
            }
            Value::IntervalMonthDayNano(v) => {
                write!(f, "{}", v.to_iso8601_string())
            }
            Value::Duration(d) => write!(f, "{d}"),
            Value::List(v) => {
                let items = v
                    .items()
                    .iter()
                    .map(|i| i.to_string())
                    .collect::<Vec<String>>()
                    .join(", ");
                write!(f, "{}[{}]", v.datatype.name(), items)
            }
            Value::Decimal128(v) => write!(f, "{}", v),
            Value::Struct(s) => {
                let items = s
                    .fields
                    .fields()
                    .iter()
                    .map(|f| f.name())
                    .zip(s.items().iter())
                    .map(|(k, v)| format!("{k}: {v}"))
                    .collect::<Vec<String>>()
                    .join(", ");
                write!(f, "{{ {items} }}")
            }
        }
    }
}

macro_rules! define_data_type_func {
    ($struct: ident) => {
        /// Returns data type of the value.
        ///
        /// # Panics
        /// Panics if the data type is not supported.
        pub fn data_type(&self) -> ConcreteDataType {
            match self {
                $struct::Null => ConcreteDataType::null_datatype(),
                $struct::Boolean(_) => ConcreteDataType::boolean_datatype(),
                $struct::UInt8(_) => ConcreteDataType::uint8_datatype(),
                $struct::UInt16(_) => ConcreteDataType::uint16_datatype(),
                $struct::UInt32(_) => ConcreteDataType::uint32_datatype(),
                $struct::UInt64(_) => ConcreteDataType::uint64_datatype(),
                $struct::Int8(_) => ConcreteDataType::int8_datatype(),
                $struct::Int16(_) => ConcreteDataType::int16_datatype(),
                $struct::Int32(_) => ConcreteDataType::int32_datatype(),
                $struct::Int64(_) => ConcreteDataType::int64_datatype(),
                $struct::Float32(_) => ConcreteDataType::float32_datatype(),
                $struct::Float64(_) => ConcreteDataType::float64_datatype(),
                $struct::String(_) => ConcreteDataType::string_datatype(),
                $struct::Binary(_) => ConcreteDataType::binary_datatype(),
                $struct::Date(_) => ConcreteDataType::date_datatype(),
                $struct::Time(t) => ConcreteDataType::time_datatype(*t.unit()),
                $struct::Timestamp(v) => ConcreteDataType::timestamp_datatype(v.unit()),
                $struct::IntervalYearMonth(_) => {
                    ConcreteDataType::interval_datatype(IntervalUnit::YearMonth)
                }
                $struct::IntervalDayTime(_) => {
                    ConcreteDataType::interval_datatype(IntervalUnit::DayTime)
                }
                $struct::IntervalMonthDayNano(_) => {
                    ConcreteDataType::interval_datatype(IntervalUnit::MonthDayNano)
                }
                $struct::List(list) => ConcreteDataType::list_datatype(list.datatype().clone()),
                $struct::Duration(d) => ConcreteDataType::duration_datatype(d.unit()),
                $struct::Decimal128(d) => {
                    ConcreteDataType::decimal128_datatype(d.precision(), d.scale())
                }
                $struct::Struct(struct_value) => {
                    ConcreteDataType::struct_datatype(struct_value.struct_type().clone())
                }
            }
        }
    };
}

impl Value {
    define_data_type_func!(Value);

    /// Returns true if this is a null value.
    pub fn is_null(&self) -> bool {
        matches!(self, Value::Null)
    }

    /// Cast itself to [ListValue].
    pub fn as_list(&self) -> Result<Option<&ListValue>> {
        match self {
            Value::Null => Ok(None),
            Value::List(v) => Ok(Some(v)),
            other => error::CastTypeSnafu {
                msg: format!("Failed to cast {other:?} to list value"),
            }
            .fail(),
        }
    }

    pub fn as_struct(&self) -> Result<Option<&StructValue>> {
        match self {
            Value::Null => Ok(None),
            Value::Struct(v) => Ok(Some(v)),
            other => error::CastTypeSnafu {
                msg: format!("Failed to cast {other:?} to struct value"),
            }
            .fail(),
        }
    }

    /// Cast itself to [ValueRef].
    pub fn as_value_ref(&self) -> ValueRef {
        match self {
            Value::Null => ValueRef::Null,
            Value::Boolean(v) => ValueRef::Boolean(*v),
            Value::UInt8(v) => ValueRef::UInt8(*v),
            Value::UInt16(v) => ValueRef::UInt16(*v),
            Value::UInt32(v) => ValueRef::UInt32(*v),
            Value::UInt64(v) => ValueRef::UInt64(*v),
            Value::Int8(v) => ValueRef::Int8(*v),
            Value::Int16(v) => ValueRef::Int16(*v),
            Value::Int32(v) => ValueRef::Int32(*v),
            Value::Int64(v) => ValueRef::Int64(*v),
            Value::Float32(v) => ValueRef::Float32(*v),
            Value::Float64(v) => ValueRef::Float64(*v),
            Value::String(v) => ValueRef::String(v.as_utf8()),
            Value::Binary(v) => ValueRef::Binary(v),
            Value::Date(v) => ValueRef::Date(*v),
            Value::List(v) => ValueRef::List(ListValueRef::Ref { val: v }),
            Value::Timestamp(v) => ValueRef::Timestamp(*v),
            Value::Time(v) => ValueRef::Time(*v),
            Value::IntervalYearMonth(v) => ValueRef::IntervalYearMonth(*v),
            Value::IntervalDayTime(v) => ValueRef::IntervalDayTime(*v),
            Value::IntervalMonthDayNano(v) => ValueRef::IntervalMonthDayNano(*v),
            Value::Duration(v) => ValueRef::Duration(*v),
            Value::Decimal128(v) => ValueRef::Decimal128(*v),
            Value::Struct(v) => ValueRef::Struct(StructValueRef::Ref(v)),
        }
    }

    /// Cast Value to timestamp. Return None if value is not a valid timestamp data type.
    pub fn as_timestamp(&self) -> Option<Timestamp> {
        match self {
            Value::Timestamp(t) => Some(*t),
            _ => None,
        }
    }

    /// Cast Value to utf8 String. Return None if value is not a valid string data type.
    pub fn as_string(&self) -> Option<String> {
        match self {
            Value::String(bytes) => Some(bytes.as_utf8().to_string()),
            _ => None,
        }
    }

    /// Cast Value to Date. Return None if value is not a valid date data type.
    pub fn as_date(&self) -> Option<Date> {
        match self {
            Value::Date(t) => Some(*t),
            _ => None,
        }
    }

    /// Cast Value to [Time]. Return None if value is not a valid time data type.
    pub fn as_time(&self) -> Option<Time> {
        match self {
            Value::Time(t) => Some(*t),
            _ => None,
        }
    }

    /// Cast Value to [IntervalYearMonth]. Return None if value is not a valid interval year month data type.
    pub fn as_interval_year_month(&self) -> Option<IntervalYearMonth> {
        match self {
            Value::IntervalYearMonth(v) => Some(*v),
            _ => None,
        }
    }

    /// Cast Value to [IntervalDayTime]. Return None if value is not a valid interval day time data type.
    pub fn as_interval_day_time(&self) -> Option<IntervalDayTime> {
        match self {
            Value::IntervalDayTime(v) => Some(*v),
            _ => None,
        }
    }

    /// Cast Value to [IntervalMonthDayNano]. Return None if value is not a valid interval month day nano data type.
    pub fn as_interval_month_day_nano(&self) -> Option<IntervalMonthDayNano> {
        match self {
            Value::IntervalMonthDayNano(v) => Some(*v),
            _ => None,
        }
    }

    /// Cast Value to i64. Return None if value is not a valid int64 data type.
    pub fn as_i64(&self) -> Option<i64> {
        match self {
            Value::Int8(v) => Some(*v as _),
            Value::Int16(v) => Some(*v as _),
            Value::Int32(v) => Some(*v as _),
            Value::Int64(v) => Some(*v),
            Value::UInt8(v) => Some(*v as _),
            Value::UInt16(v) => Some(*v as _),
            Value::UInt32(v) => Some(*v as _),
            _ => None,
        }
    }

    /// Cast Value to u64. Return None if value is not a valid uint64 data type.
    pub fn as_u64(&self) -> Option<u64> {
        match self {
            Value::UInt8(v) => Some(*v as _),
            Value::UInt16(v) => Some(*v as _),
            Value::UInt32(v) => Some(*v as _),
            Value::UInt64(v) => Some(*v),
            _ => None,
        }
    }
    /// Cast Value to f64. Return None if it's not castable;
    pub fn as_f64_lossy(&self) -> Option<f64> {
        match self {
            Value::Float32(v) => Some(v.0 as _),
            Value::Float64(v) => Some(v.0),
            Value::Int8(v) => Some(*v as _),
            Value::Int16(v) => Some(*v as _),
            Value::Int32(v) => Some(*v as _),
            Value::Int64(v) => Some(*v as _),
            Value::UInt8(v) => Some(*v as _),
            Value::UInt16(v) => Some(*v as _),
            Value::UInt32(v) => Some(*v as _),
            Value::UInt64(v) => Some(*v as _),
            _ => None,
        }
    }

    /// Cast Value to [Duration]. Return None if value is not a valid duration data type.
    pub fn as_duration(&self) -> Option<Duration> {
        match self {
            Value::Duration(d) => Some(*d),
            _ => None,
        }
    }

    /// Cast value to Boolean. Return None if value is not a boolean type.
    pub fn as_bool(&self) -> Option<bool> {
        match self {
            Value::Boolean(b) => Some(*b),
            _ => None,
        }
    }

    /// Returns the logical type of the value.
    pub fn logical_type_id(&self) -> LogicalTypeId {
        match self {
            Value::Null => LogicalTypeId::Null,
            Value::Boolean(_) => LogicalTypeId::Boolean,
            Value::UInt8(_) => LogicalTypeId::UInt8,
            Value::UInt16(_) => LogicalTypeId::UInt16,
            Value::UInt32(_) => LogicalTypeId::UInt32,
            Value::UInt64(_) => LogicalTypeId::UInt64,
            Value::Int8(_) => LogicalTypeId::Int8,
            Value::Int16(_) => LogicalTypeId::Int16,
            Value::Int32(_) => LogicalTypeId::Int32,
            Value::Int64(_) => LogicalTypeId::Int64,
            Value::Float32(_) => LogicalTypeId::Float32,
            Value::Float64(_) => LogicalTypeId::Float64,
            Value::String(_) => LogicalTypeId::String,
            Value::Binary(_) => LogicalTypeId::Binary,
            Value::List(_) => LogicalTypeId::List,
            Value::Date(_) => LogicalTypeId::Date,
            Value::Timestamp(t) => match t.unit() {
                TimeUnit::Second => LogicalTypeId::TimestampSecond,
                TimeUnit::Millisecond => LogicalTypeId::TimestampMillisecond,
                TimeUnit::Microsecond => LogicalTypeId::TimestampMicrosecond,
                TimeUnit::Nanosecond => LogicalTypeId::TimestampNanosecond,
            },
            Value::Time(t) => match t.unit() {
                TimeUnit::Second => LogicalTypeId::TimeSecond,
                TimeUnit::Millisecond => LogicalTypeId::TimeMillisecond,
                TimeUnit::Microsecond => LogicalTypeId::TimeMicrosecond,
                TimeUnit::Nanosecond => LogicalTypeId::TimeNanosecond,
            },
            Value::IntervalYearMonth(_) => LogicalTypeId::IntervalYearMonth,
            Value::IntervalDayTime(_) => LogicalTypeId::IntervalDayTime,
            Value::IntervalMonthDayNano(_) => LogicalTypeId::IntervalMonthDayNano,
            Value::Duration(d) => match d.unit() {
                TimeUnit::Second => LogicalTypeId::DurationSecond,
                TimeUnit::Millisecond => LogicalTypeId::DurationMillisecond,
                TimeUnit::Microsecond => LogicalTypeId::DurationMicrosecond,
                TimeUnit::Nanosecond => LogicalTypeId::DurationNanosecond,
            },
            Value::Decimal128(_) => LogicalTypeId::Decimal128,
            Value::Struct(_) => LogicalTypeId::Struct,
        }
    }

    /// Convert the value into [`ScalarValue`] according to the `output_type`.
    pub fn try_to_scalar_value(&self, output_type: &ConcreteDataType) -> Result<ScalarValue> {
        // Compare logical type, since value might not contains full type information.
        let value_type_id = self.logical_type_id();
        let output_type_id = output_type.logical_type_id();
        ensure!(
            // Json type leverage Value(Binary) for storage.
            output_type_id == value_type_id
                || self.is_null()
                || (output_type_id == LogicalTypeId::Json
                    && value_type_id == LogicalTypeId::Binary),
            error::ToScalarValueSnafu {
                reason: format!(
                    "expect value to return output_type {output_type_id:?}, actual: {value_type_id:?}",
                ),
            }
        );

        let scalar_value = match self {
            Value::Boolean(v) => ScalarValue::Boolean(Some(*v)),
            Value::UInt8(v) => ScalarValue::UInt8(Some(*v)),
            Value::UInt16(v) => ScalarValue::UInt16(Some(*v)),
            Value::UInt32(v) => ScalarValue::UInt32(Some(*v)),
            Value::UInt64(v) => ScalarValue::UInt64(Some(*v)),
            Value::Int8(v) => ScalarValue::Int8(Some(*v)),
            Value::Int16(v) => ScalarValue::Int16(Some(*v)),
            Value::Int32(v) => ScalarValue::Int32(Some(*v)),
            Value::Int64(v) => ScalarValue::Int64(Some(*v)),
            Value::Float32(v) => ScalarValue::Float32(Some(v.0)),
            Value::Float64(v) => ScalarValue::Float64(Some(v.0)),
            Value::String(v) => ScalarValue::Utf8(Some(v.as_utf8().to_string())),
            Value::Binary(v) => ScalarValue::Binary(Some(v.to_vec())),
            Value::Date(v) => ScalarValue::Date32(Some(v.val())),
            Value::Null => to_null_scalar_value(output_type)?,
            Value::List(list) => {
                // Safety: The logical type of the value and output_type are the same.
                let list_type = output_type.as_list().unwrap();
                list.try_to_scalar_value(list_type)?
            }
            Value::Timestamp(t) => timestamp_to_scalar_value(t.unit(), Some(t.value())),
            Value::Time(t) => time_to_scalar_value(*t.unit(), Some(t.value()))?,
            Value::IntervalYearMonth(v) => ScalarValue::IntervalYearMonth(Some(v.to_i32())),
            Value::IntervalDayTime(v) => ScalarValue::IntervalDayTime(Some((*v).into())),
            Value::IntervalMonthDayNano(v) => ScalarValue::IntervalMonthDayNano(Some((*v).into())),
            Value::Duration(d) => duration_to_scalar_value(d.unit(), Some(d.value())),
            Value::Decimal128(d) => {
                let (v, p, s) = d.to_scalar_value();
                ScalarValue::Decimal128(v, p, s)
            }
            Value::Struct(struct_value) => {
                let struct_type = output_type.as_struct().unwrap();
                struct_value.try_to_scalar_value(struct_type)?
            }
        };

        Ok(scalar_value)
    }

    /// Apply `-` unary op if possible
    pub fn try_negative(&self) -> Option<Self> {
        match self {
            Value::Null => Some(Value::Null),
            Value::UInt8(x) => {
                if *x == 0 {
                    Some(Value::UInt8(*x))
                } else {
                    None
                }
            }
            Value::UInt16(x) => {
                if *x == 0 {
                    Some(Value::UInt16(*x))
                } else {
                    None
                }
            }
            Value::UInt32(x) => {
                if *x == 0 {
                    Some(Value::UInt32(*x))
                } else {
                    None
                }
            }
            Value::UInt64(x) => {
                if *x == 0 {
                    Some(Value::UInt64(*x))
                } else {
                    None
                }
            }
            Value::Int8(x) => Some(Value::Int8(-*x)),
            Value::Int16(x) => Some(Value::Int16(-*x)),
            Value::Int32(x) => Some(Value::Int32(-*x)),
            Value::Int64(x) => Some(Value::Int64(-*x)),
            Value::Float32(x) => Some(Value::Float32(-*x)),
            Value::Float64(x) => Some(Value::Float64(-*x)),
            Value::Decimal128(x) => Some(Value::Decimal128(x.negative())),
            Value::Date(x) => Some(Value::Date(x.negative())),
            Value::Timestamp(x) => Some(Value::Timestamp(x.negative())),
            Value::Time(x) => Some(Value::Time(x.negative())),
            Value::Duration(x) => Some(Value::Duration(x.negative())),
            Value::IntervalYearMonth(x) => Some(Value::IntervalYearMonth(x.negative())),
            Value::IntervalDayTime(x) => Some(Value::IntervalDayTime(x.negative())),
            Value::IntervalMonthDayNano(x) => Some(Value::IntervalMonthDayNano(x.negative())),

            Value::Binary(_)
            | Value::String(_)
            | Value::Boolean(_)
            | Value::List(_)
            | Value::Struct(_) => None,
        }
    }
}

pub trait TryAsPrimitive<T: LogicalPrimitiveType> {
    fn try_as_primitive(&self) -> Option<T::Native>;
}

macro_rules! impl_try_as_primitive {
    ($Type: ident, $Variant: ident) => {
        impl TryAsPrimitive<crate::types::$Type> for Value {
            fn try_as_primitive(
                &self,
            ) -> Option<<crate::types::$Type as crate::types::LogicalPrimitiveType>::Native> {
                match self {
                    Value::$Variant(v) => Some((*v).into()),
                    _ => None,
                }
            }
        }
    };
}

impl_try_as_primitive!(Int8Type, Int8);
impl_try_as_primitive!(Int16Type, Int16);
impl_try_as_primitive!(Int32Type, Int32);
impl_try_as_primitive!(Int64Type, Int64);
impl_try_as_primitive!(UInt8Type, UInt8);
impl_try_as_primitive!(UInt16Type, UInt16);
impl_try_as_primitive!(UInt32Type, UInt32);
impl_try_as_primitive!(UInt64Type, UInt64);
impl_try_as_primitive!(Float32Type, Float32);
impl_try_as_primitive!(Float64Type, Float64);

pub fn to_null_scalar_value(output_type: &ConcreteDataType) -> Result<ScalarValue> {
    Ok(match output_type {
        ConcreteDataType::Null(_) => ScalarValue::Null,
        ConcreteDataType::Boolean(_) => ScalarValue::Boolean(None),
        ConcreteDataType::Int8(_) => ScalarValue::Int8(None),
        ConcreteDataType::Int16(_) => ScalarValue::Int16(None),
        ConcreteDataType::Int32(_) => ScalarValue::Int32(None),
        ConcreteDataType::Int64(_) => ScalarValue::Int64(None),
        ConcreteDataType::UInt8(_) => ScalarValue::UInt8(None),
        ConcreteDataType::UInt16(_) => ScalarValue::UInt16(None),
        ConcreteDataType::UInt32(_) => ScalarValue::UInt32(None),
        ConcreteDataType::UInt64(_) => ScalarValue::UInt64(None),
        ConcreteDataType::Float32(_) => ScalarValue::Float32(None),
        ConcreteDataType::Float64(_) => ScalarValue::Float64(None),
        ConcreteDataType::Binary(_) | ConcreteDataType::Json(_) | ConcreteDataType::Vector(_) => {
            ScalarValue::Binary(None)
        }
        ConcreteDataType::String(_) => ScalarValue::Utf8(None),
        ConcreteDataType::Date(_) => ScalarValue::Date32(None),
        ConcreteDataType::Timestamp(t) => timestamp_to_scalar_value(t.unit(), None),
        ConcreteDataType::Interval(v) => match v {
            IntervalType::YearMonth(_) => ScalarValue::IntervalYearMonth(None),
            IntervalType::DayTime(_) => ScalarValue::IntervalDayTime(None),
            IntervalType::MonthDayNano(_) => ScalarValue::IntervalMonthDayNano(None),
        },
        ConcreteDataType::List(list_type) => {
            ScalarValue::new_null_list(list_type.item_type().as_arrow_type(), true, 1)
        }
        ConcreteDataType::Struct(fields) => {
            let fields = fields.as_arrow_fields();
            ScalarStructBuilder::new_null(fields)
        }
        ConcreteDataType::Dictionary(dict) => ScalarValue::Dictionary(
            Box::new(dict.key_type().as_arrow_type()),
            Box::new(to_null_scalar_value(dict.value_type())?),
        ),
        ConcreteDataType::Time(t) => time_to_scalar_value(t.unit(), None)?,
        ConcreteDataType::Duration(d) => duration_to_scalar_value(d.unit(), None),
        ConcreteDataType::Decimal128(d) => ScalarValue::Decimal128(None, d.precision(), d.scale()),
    })
}

pub fn timestamp_to_scalar_value(unit: TimeUnit, val: Option<i64>) -> ScalarValue {
    match unit {
        TimeUnit::Second => ScalarValue::TimestampSecond(val, None),
        TimeUnit::Millisecond => ScalarValue::TimestampMillisecond(val, None),
        TimeUnit::Microsecond => ScalarValue::TimestampMicrosecond(val, None),
        TimeUnit::Nanosecond => ScalarValue::TimestampNanosecond(val, None),
    }
}

/// Cast the 64-bit elapsed time into the arrow ScalarValue by time unit.
pub fn time_to_scalar_value(unit: TimeUnit, val: Option<i64>) -> Result<ScalarValue> {
    Ok(match unit {
        TimeUnit::Second => ScalarValue::Time32Second(
            val.map(|i| i.try_into().context(error::CastTimeTypeSnafu))
                .transpose()?,
        ),
        TimeUnit::Millisecond => ScalarValue::Time32Millisecond(
            val.map(|i| i.try_into().context(error::CastTimeTypeSnafu))
                .transpose()?,
        ),
        TimeUnit::Microsecond => ScalarValue::Time64Microsecond(val),
        TimeUnit::Nanosecond => ScalarValue::Time64Nanosecond(val),
    })
}

/// Cast the 64-bit duration into the arrow ScalarValue with time unit.
pub fn duration_to_scalar_value(unit: TimeUnit, val: Option<i64>) -> ScalarValue {
    match unit {
        TimeUnit::Second => ScalarValue::DurationSecond(val),
        TimeUnit::Millisecond => ScalarValue::DurationMillisecond(val),
        TimeUnit::Microsecond => ScalarValue::DurationMicrosecond(val),
        TimeUnit::Nanosecond => ScalarValue::DurationNanosecond(val),
    }
}

/// Convert [`ScalarValue`] to [`Timestamp`].
/// If it's `ScalarValue::Utf8`, try to parse it with the given timezone.
/// Return `None` if given scalar value cannot be converted to a valid timestamp.
pub fn scalar_value_to_timestamp(
    scalar: &ScalarValue,
    timezone: Option<&Timezone>,
) -> Option<Timestamp> {
    match scalar {
        ScalarValue::Utf8(Some(s)) => match Timestamp::from_str(s, timezone) {
            Ok(t) => Some(t),
            Err(e) => {
                error!(e;"Failed to convert string literal {s} to timestamp");
                None
            }
        },
        ScalarValue::TimestampSecond(v, _) => v.map(Timestamp::new_second),
        ScalarValue::TimestampMillisecond(v, _) => v.map(Timestamp::new_millisecond),
        ScalarValue::TimestampMicrosecond(v, _) => v.map(Timestamp::new_microsecond),
        ScalarValue::TimestampNanosecond(v, _) => v.map(Timestamp::new_nanosecond),
        _ => None,
    }
}

macro_rules! impl_ord_for_value_like {
    ($Type: ident, $left: ident, $right: ident) => {
        if $left.is_null() && !$right.is_null() {
            return Ordering::Less;
        } else if !$left.is_null() && $right.is_null() {
            return Ordering::Greater;
        } else {
            match ($left, $right) {
                ($Type::Null, $Type::Null) => Ordering::Equal,
                ($Type::Boolean(v1), $Type::Boolean(v2)) => v1.cmp(v2),
                ($Type::UInt8(v1), $Type::UInt8(v2)) => v1.cmp(v2),
                ($Type::UInt16(v1), $Type::UInt16(v2)) => v1.cmp(v2),
                ($Type::UInt32(v1), $Type::UInt32(v2)) => v1.cmp(v2),
                ($Type::UInt64(v1), $Type::UInt64(v2)) => v1.cmp(v2),
                ($Type::Int8(v1), $Type::Int8(v2)) => v1.cmp(v2),
                ($Type::Int16(v1), $Type::Int16(v2)) => v1.cmp(v2),
                ($Type::Int32(v1), $Type::Int32(v2)) => v1.cmp(v2),
                ($Type::Int64(v1), $Type::Int64(v2)) => v1.cmp(v2),
                ($Type::Float32(v1), $Type::Float32(v2)) => v1.cmp(v2),
                ($Type::Float64(v1), $Type::Float64(v2)) => v1.cmp(v2),
                ($Type::String(v1), $Type::String(v2)) => v1.cmp(v2),
                ($Type::Binary(v1), $Type::Binary(v2)) => v1.cmp(v2),
                ($Type::Date(v1), $Type::Date(v2)) => v1.cmp(v2),
                ($Type::Timestamp(v1), $Type::Timestamp(v2)) => v1.cmp(v2),
                ($Type::Time(v1), $Type::Time(v2)) => v1.cmp(v2),
                ($Type::IntervalYearMonth(v1), $Type::IntervalYearMonth(v2)) => v1.cmp(v2),
                ($Type::IntervalDayTime(v1), $Type::IntervalDayTime(v2)) => v1.cmp(v2),
                ($Type::IntervalMonthDayNano(v1), $Type::IntervalMonthDayNano(v2)) => v1.cmp(v2),
                ($Type::Duration(v1), $Type::Duration(v2)) => v1.cmp(v2),
                ($Type::List(v1), $Type::List(v2)) => v1.cmp(v2),
                _ => panic!(
                    "Cannot compare different values {:?} and {:?}",
                    $left, $right
                ),
            }
        }
    };
}

impl PartialOrd for Value {
    fn partial_cmp(&self, other: &Self) -> Option<Ordering> {
        Some(self.cmp(other))
    }
}

impl Ord for Value {
    fn cmp(&self, other: &Self) -> Ordering {
        impl_ord_for_value_like!(Value, self, other)
    }
}

macro_rules! impl_try_from_value {
    ($Variant: ident, $Type: ident) => {
        impl TryFrom<Value> for $Type {
            type Error = Error;

            #[inline]
            fn try_from(from: Value) -> std::result::Result<Self, Self::Error> {
                match from {
                    Value::$Variant(v) => Ok(v.into()),
                    _ => TryFromValueSnafu {
                        reason: format!("{:?} is not a {}", from, stringify!($Type)),
                    }
                    .fail(),
                }
            }
        }

        impl TryFrom<Value> for Option<$Type> {
            type Error = Error;

            #[inline]
            fn try_from(from: Value) -> std::result::Result<Self, Self::Error> {
                match from {
                    Value::$Variant(v) => Ok(Some(v.into())),
                    Value::Null => Ok(None),
                    _ => TryFromValueSnafu {
                        reason: format!("{:?} is not a {}", from, stringify!($Type)),
                    }
                    .fail(),
                }
            }
        }
    };
}

impl_try_from_value!(Boolean, bool);
impl_try_from_value!(UInt8, u8);
impl_try_from_value!(UInt16, u16);
impl_try_from_value!(UInt32, u32);
impl_try_from_value!(UInt64, u64);
impl_try_from_value!(Int8, i8);
impl_try_from_value!(Int16, i16);
impl_try_from_value!(Int32, i32);
impl_try_from_value!(Int64, i64);
impl_try_from_value!(Float32, f32);
impl_try_from_value!(Float64, f64);
impl_try_from_value!(Float32, OrderedF32);
impl_try_from_value!(Float64, OrderedF64);
impl_try_from_value!(String, StringBytes);
impl_try_from_value!(Binary, Bytes);
impl_try_from_value!(Date, Date);
impl_try_from_value!(Time, Time);
impl_try_from_value!(Timestamp, Timestamp);
impl_try_from_value!(IntervalYearMonth, IntervalYearMonth);
impl_try_from_value!(IntervalDayTime, IntervalDayTime);
impl_try_from_value!(IntervalMonthDayNano, IntervalMonthDayNano);
impl_try_from_value!(Duration, Duration);
impl_try_from_value!(Decimal128, Decimal128);

macro_rules! impl_value_from {
    ($Variant: ident, $Type: ident) => {
        impl From<$Type> for Value {
            fn from(value: $Type) -> Self {
                Value::$Variant(value.into())
            }
        }

        impl From<Option<$Type>> for Value {
            fn from(value: Option<$Type>) -> Self {
                match value {
                    Some(v) => Value::$Variant(v.into()),
                    None => Value::Null,
                }
            }
        }
    };
}

impl_value_from!(Boolean, bool);
impl_value_from!(UInt8, u8);
impl_value_from!(UInt16, u16);
impl_value_from!(UInt32, u32);
impl_value_from!(UInt64, u64);
impl_value_from!(Int8, i8);
impl_value_from!(Int16, i16);
impl_value_from!(Int32, i32);
impl_value_from!(Int64, i64);
impl_value_from!(Float32, f32);
impl_value_from!(Float64, f64);
impl_value_from!(Float32, OrderedF32);
impl_value_from!(Float64, OrderedF64);
impl_value_from!(String, StringBytes);
impl_value_from!(Binary, Bytes);
impl_value_from!(Date, Date);
impl_value_from!(Time, Time);
impl_value_from!(Timestamp, Timestamp);
impl_value_from!(IntervalYearMonth, IntervalYearMonth);
impl_value_from!(IntervalDayTime, IntervalDayTime);
impl_value_from!(IntervalMonthDayNano, IntervalMonthDayNano);
impl_value_from!(Duration, Duration);
impl_value_from!(String, String);
impl_value_from!(Decimal128, Decimal128);

impl From<&str> for Value {
    fn from(string: &str) -> Value {
        Value::String(string.into())
    }
}

impl From<Vec<u8>> for Value {
    fn from(bytes: Vec<u8>) -> Value {
        Value::Binary(bytes.into())
    }
}

impl From<&[u8]> for Value {
    fn from(bytes: &[u8]) -> Value {
        Value::Binary(bytes.into())
    }
}

impl TryFrom<Value> for serde_json::Value {
    type Error = serde_json::Error;

    fn try_from(value: Value) -> serde_json::Result<serde_json::Value> {
        let json_value = match value {
            Value::Null => serde_json::Value::Null,
            Value::Boolean(v) => serde_json::Value::Bool(v),
            Value::UInt8(v) => serde_json::Value::from(v),
            Value::UInt16(v) => serde_json::Value::from(v),
            Value::UInt32(v) => serde_json::Value::from(v),
            Value::UInt64(v) => serde_json::Value::from(v),
            Value::Int8(v) => serde_json::Value::from(v),
            Value::Int16(v) => serde_json::Value::from(v),
            Value::Int32(v) => serde_json::Value::from(v),
            Value::Int64(v) => serde_json::Value::from(v),
            Value::Float32(v) => serde_json::Value::from(v.0),
            Value::Float64(v) => serde_json::Value::from(v.0),
            Value::String(bytes) => serde_json::Value::String(bytes.into_string()),
            Value::Binary(bytes) => serde_json::to_value(bytes)?,
            Value::Date(v) => serde_json::Value::Number(v.val().into()),
<<<<<<< HEAD
            Value::List(v) => serde_json::to_value(v.items())?,
=======
            Value::List(v) => {
                let items = v
                    .take_items()
                    .into_iter()
                    .map(serde_json::Value::try_from)
                    .collect::<serde_json::Result<Vec<_>>>()?;
                serde_json::Value::Array(items)
            }
>>>>>>> 749a5ab1
            Value::Timestamp(v) => serde_json::to_value(v.value())?,
            Value::Time(v) => serde_json::to_value(v.value())?,
            Value::IntervalYearMonth(v) => serde_json::to_value(v.to_i32())?,
            Value::IntervalDayTime(v) => serde_json::to_value(v.to_i64())?,
            Value::IntervalMonthDayNano(v) => serde_json::to_value(v.to_i128())?,
            Value::Duration(v) => serde_json::to_value(v.value())?,
            Value::Decimal128(v) => serde_json::to_value(v.to_string())?,
<<<<<<< HEAD
            Value::Struct(v) => serde_json::to_value(v.items())?,
=======
            Value::Struct(v) => {
                let map = v
                    .fields
                    .clone() // TODO:(sunng87) remove in next patch when into_parts is merged
                    .fields()
                    .iter()
                    .zip(v.take_items().into_iter())
                    .map(|(field, value)| {
                        Ok((
                            field.name().to_string(),
                            serde_json::Value::try_from(value)?,
                        ))
                    })
                    .collect::<serde_json::Result<Map<String, serde_json::Value>>>()?;
                serde_json::Value::Object(map)
            }
>>>>>>> 749a5ab1
        };

        Ok(json_value)
    }
}

// TODO(yingwen): Consider removing the `datatype` field from `ListValue`.
/// List value.
#[derive(Debug, Clone, PartialEq, Hash, Serialize, Deserialize)]
pub struct ListValue {
    items: Vec<Value>,
    /// Inner values datatype, to distinguish empty lists of different datatypes.
    /// Restricted by DataFusion, cannot use null datatype for empty list.
    datatype: ConcreteDataType,
}

impl Eq for ListValue {}

impl ListValue {
    pub fn new(items: Vec<Value>, datatype: ConcreteDataType) -> Self {
        Self { items, datatype }
    }

    pub fn items(&self) -> &[Value] {
        &self.items
    }

    pub fn take_items(self) -> Vec<Value> {
        self.items
    }

<<<<<<< HEAD
    pub fn into_parts(self) -> (Vec<Value>, ConcreteDataType) {
        (self.items, self.datatype)
    }

=======
>>>>>>> 749a5ab1
    pub fn datatype(&self) -> &ConcreteDataType {
        &self.datatype
    }

    fn try_to_scalar_value(&self, output_type: &ListType) -> Result<ScalarValue> {
        let vs = self
            .items
            .iter()
            .map(|v| v.try_to_scalar_value(output_type.item_type()))
            .collect::<Result<Vec<_>>>()?;
        Ok(ScalarValue::List(ScalarValue::new_list(
            &vs,
            &self.datatype.as_arrow_type(),
            true,
        )))
    }

    /// use 'the first item size' * 'length of items' to estimate the size.
    /// it could be inaccurate.
    fn estimated_size(&self) -> usize {
        self.items
            .first()
            .map(|x| x.as_value_ref().data_size() * self.items.len())
            .unwrap_or(0)
    }
}

impl Default for ListValue {
    fn default() -> ListValue {
        ListValue::new(vec![], ConcreteDataType::null_datatype())
    }
}

impl PartialOrd for ListValue {
    fn partial_cmp(&self, other: &Self) -> Option<Ordering> {
        Some(self.cmp(other))
    }
}

impl Ord for ListValue {
    fn cmp(&self, other: &Self) -> Ordering {
        assert_eq!(
            self.datatype, other.datatype,
            "Cannot compare different datatypes!"
        );
        self.items.cmp(&other.items)
    }
}

#[derive(Debug, Clone, PartialEq, Eq, Hash, Serialize, Deserialize)]
pub struct StructValue {
    items: Vec<Value>,
    fields: StructType,
<<<<<<< HEAD
    // TODO(sunng87): whether to store json settings here
}

impl StructValue {
    pub fn new(items: Vec<Value>, fields: StructType) -> Self {
        Self { items, fields }
=======
}

impl StructValue {
    pub fn try_new(items: Vec<Value>, fields: StructType) -> Result<Self> {
        ensure!(
            items.len() == fields.fields().len(),
            InconsistentStructFieldsAndItemsSnafu {
                field_len: fields.fields().len(),
                item_len: items.len()
            }
        );
        Ok(Self { items, fields })
>>>>>>> 749a5ab1
    }

    pub fn items(&self) -> &[Value] {
        &self.items
    }

    pub fn take_items(self) -> Vec<Value> {
        self.items
    }

<<<<<<< HEAD
    pub fn into_parts(self) -> (Vec<Value>, StructType) {
        (self.items, self.fields)
    }

=======
>>>>>>> 749a5ab1
    pub fn struct_type(&self) -> &StructType {
        &self.fields
    }

    fn estimated_size(&self) -> usize {
        self.items
            .iter()
            .map(|x| x.as_value_ref().data_size())
            .sum()
    }

    fn try_to_scalar_value(&self, output_type: &StructType) -> Result<ScalarValue> {
        let arrays = self
            .items
            .iter()
            .map(|value| {
                let scalar_value = value.try_to_scalar_value(&value.data_type())?;
                scalar_value
                    .to_array()
                    .context(ConvertScalarToArrowArraySnafu)
            })
            .collect::<Result<Vec<Arc<dyn Array>>>>()?;

        let fields = output_type.as_arrow_fields();
        let struct_array = StructArray::new(fields, arrays, None);
        Ok(ScalarValue::Struct(Arc::new(struct_array)))
    }
}

impl Default for StructValue {
    fn default() -> StructValue {
<<<<<<< HEAD
        StructValue::new(vec![], StructType::new(vec![]))
=======
        StructValue::try_new(vec![], StructType::new(vec![])).unwrap()
>>>>>>> 749a5ab1
    }
}

// TODO(ruihang): Implement this type
/// Dictionary value.
#[derive(Debug, Clone, PartialEq, Serialize, Deserialize)]
pub struct DictionaryValue {
    /// Inner values datatypes
    key_type: ConcreteDataType,
    value_type: ConcreteDataType,
}

impl Eq for DictionaryValue {}

impl TryFrom<ScalarValue> for Value {
    type Error = error::Error;

    fn try_from(v: ScalarValue) -> Result<Self> {
        let v = match v {
            ScalarValue::Null => Value::Null,
            ScalarValue::Boolean(b) => Value::from(b),
            ScalarValue::Float32(f) => Value::from(f),
            ScalarValue::Float64(f) => Value::from(f),
            ScalarValue::Int8(i) => Value::from(i),
            ScalarValue::Int16(i) => Value::from(i),
            ScalarValue::Int32(i) => Value::from(i),
            ScalarValue::Int64(i) => Value::from(i),
            ScalarValue::UInt8(u) => Value::from(u),
            ScalarValue::UInt16(u) => Value::from(u),
            ScalarValue::UInt32(u) => Value::from(u),
            ScalarValue::UInt64(u) => Value::from(u),
            ScalarValue::Utf8(s) | ScalarValue::LargeUtf8(s) => {
                Value::from(s.map(StringBytes::from))
            }
            ScalarValue::Binary(b)
            | ScalarValue::LargeBinary(b)
            | ScalarValue::FixedSizeBinary(_, b) => Value::from(b.map(Bytes::from)),
            ScalarValue::List(array) => {
                // this is for item type
                let datatype = ConcreteDataType::try_from(&array.value_type())?;
                let items = ScalarValue::convert_array_to_scalar_vec(array.as_ref())
                    .context(ConvertArrowArrayToScalarsSnafu)?
                    .into_iter()
                    .flatten()
                    .map(|x| x.try_into())
                    .collect::<Result<Vec<Value>>>()?;
                Value::List(ListValue::new(items, datatype))
            }
            ScalarValue::Date32(d) => d.map(|x| Value::Date(Date::new(x))).unwrap_or(Value::Null),
            ScalarValue::TimestampSecond(t, _) => t
                .map(|x| Value::Timestamp(Timestamp::new(x, TimeUnit::Second)))
                .unwrap_or(Value::Null),
            ScalarValue::TimestampMillisecond(t, _) => t
                .map(|x| Value::Timestamp(Timestamp::new(x, TimeUnit::Millisecond)))
                .unwrap_or(Value::Null),
            ScalarValue::TimestampMicrosecond(t, _) => t
                .map(|x| Value::Timestamp(Timestamp::new(x, TimeUnit::Microsecond)))
                .unwrap_or(Value::Null),
            ScalarValue::TimestampNanosecond(t, _) => t
                .map(|x| Value::Timestamp(Timestamp::new(x, TimeUnit::Nanosecond)))
                .unwrap_or(Value::Null),
            ScalarValue::Time32Second(t) => t
                .map(|x| Value::Time(Time::new(x as i64, TimeUnit::Second)))
                .unwrap_or(Value::Null),
            ScalarValue::Time32Millisecond(t) => t
                .map(|x| Value::Time(Time::new(x as i64, TimeUnit::Millisecond)))
                .unwrap_or(Value::Null),
            ScalarValue::Time64Microsecond(t) => t
                .map(|x| Value::Time(Time::new(x, TimeUnit::Microsecond)))
                .unwrap_or(Value::Null),
            ScalarValue::Time64Nanosecond(t) => t
                .map(|x| Value::Time(Time::new(x, TimeUnit::Nanosecond)))
                .unwrap_or(Value::Null),

            ScalarValue::IntervalYearMonth(t) => t
                .map(|x| Value::IntervalYearMonth(IntervalYearMonth::from_i32(x)))
                .unwrap_or(Value::Null),
            ScalarValue::IntervalDayTime(t) => t
                .map(|x| Value::IntervalDayTime(IntervalDayTime::from(x)))
                .unwrap_or(Value::Null),
            ScalarValue::IntervalMonthDayNano(t) => t
                .map(|x| Value::IntervalMonthDayNano(IntervalMonthDayNano::from(x)))
                .unwrap_or(Value::Null),
            ScalarValue::DurationSecond(d) => d
                .map(|x| Value::Duration(Duration::new(x, TimeUnit::Second)))
                .unwrap_or(Value::Null),
            ScalarValue::DurationMillisecond(d) => d
                .map(|x| Value::Duration(Duration::new(x, TimeUnit::Millisecond)))
                .unwrap_or(Value::Null),
            ScalarValue::DurationMicrosecond(d) => d
                .map(|x| Value::Duration(Duration::new(x, TimeUnit::Microsecond)))
                .unwrap_or(Value::Null),
            ScalarValue::DurationNanosecond(d) => d
                .map(|x| Value::Duration(Duration::new(x, TimeUnit::Nanosecond)))
                .unwrap_or(Value::Null),
            ScalarValue::Decimal128(v, p, s) => v
                .map(|v| Value::Decimal128(Decimal128::new(v, p, s)))
                .unwrap_or(Value::Null),
            ScalarValue::Struct(struct_array) => {
                let struct_type: StructType = (struct_array.fields()).try_into()?;
                let items = struct_array
                    .columns()
                    .iter()
                    .map(|array| {
                        // we only take first element from each array
                        let field_scalar_value = ScalarValue::try_from_array(array.as_ref(), 0)
                            .context(ConvertArrowArrayToScalarsSnafu)?;
                        field_scalar_value.try_into()
                    })
                    .collect::<Result<Vec<Value>>>()?;
<<<<<<< HEAD
                Value::Struct(StructValue::new(items, struct_type))
=======
                Value::Struct(StructValue::try_new(items, struct_type)?)
>>>>>>> 749a5ab1
            }
            ScalarValue::Decimal256(_, _, _)
            | ScalarValue::FixedSizeList(_)
            | ScalarValue::LargeList(_)
            | ScalarValue::Dictionary(_, _)
            | ScalarValue::Union(_, _, _)
            | ScalarValue::Float16(_)
            | ScalarValue::Utf8View(_)
            | ScalarValue::BinaryView(_)
            | ScalarValue::Map(_)
            | ScalarValue::Date64(_) => {
                return error::UnsupportedArrowTypeSnafu {
                    arrow_type: v.data_type(),
                }
                .fail();
            }
        };
        Ok(v)
    }
}

impl From<ValueRef<'_>> for Value {
    fn from(value: ValueRef<'_>) -> Self {
        match value {
            ValueRef::Null => Value::Null,
            ValueRef::Boolean(v) => Value::Boolean(v),
            ValueRef::UInt8(v) => Value::UInt8(v),
            ValueRef::UInt16(v) => Value::UInt16(v),
            ValueRef::UInt32(v) => Value::UInt32(v),
            ValueRef::UInt64(v) => Value::UInt64(v),
            ValueRef::Int8(v) => Value::Int8(v),
            ValueRef::Int16(v) => Value::Int16(v),
            ValueRef::Int32(v) => Value::Int32(v),
            ValueRef::Int64(v) => Value::Int64(v),
            ValueRef::Float32(v) => Value::Float32(v),
            ValueRef::Float64(v) => Value::Float64(v),
            ValueRef::String(v) => Value::String(v.into()),
            ValueRef::Binary(v) => Value::Binary(v.into()),
            ValueRef::Date(v) => Value::Date(v),
            ValueRef::Timestamp(v) => Value::Timestamp(v),
            ValueRef::Time(v) => Value::Time(v),
            ValueRef::IntervalYearMonth(v) => Value::IntervalYearMonth(v),
            ValueRef::IntervalDayTime(v) => Value::IntervalDayTime(v),
            ValueRef::IntervalMonthDayNano(v) => Value::IntervalMonthDayNano(v),
            ValueRef::Duration(v) => Value::Duration(v),
            ValueRef::List(v) => v.to_value(),
            ValueRef::Decimal128(v) => Value::Decimal128(v),
            ValueRef::Struct(v) => v.to_value(),
        }
    }
}

/// Reference to [Value].
#[derive(Debug, Clone, PartialEq, Eq, Serialize)]
pub enum ValueRef<'a> {
    Null,

    // Numeric types:
    Boolean(bool),
    UInt8(u8),
    UInt16(u16),
    UInt32(u32),
    UInt64(u64),
    Int8(i8),
    Int16(i16),
    Int32(i32),
    Int64(i64),
    Float32(OrderedF32),
    Float64(OrderedF64),

    // Decimal type:
    Decimal128(Decimal128),

    // String types:
    String(&'a str),
    Binary(&'a [u8]),

    // Date & Time types:
    Date(Date),
    Timestamp(Timestamp),
    Time(Time),
    Duration(Duration),
    // Interval types:
    IntervalYearMonth(IntervalYearMonth),
    IntervalDayTime(IntervalDayTime),
    IntervalMonthDayNano(IntervalMonthDayNano),

    // Compound types:
    List(ListValueRef<'a>),
    Struct(StructValueRef<'a>),
}

macro_rules! impl_as_for_value_ref {
    ($value: ident, $Variant: ident) => {
        match $value {
            ValueRef::Null => Ok(None),
            ValueRef::$Variant(v) => Ok(Some(v.clone())),
            other => error::CastTypeSnafu {
                msg: format!(
                    "Failed to cast value ref {:?} to {}",
                    other,
                    stringify!($Variant)
                ),
            }
            .fail(),
        }
    };
}

impl<'a> ValueRef<'a> {
    define_data_type_func!(ValueRef);

    /// Returns true if this is null.
    pub fn is_null(&self) -> bool {
        matches!(self, ValueRef::Null)
    }

    /// Cast itself to binary slice.
    pub fn as_binary(&self) -> Result<Option<&'a [u8]>> {
        impl_as_for_value_ref!(self, Binary)
    }

    /// Cast itself to string slice.
    pub fn as_string(&self) -> Result<Option<&'a str>> {
        impl_as_for_value_ref!(self, String)
    }

    /// Cast itself to boolean.
    pub fn as_boolean(&self) -> Result<Option<bool>> {
        impl_as_for_value_ref!(self, Boolean)
    }

    pub fn as_i8(&self) -> Result<Option<i8>> {
        impl_as_for_value_ref!(self, Int8)
    }

    pub fn as_u8(&self) -> Result<Option<u8>> {
        impl_as_for_value_ref!(self, UInt8)
    }

    pub fn as_i16(&self) -> Result<Option<i16>> {
        impl_as_for_value_ref!(self, Int16)
    }

    pub fn as_u16(&self) -> Result<Option<u16>> {
        impl_as_for_value_ref!(self, UInt16)
    }

    pub fn as_i32(&self) -> Result<Option<i32>> {
        impl_as_for_value_ref!(self, Int32)
    }

    pub fn as_u32(&self) -> Result<Option<u32>> {
        impl_as_for_value_ref!(self, UInt32)
    }

    pub fn as_i64(&self) -> Result<Option<i64>> {
        impl_as_for_value_ref!(self, Int64)
    }

    pub fn as_u64(&self) -> Result<Option<u64>> {
        impl_as_for_value_ref!(self, UInt64)
    }

    pub fn as_f32(&self) -> Result<Option<f32>> {
        match self {
            ValueRef::Null => Ok(None),
            ValueRef::Float32(f) => Ok(Some(f.0)),
            other => error::CastTypeSnafu {
                msg: format!("Failed to cast value ref {:?} to ValueRef::Float32", other,),
            }
            .fail(),
        }
    }

    pub fn as_f64(&self) -> Result<Option<f64>> {
        match self {
            ValueRef::Null => Ok(None),
            ValueRef::Float64(f) => Ok(Some(f.0)),
            other => error::CastTypeSnafu {
                msg: format!("Failed to cast value ref {:?} to ValueRef::Float64", other,),
            }
            .fail(),
        }
    }

    /// Cast itself to [Date].
    pub fn as_date(&self) -> Result<Option<Date>> {
        impl_as_for_value_ref!(self, Date)
    }

    /// Cast itself to [Timestamp].
    pub fn as_timestamp(&self) -> Result<Option<Timestamp>> {
        impl_as_for_value_ref!(self, Timestamp)
    }

    /// Cast itself to [Time].
    pub fn as_time(&self) -> Result<Option<Time>> {
        impl_as_for_value_ref!(self, Time)
    }

    pub fn as_duration(&self) -> Result<Option<Duration>> {
        impl_as_for_value_ref!(self, Duration)
    }

    /// Cast itself to [IntervalYearMonth].
    pub fn as_interval_year_month(&self) -> Result<Option<IntervalYearMonth>> {
        impl_as_for_value_ref!(self, IntervalYearMonth)
    }

    /// Cast itself to [IntervalDayTime].
    pub fn as_interval_day_time(&self) -> Result<Option<IntervalDayTime>> {
        impl_as_for_value_ref!(self, IntervalDayTime)
    }

    /// Cast itself to [IntervalMonthDayNano].
    pub fn as_interval_month_day_nano(&self) -> Result<Option<IntervalMonthDayNano>> {
        impl_as_for_value_ref!(self, IntervalMonthDayNano)
    }

    /// Cast itself to [ListValueRef].
    pub fn as_list(&self) -> Result<Option<ListValueRef>> {
        impl_as_for_value_ref!(self, List)
    }

    pub fn as_struct(&self) -> Result<Option<StructValueRef>> {
        impl_as_for_value_ref!(self, Struct)
    }

    /// Cast itself to [Decimal128].
    pub fn as_decimal128(&self) -> Result<Option<Decimal128>> {
        impl_as_for_value_ref!(self, Decimal128)
    }
}

impl PartialOrd for ValueRef<'_> {
    fn partial_cmp(&self, other: &Self) -> Option<Ordering> {
        Some(self.cmp(other))
    }
}

impl Ord for ValueRef<'_> {
    fn cmp(&self, other: &Self) -> Ordering {
        impl_ord_for_value_like!(ValueRef, self, other)
    }
}

macro_rules! impl_value_ref_from {
    ($Variant:ident, $Type:ident) => {
        impl From<$Type> for ValueRef<'_> {
            fn from(value: $Type) -> Self {
                ValueRef::$Variant(value.into())
            }
        }

        impl From<Option<$Type>> for ValueRef<'_> {
            fn from(value: Option<$Type>) -> Self {
                match value {
                    Some(v) => ValueRef::$Variant(v.into()),
                    None => ValueRef::Null,
                }
            }
        }
    };
}

impl_value_ref_from!(Boolean, bool);
impl_value_ref_from!(UInt8, u8);
impl_value_ref_from!(UInt16, u16);
impl_value_ref_from!(UInt32, u32);
impl_value_ref_from!(UInt64, u64);
impl_value_ref_from!(Int8, i8);
impl_value_ref_from!(Int16, i16);
impl_value_ref_from!(Int32, i32);
impl_value_ref_from!(Int64, i64);
impl_value_ref_from!(Float32, f32);
impl_value_ref_from!(Float64, f64);
impl_value_ref_from!(Date, Date);
impl_value_ref_from!(Timestamp, Timestamp);
impl_value_ref_from!(Time, Time);
impl_value_ref_from!(IntervalYearMonth, IntervalYearMonth);
impl_value_ref_from!(IntervalDayTime, IntervalDayTime);
impl_value_ref_from!(IntervalMonthDayNano, IntervalMonthDayNano);
impl_value_ref_from!(Duration, Duration);
impl_value_ref_from!(Decimal128, Decimal128);

impl<'a> From<&'a str> for ValueRef<'a> {
    fn from(string: &'a str) -> ValueRef<'a> {
        ValueRef::String(string)
    }
}

impl<'a> From<&'a [u8]> for ValueRef<'a> {
    fn from(bytes: &'a [u8]) -> ValueRef<'a> {
        ValueRef::Binary(bytes)
    }
}

impl<'a> From<Option<ListValueRef<'a>>> for ValueRef<'a> {
    fn from(list: Option<ListValueRef>) -> ValueRef {
        match list {
            Some(v) => ValueRef::List(v),
            None => ValueRef::Null,
        }
    }
}

<<<<<<< HEAD
/// transform a [ValueRef] to a [serde_json::Value].
/// The json type will be handled specially
pub fn transform_value_ref_to_json_value<'a>(
    value: ValueRef<'a>,
    schema: &'a ColumnSchema,
) -> serde_json::Result<serde_json::Value> {
    let json_value = match value {
        ValueRef::Null => serde_json::Value::Null,
        ValueRef::Boolean(v) => serde_json::Value::Bool(v),
        ValueRef::UInt8(v) => serde_json::Value::from(v),
        ValueRef::UInt16(v) => serde_json::Value::from(v),
        ValueRef::UInt32(v) => serde_json::Value::from(v),
        ValueRef::UInt64(v) => serde_json::Value::from(v),
        ValueRef::Int8(v) => serde_json::Value::from(v),
        ValueRef::Int16(v) => serde_json::Value::from(v),
        ValueRef::Int32(v) => serde_json::Value::from(v),
        ValueRef::Int64(v) => serde_json::Value::from(v),
        ValueRef::Float32(v) => serde_json::Value::from(v.0),
        ValueRef::Float64(v) => serde_json::Value::from(v.0),
        ValueRef::String(bytes) => serde_json::Value::String(bytes.to_string()),
        ValueRef::Binary(bytes) => {
            if let ConcreteDataType::Json(_) = schema.data_type {
                match jsonb::from_slice(bytes) {
                    Ok(json) => json.into(),
                    Err(e) => {
                        error!(e; "Failed to parse jsonb");
                        serde_json::Value::Null
                    }
                }
            } else {
                serde_json::to_value(bytes)?
            }
        }
        ValueRef::Date(v) => serde_json::Value::Number(v.val().into()),
        ValueRef::List(v) => serde_json::to_value(v)?,
        ValueRef::Timestamp(v) => serde_json::to_value(v.value())?,
        ValueRef::Time(v) => serde_json::to_value(v.value())?,
        ValueRef::IntervalYearMonth(v) => serde_json::Value::from(v),
        ValueRef::IntervalDayTime(v) => serde_json::Value::from(v),
        ValueRef::IntervalMonthDayNano(v) => serde_json::Value::from(v),
        ValueRef::Duration(v) => serde_json::to_value(v.value())?,
        ValueRef::Decimal128(v) => serde_json::to_value(v.to_string())?,
        ValueRef::Struct(v) => serde_json::to_value(v)?,
    };

    Ok(json_value)
}

=======
>>>>>>> 749a5ab1
/// Reference to a [ListValue].
///
/// Now comparison still requires some allocation (call of `to_value()`) and
/// might be avoidable by downcasting and comparing the underlying array slice
/// if it becomes bottleneck.
#[derive(Debug, Clone)]
pub enum ListValueRef<'a> {
    // TODO(yingwen): Consider replace this by VectorRef.
    Indexed {
        vector: &'a ListVector,
        idx: usize,
    },
    Ref {
        val: &'a ListValue,
    },
    RefList {
        val: Vec<ValueRef<'a>>,
        item_datatype: ConcreteDataType,
    },
}

impl ListValueRef<'_> {
    /// Convert self to [Value]. This method would clone the underlying data.
    fn to_value(&self) -> Value {
        match self {
            ListValueRef::Indexed { vector, idx } => vector.get(*idx),
            ListValueRef::Ref { val } => Value::List((*val).clone()),
            ListValueRef::RefList { val, item_datatype } => Value::List(ListValue::new(
                val.iter().map(|v| Value::from(v.clone())).collect(),
                item_datatype.clone(),
            )),
        }
    }
    /// Returns the inner element's data type.
    fn datatype(&self) -> ConcreteDataType {
        match self {
            ListValueRef::Indexed { vector, .. } => vector.data_type(),
            ListValueRef::Ref { val } => val.datatype().clone(),
            ListValueRef::RefList { item_datatype, .. } => item_datatype.clone(),
        }
    }
}

impl Serialize for ListValueRef<'_> {
    fn serialize<S: Serializer>(&self, serializer: S) -> std::result::Result<S::Ok, S::Error> {
        match self {
            ListValueRef::Indexed { vector, idx } => match vector.get(*idx) {
                Value::List(v) => v.serialize(serializer),
                _ => unreachable!(),
            },
            ListValueRef::Ref { val } => val.serialize(serializer),
            ListValueRef::RefList { val, .. } => val.serialize(serializer),
        }
    }
}

impl PartialEq for ListValueRef<'_> {
    fn eq(&self, other: &Self) -> bool {
        self.to_value().eq(&other.to_value())
    }
}

impl Eq for ListValueRef<'_> {}

impl Ord for ListValueRef<'_> {
    fn cmp(&self, other: &Self) -> Ordering {
        // Respect the order of `Value` by converting into value before comparison.
        self.to_value().cmp(&other.to_value())
    }
}

impl PartialOrd for ListValueRef<'_> {
    fn partial_cmp(&self, other: &Self) -> Option<Ordering> {
        Some(self.cmp(other))
    }
}

#[derive(Debug, Clone)]
pub enum StructValueRef<'a> {
    Indexed {
        vector: &'a StructVector,
        idx: usize,
    },
    Ref(&'a StructValue),
    RefList {
        val: Vec<ValueRef<'a>>,
        fields: StructType,
    },
}

impl<'a> StructValueRef<'a> {
    pub fn to_value(&self) -> Value {
        match self {
            StructValueRef::Indexed { vector, idx } => vector.get(*idx),
            StructValueRef::Ref(val) => Value::Struct((*val).clone()),
            StructValueRef::RefList { val, fields } => {
                let items = val.iter().map(|v| Value::from(v.clone())).collect();
<<<<<<< HEAD
                Value::Struct(StructValue::new(items, fields.clone()))
=======
                Value::Struct(StructValue::try_new(items, fields.clone()).unwrap())
>>>>>>> 749a5ab1
            }
        }
    }

    pub fn struct_type(&self) -> &StructType {
        match self {
            StructValueRef::Indexed { vector, .. } => vector.struct_type(),
            StructValueRef::Ref(val) => val.struct_type(),
            StructValueRef::RefList { fields, .. } => fields,
        }
    }
}

impl Serialize for StructValueRef<'_> {
    fn serialize<S: Serializer>(&self, serializer: S) -> std::result::Result<S::Ok, S::Error> {
        match self {
            StructValueRef::Indexed { vector, idx } => match vector.get(*idx) {
                Value::Struct(v) => v.serialize(serializer),
                _ => unreachable!(),
            },
            StructValueRef::Ref(val) => val.serialize(serializer),
            StructValueRef::RefList { val, .. } => val.serialize(serializer),
        }
    }
}

impl PartialEq for StructValueRef<'_> {
    fn eq(&self, other: &Self) -> bool {
        self.to_value().eq(&other.to_value())
    }
}

impl Eq for StructValueRef<'_> {}

impl Ord for StructValueRef<'_> {
    fn cmp(&self, other: &Self) -> Ordering {
        // Respect the order of `Value` by converting into value before comparison.
        self.to_value().cmp(&other.to_value())
    }
}

impl PartialOrd for StructValueRef<'_> {
    fn partial_cmp(&self, other: &Self) -> Option<Ordering> {
        Some(self.cmp(other))
    }
}

impl ValueRef<'_> {
    /// Returns the size of the underlying data in bytes,
    /// The size is estimated and only considers the data size.
    pub fn data_size(&self) -> usize {
        match self {
            // Since the `Null` type is also considered to occupy space, we have opted to use the
            // size of `i64` as an initial approximation.
            ValueRef::Null => 8,
            ValueRef::Boolean(_) => 1,
            ValueRef::UInt8(_) => 1,
            ValueRef::UInt16(_) => 2,
            ValueRef::UInt32(_) => 4,
            ValueRef::UInt64(_) => 8,
            ValueRef::Int8(_) => 1,
            ValueRef::Int16(_) => 2,
            ValueRef::Int32(_) => 4,
            ValueRef::Int64(_) => 8,
            ValueRef::Float32(_) => 4,
            ValueRef::Float64(_) => 8,
            ValueRef::String(v) => std::mem::size_of_val(*v),
            ValueRef::Binary(v) => std::mem::size_of_val(*v),
            ValueRef::Date(_) => 4,
            ValueRef::Timestamp(_) => 16,
            ValueRef::Time(_) => 16,
            ValueRef::Duration(_) => 16,
            ValueRef::IntervalYearMonth(_) => 4,
            ValueRef::IntervalDayTime(_) => 8,
            ValueRef::IntervalMonthDayNano(_) => 16,
            ValueRef::Decimal128(_) => 32,
            ValueRef::List(v) => match v {
                ListValueRef::Indexed { vector, .. } => vector.memory_size() / vector.len(),
                ListValueRef::Ref { val } => val.estimated_size(),
                ListValueRef::RefList { val, .. } => val.iter().map(|v| v.data_size()).sum(),
            },
            ValueRef::Struct(val) => match val {
                StructValueRef::Indexed { vector, .. } => vector.memory_size() / vector.len(),
                StructValueRef::Ref(val) => val.estimated_size(),
                StructValueRef::RefList { val, .. } => val.iter().map(|v| v.data_size()).sum(),
            },
<<<<<<< HEAD
        }
    }
}

/// This function is only for control panel data serialization
/// TODO: this function should not be in this module
pub fn column_data_to_json(data: ValueData) -> JsonValue {
    match data {
        ValueData::BinaryValue(b) => JsonValue::String(URL_SAFE.encode(b)),
        ValueData::BoolValue(b) => JsonValue::Bool(b),
        ValueData::U8Value(i) => JsonValue::Number(i.into()),
        ValueData::U16Value(i) => JsonValue::Number(i.into()),
        ValueData::U32Value(i) => JsonValue::Number(i.into()),
        ValueData::U64Value(i) => JsonValue::Number(i.into()),
        ValueData::I8Value(i) => JsonValue::Number(i.into()),
        ValueData::I16Value(i) => JsonValue::Number(i.into()),
        ValueData::I32Value(i) => JsonValue::Number(i.into()),
        ValueData::I64Value(i) => JsonValue::Number(i.into()),
        ValueData::F32Value(f) => Number::from_f64(f as f64)
            .map(JsonValue::Number)
            .unwrap_or(JsonValue::Null),
        ValueData::F64Value(f) => Number::from_f64(f)
            .map(JsonValue::Number)
            .unwrap_or(JsonValue::Null),
        ValueData::StringValue(s) => JsonValue::String(s),
        ValueData::DateValue(d) => JsonValue::String(Date::from(d).to_string()),
        ValueData::DatetimeValue(d) => {
            JsonValue::String(Timestamp::new_microsecond(d).to_iso8601_string())
        }
        ValueData::TimeSecondValue(d) => JsonValue::String(Time::new_second(d).to_iso8601_string()),
        ValueData::TimeMillisecondValue(d) => {
            JsonValue::String(Time::new_millisecond(d).to_iso8601_string())
        }
        ValueData::TimeMicrosecondValue(d) => {
            JsonValue::String(Time::new_microsecond(d).to_iso8601_string())
        }
        ValueData::TimeNanosecondValue(d) => {
            JsonValue::String(Time::new_nanosecond(d).to_iso8601_string())
        }
        ValueData::TimestampMicrosecondValue(d) => {
            JsonValue::String(Timestamp::new_microsecond(d).to_iso8601_string())
        }
        ValueData::TimestampMillisecondValue(d) => {
            JsonValue::String(Timestamp::new_millisecond(d).to_iso8601_string())
        }
        ValueData::TimestampNanosecondValue(d) => {
            JsonValue::String(Timestamp::new_nanosecond(d).to_iso8601_string())
        }
        ValueData::TimestampSecondValue(d) => {
            JsonValue::String(Timestamp::new_second(d).to_iso8601_string())
        }
        ValueData::IntervalYearMonthValue(d) => JsonValue::String(format!("interval year [{}]", d)),
        ValueData::IntervalMonthDayNanoValue(d) => JsonValue::String(format!(
            "interval month [{}][{}][{}]",
            d.months, d.days, d.nanoseconds
        )),
        ValueData::IntervalDayTimeValue(d) => JsonValue::String(format!("interval day [{}]", d)),
        ValueData::Decimal128Value(d) => {
            JsonValue::String(format!("decimal128 [{}][{}]", d.hi, d.lo))
=======
>>>>>>> 749a5ab1
        }
        ValueData::ListValue(d) => JsonValue::from(
            d.items
                .iter()
                .map(|item| {
                    item.value_data
                        .clone()
                        .map(column_data_to_json)
                        .unwrap_or(JsonValue::Null)
                })
                .collect::<Vec<_>>(),
        ),
        // we don't have access to field names from this context
        ValueData::StructValue(d) => JsonValue::from(
            d.items
                .iter()
                .map(|item| {
                    item.value_data
                        .clone()
                        .map(column_data_to_json)
                        .unwrap_or(JsonValue::Null)
                })
                .collect::<Vec<_>>(),
        ),
    }
}

#[cfg(test)]
pub(crate) mod tests {
    use arrow::datatypes::{DataType as ArrowDataType, Field};
    use common_time::timezone::set_default_timezone;
<<<<<<< HEAD
    use greptime_proto::v1::{
        self, Decimal128 as ProtoDecimal128, IntervalMonthDayNano as ProtoIntervalMonthDayNano,
    };
=======
>>>>>>> 749a5ab1
    use num_traits::Float;

    use super::*;
    use crate::types::StructField;
    use crate::vectors::ListVectorBuilder;

    pub(crate) fn build_struct_type() -> StructType {
        StructType::new(vec![
            StructField::new("id".to_string(), ConcreteDataType::int32_datatype(), false),
            StructField::new(
                "name".to_string(),
                ConcreteDataType::string_datatype(),
                true,
            ),
            StructField::new("age".to_string(), ConcreteDataType::uint8_datatype(), true),
            StructField::new(
                "address".to_string(),
                ConcreteDataType::string_datatype(),
                true,
            ),
        ])
    }

    pub(crate) fn build_struct_value() -> StructValue {
        let struct_type = build_struct_type();

        let struct_items = vec![
            Value::Int32(1),
            Value::String("tom".into()),
            Value::UInt8(25),
            Value::String("94038".into()),
        ];
<<<<<<< HEAD
        StructValue::new(struct_items, struct_type)
=======
        StructValue::try_new(struct_items, struct_type).unwrap()
>>>>>>> 749a5ab1
    }

    pub(crate) fn build_scalar_struct_value() -> ScalarValue {
        let struct_type = build_struct_type();
        let arrays = vec![
            ScalarValue::Int32(Some(1)).to_array().unwrap(),
            ScalarValue::Utf8(Some("tom".into())).to_array().unwrap(),
            ScalarValue::UInt8(Some(25)).to_array().unwrap(),
            ScalarValue::Utf8(Some("94038".into())).to_array().unwrap(),
        ];
        let struct_arrow_array = StructArray::new(struct_type.as_arrow_fields(), arrays, None);
        ScalarValue::Struct(Arc::new(struct_arrow_array))
    }

    pub(crate) fn build_list_value() -> ListValue {
        let items = vec![Value::Boolean(true), Value::Boolean(false)];
        ListValue::new(items, ConcreteDataType::boolean_datatype())
    }

    pub(crate) fn build_scalar_list_value() -> ScalarValue {
        let items = vec![
            ScalarValue::Boolean(Some(true)),
            ScalarValue::Boolean(Some(false)),
        ];
        ScalarValue::List(ScalarValue::new_list(&items, &ArrowDataType::Boolean, true))
<<<<<<< HEAD
    }

    #[test]
    fn test_column_data_to_json() {
        set_default_timezone(Some("Asia/Shanghai")).unwrap();
        assert_eq!(
            column_data_to_json(ValueData::BinaryValue(b"hello".to_vec())),
            JsonValue::String("aGVsbG8=".to_string())
        );
        assert_eq!(
            column_data_to_json(ValueData::BoolValue(true)),
            JsonValue::Bool(true)
        );
        assert_eq!(
            column_data_to_json(ValueData::U8Value(1)),
            JsonValue::Number(1.into())
        );
        assert_eq!(
            column_data_to_json(ValueData::U16Value(2)),
            JsonValue::Number(2.into())
        );
        assert_eq!(
            column_data_to_json(ValueData::U32Value(3)),
            JsonValue::Number(3.into())
        );
        assert_eq!(
            column_data_to_json(ValueData::U64Value(4)),
            JsonValue::Number(4.into())
        );
        assert_eq!(
            column_data_to_json(ValueData::I8Value(5)),
            JsonValue::Number(5.into())
        );
        assert_eq!(
            column_data_to_json(ValueData::I16Value(6)),
            JsonValue::Number(6.into())
        );
        assert_eq!(
            column_data_to_json(ValueData::I32Value(7)),
            JsonValue::Number(7.into())
        );
        assert_eq!(
            column_data_to_json(ValueData::I64Value(8)),
            JsonValue::Number(8.into())
        );
        assert_eq!(
            column_data_to_json(ValueData::F32Value(9.0)),
            JsonValue::Number(Number::from_f64(9.0_f64).unwrap())
        );
        assert_eq!(
            column_data_to_json(ValueData::F64Value(10.0)),
            JsonValue::Number(Number::from_f64(10.0_f64).unwrap())
        );
        assert_eq!(
            column_data_to_json(ValueData::StringValue("hello".to_string())),
            JsonValue::String("hello".to_string())
        );
        assert_eq!(
            column_data_to_json(ValueData::DateValue(123)),
            JsonValue::String("1970-05-04".to_string())
        );
        assert_eq!(
            column_data_to_json(ValueData::DatetimeValue(456)),
            JsonValue::String("1970-01-01 08:00:00.000456+0800".to_string())
        );
        assert_eq!(
            column_data_to_json(ValueData::TimeSecondValue(789)),
            JsonValue::String("08:13:09+0800".to_string())
        );
        assert_eq!(
            column_data_to_json(ValueData::TimeMillisecondValue(789)),
            JsonValue::String("08:00:00.789+0800".to_string())
        );
        assert_eq!(
            column_data_to_json(ValueData::TimeMicrosecondValue(789)),
            JsonValue::String("08:00:00.000789+0800".to_string())
        );
        assert_eq!(
            column_data_to_json(ValueData::TimestampMillisecondValue(1234567890)),
            JsonValue::String("1970-01-15 14:56:07.890+0800".to_string())
        );
        assert_eq!(
            column_data_to_json(ValueData::TimestampNanosecondValue(1234567890123456789)),
            JsonValue::String("2009-02-14 07:31:30.123456789+0800".to_string())
        );
        assert_eq!(
            column_data_to_json(ValueData::TimestampSecondValue(1234567890)),
            JsonValue::String("2009-02-14 07:31:30+0800".to_string())
        );
        assert_eq!(
            column_data_to_json(ValueData::IntervalYearMonthValue(12)),
            JsonValue::String("interval year [12]".to_string())
        );
        assert_eq!(
            column_data_to_json(ValueData::IntervalMonthDayNanoValue(
                ProtoIntervalMonthDayNano {
                    months: 1,
                    days: 2,
                    nanoseconds: 3,
                }
            )),
            JsonValue::String("interval month [1][2][3]".to_string())
        );
        assert_eq!(
            column_data_to_json(ValueData::IntervalDayTimeValue(4)),
            JsonValue::String("interval day [4]".to_string())
        );
        assert_eq!(
            column_data_to_json(ValueData::Decimal128Value(ProtoDecimal128 { hi: 5, lo: 6 })),
            JsonValue::String("decimal128 [5][6]".to_string())
        );

        assert_eq!(
            column_data_to_json(ValueData::ListValue(v1::ListValue {
                items: vec![
                    v1::Value {
                        value_data: Some(ValueData::BoolValue(true))
                    },
                    v1::Value {
                        value_data: Some(ValueData::StringValue("tom".to_string()))
                    }
                ]
            })),
            JsonValue::Array(vec![
                JsonValue::Bool(true),
                JsonValue::String("tom".to_string())
            ])
        );

        assert_eq!(
            column_data_to_json(ValueData::StructValue(v1::StructValue {
                items: vec![
                    v1::Value {
                        value_data: Some(ValueData::BoolValue(true))
                    },
                    v1::Value {
                        value_data: Some(ValueData::StringValue("tom".to_string()))
                    }
                ]
            })),
            JsonValue::Array(vec![
                JsonValue::Bool(true),
                JsonValue::String("tom".to_string())
            ])
        );
=======
>>>>>>> 749a5ab1
    }

    #[test]
    fn test_try_from_scalar_value() {
        assert_eq!(
            Value::Boolean(true),
            ScalarValue::Boolean(Some(true)).try_into().unwrap()
        );
        assert_eq!(
            Value::Boolean(false),
            ScalarValue::Boolean(Some(false)).try_into().unwrap()
        );
        assert_eq!(Value::Null, ScalarValue::Boolean(None).try_into().unwrap());

        assert_eq!(
            Value::Float32(1.0f32.into()),
            ScalarValue::Float32(Some(1.0f32)).try_into().unwrap()
        );
        assert_eq!(Value::Null, ScalarValue::Float32(None).try_into().unwrap());

        assert_eq!(
            Value::Float64(2.0f64.into()),
            ScalarValue::Float64(Some(2.0f64)).try_into().unwrap()
        );
        assert_eq!(Value::Null, ScalarValue::Float64(None).try_into().unwrap());

        assert_eq!(
            Value::Int8(i8::MAX),
            ScalarValue::Int8(Some(i8::MAX)).try_into().unwrap()
        );
        assert_eq!(Value::Null, ScalarValue::Int8(None).try_into().unwrap());

        assert_eq!(
            Value::Int16(i16::MAX),
            ScalarValue::Int16(Some(i16::MAX)).try_into().unwrap()
        );
        assert_eq!(Value::Null, ScalarValue::Int16(None).try_into().unwrap());

        assert_eq!(
            Value::Int32(i32::MAX),
            ScalarValue::Int32(Some(i32::MAX)).try_into().unwrap()
        );
        assert_eq!(Value::Null, ScalarValue::Int32(None).try_into().unwrap());

        assert_eq!(
            Value::Int64(i64::MAX),
            ScalarValue::Int64(Some(i64::MAX)).try_into().unwrap()
        );
        assert_eq!(Value::Null, ScalarValue::Int64(None).try_into().unwrap());

        assert_eq!(
            Value::UInt8(u8::MAX),
            ScalarValue::UInt8(Some(u8::MAX)).try_into().unwrap()
        );
        assert_eq!(Value::Null, ScalarValue::UInt8(None).try_into().unwrap());

        assert_eq!(
            Value::UInt16(u16::MAX),
            ScalarValue::UInt16(Some(u16::MAX)).try_into().unwrap()
        );
        assert_eq!(Value::Null, ScalarValue::UInt16(None).try_into().unwrap());

        assert_eq!(
            Value::UInt32(u32::MAX),
            ScalarValue::UInt32(Some(u32::MAX)).try_into().unwrap()
        );
        assert_eq!(Value::Null, ScalarValue::UInt32(None).try_into().unwrap());

        assert_eq!(
            Value::UInt64(u64::MAX),
            ScalarValue::UInt64(Some(u64::MAX)).try_into().unwrap()
        );
        assert_eq!(Value::Null, ScalarValue::UInt64(None).try_into().unwrap());

        assert_eq!(
            Value::from("hello"),
            ScalarValue::Utf8(Some("hello".to_string()))
                .try_into()
                .unwrap()
        );
        assert_eq!(Value::Null, ScalarValue::Utf8(None).try_into().unwrap());

        assert_eq!(
            Value::from("large_hello"),
            ScalarValue::LargeUtf8(Some("large_hello".to_string()))
                .try_into()
                .unwrap()
        );
        assert_eq!(
            Value::Null,
            ScalarValue::LargeUtf8(None).try_into().unwrap()
        );

        assert_eq!(
            Value::from("world".as_bytes()),
            ScalarValue::Binary(Some("world".as_bytes().to_vec()))
                .try_into()
                .unwrap()
        );
        assert_eq!(Value::Null, ScalarValue::Binary(None).try_into().unwrap());

        assert_eq!(
            Value::from("large_world".as_bytes()),
            ScalarValue::LargeBinary(Some("large_world".as_bytes().to_vec()))
                .try_into()
                .unwrap()
        );
        assert_eq!(
            Value::Null,
            ScalarValue::LargeBinary(None).try_into().unwrap()
        );

        assert_eq!(
            Value::List(build_list_value()),
            build_scalar_list_value().try_into().unwrap()
        );
        assert_eq!(
            Value::List(ListValue::new(vec![], ConcreteDataType::uint32_datatype())),
            ScalarValue::List(ScalarValue::new_list(&[], &ArrowDataType::UInt32, true))
                .try_into()
                .unwrap()
        );

        assert_eq!(
            Value::Date(Date::new(123)),
            ScalarValue::Date32(Some(123)).try_into().unwrap()
        );
        assert_eq!(Value::Null, ScalarValue::Date32(None).try_into().unwrap());

        assert_eq!(
            Value::Timestamp(Timestamp::new(1, TimeUnit::Second)),
            ScalarValue::TimestampSecond(Some(1), None)
                .try_into()
                .unwrap()
        );
        assert_eq!(
            Value::Null,
            ScalarValue::TimestampSecond(None, None).try_into().unwrap()
        );

        assert_eq!(
            Value::Timestamp(Timestamp::new(1, TimeUnit::Millisecond)),
            ScalarValue::TimestampMillisecond(Some(1), None)
                .try_into()
                .unwrap()
        );
        assert_eq!(
            Value::Null,
            ScalarValue::TimestampMillisecond(None, None)
                .try_into()
                .unwrap()
        );

        assert_eq!(
            Value::Timestamp(Timestamp::new(1, TimeUnit::Microsecond)),
            ScalarValue::TimestampMicrosecond(Some(1), None)
                .try_into()
                .unwrap()
        );
        assert_eq!(
            Value::Null,
            ScalarValue::TimestampMicrosecond(None, None)
                .try_into()
                .unwrap()
        );

        assert_eq!(
            Value::Timestamp(Timestamp::new(1, TimeUnit::Nanosecond)),
            ScalarValue::TimestampNanosecond(Some(1), None)
                .try_into()
                .unwrap()
        );
        assert_eq!(
            Value::Null,
            ScalarValue::TimestampNanosecond(None, None)
                .try_into()
                .unwrap()
        );
        assert_eq!(
            Value::Null,
            ScalarValue::IntervalMonthDayNano(None).try_into().unwrap()
        );
        assert_eq!(
            Value::IntervalMonthDayNano(IntervalMonthDayNano::new(1, 1, 1)),
            ScalarValue::IntervalMonthDayNano(Some(IntervalMonthDayNano::new(1, 1, 1).into()))
                .try_into()
                .unwrap()
        );

        assert_eq!(
            Value::Time(Time::new(1, TimeUnit::Second)),
            ScalarValue::Time32Second(Some(1)).try_into().unwrap()
        );
        assert_eq!(
            Value::Null,
            ScalarValue::Time32Second(None).try_into().unwrap()
        );

        assert_eq!(
            Value::Time(Time::new(1, TimeUnit::Millisecond)),
            ScalarValue::Time32Millisecond(Some(1)).try_into().unwrap()
        );
        assert_eq!(
            Value::Null,
            ScalarValue::Time32Millisecond(None).try_into().unwrap()
        );

        assert_eq!(
            Value::Time(Time::new(1, TimeUnit::Microsecond)),
            ScalarValue::Time64Microsecond(Some(1)).try_into().unwrap()
        );
        assert_eq!(
            Value::Null,
            ScalarValue::Time64Microsecond(None).try_into().unwrap()
        );

        assert_eq!(
            Value::Time(Time::new(1, TimeUnit::Nanosecond)),
            ScalarValue::Time64Nanosecond(Some(1)).try_into().unwrap()
        );
        assert_eq!(
            Value::Null,
            ScalarValue::Time64Nanosecond(None).try_into().unwrap()
        );

        assert_eq!(
            Value::Duration(Duration::new_second(1)),
            ScalarValue::DurationSecond(Some(1)).try_into().unwrap()
        );
        assert_eq!(
            Value::Null,
            ScalarValue::DurationSecond(None).try_into().unwrap()
        );

        assert_eq!(
            Value::Duration(Duration::new_millisecond(1)),
            ScalarValue::DurationMillisecond(Some(1))
                .try_into()
                .unwrap()
        );
        assert_eq!(
            Value::Null,
            ScalarValue::DurationMillisecond(None).try_into().unwrap()
        );

        assert_eq!(
            Value::Duration(Duration::new_microsecond(1)),
            ScalarValue::DurationMicrosecond(Some(1))
                .try_into()
                .unwrap()
        );
        assert_eq!(
            Value::Null,
            ScalarValue::DurationMicrosecond(None).try_into().unwrap()
        );

        assert_eq!(
            Value::Duration(Duration::new_nanosecond(1)),
            ScalarValue::DurationNanosecond(Some(1)).try_into().unwrap()
        );
        assert_eq!(
            Value::Null,
            ScalarValue::DurationNanosecond(None).try_into().unwrap()
        );

        assert_eq!(
            Value::Decimal128(Decimal128::new(1, 38, 10)),
            ScalarValue::Decimal128(Some(1), 38, 10).try_into().unwrap()
        );
        assert_eq!(
            Value::Null,
            ScalarValue::Decimal128(None, 0, 0).try_into().unwrap()
        );

        let struct_value = build_struct_value();
        let scalar_struct_value = build_scalar_struct_value();
        assert_eq!(
            Value::Struct(struct_value),
            scalar_struct_value.try_into().unwrap()
        );
    }

    #[test]
    fn test_value_from_inner() {
        assert_eq!(Value::Boolean(true), Value::from(true));
        assert_eq!(Value::Boolean(false), Value::from(false));

        assert_eq!(Value::UInt8(u8::MIN), Value::from(u8::MIN));
        assert_eq!(Value::UInt8(u8::MAX), Value::from(u8::MAX));

        assert_eq!(Value::UInt16(u16::MIN), Value::from(u16::MIN));
        assert_eq!(Value::UInt16(u16::MAX), Value::from(u16::MAX));

        assert_eq!(Value::UInt32(u32::MIN), Value::from(u32::MIN));
        assert_eq!(Value::UInt32(u32::MAX), Value::from(u32::MAX));

        assert_eq!(Value::UInt64(u64::MIN), Value::from(u64::MIN));
        assert_eq!(Value::UInt64(u64::MAX), Value::from(u64::MAX));

        assert_eq!(Value::Int8(i8::MIN), Value::from(i8::MIN));
        assert_eq!(Value::Int8(i8::MAX), Value::from(i8::MAX));

        assert_eq!(Value::Int16(i16::MIN), Value::from(i16::MIN));
        assert_eq!(Value::Int16(i16::MAX), Value::from(i16::MAX));

        assert_eq!(Value::Int32(i32::MIN), Value::from(i32::MIN));
        assert_eq!(Value::Int32(i32::MAX), Value::from(i32::MAX));

        assert_eq!(Value::Int64(i64::MIN), Value::from(i64::MIN));
        assert_eq!(Value::Int64(i64::MAX), Value::from(i64::MAX));

        assert_eq!(
            Value::Float32(OrderedFloat(f32::MIN)),
            Value::from(f32::MIN)
        );
        assert_eq!(
            Value::Float32(OrderedFloat(f32::MAX)),
            Value::from(f32::MAX)
        );

        assert_eq!(
            Value::Float64(OrderedFloat(f64::MIN)),
            Value::from(f64::MIN)
        );
        assert_eq!(
            Value::Float64(OrderedFloat(f64::MAX)),
            Value::from(f64::MAX)
        );

        let string_bytes = StringBytes::from("hello");
        assert_eq!(
            Value::String(string_bytes.clone()),
            Value::from(string_bytes)
        );

        let bytes = Bytes::from(b"world".as_slice());
        assert_eq!(Value::Binary(bytes.clone()), Value::from(bytes));
    }

    fn check_type_and_value(data_type: &ConcreteDataType, value: &Value) {
        assert_eq!(*data_type, value.data_type());
        assert_eq!(data_type.logical_type_id(), value.logical_type_id());
    }

    #[test]
    fn test_value_datatype() {
        check_type_and_value(&ConcreteDataType::boolean_datatype(), &Value::Boolean(true));
        check_type_and_value(&ConcreteDataType::uint8_datatype(), &Value::UInt8(u8::MIN));
        check_type_and_value(
            &ConcreteDataType::uint16_datatype(),
            &Value::UInt16(u16::MIN),
        );
        check_type_and_value(
            &ConcreteDataType::uint16_datatype(),
            &Value::UInt16(u16::MAX),
        );
        check_type_and_value(
            &ConcreteDataType::uint32_datatype(),
            &Value::UInt32(u32::MIN),
        );
        check_type_and_value(
            &ConcreteDataType::uint64_datatype(),
            &Value::UInt64(u64::MIN),
        );
        check_type_and_value(&ConcreteDataType::int8_datatype(), &Value::Int8(i8::MIN));
        check_type_and_value(&ConcreteDataType::int16_datatype(), &Value::Int16(i16::MIN));
        check_type_and_value(&ConcreteDataType::int32_datatype(), &Value::Int32(i32::MIN));
        check_type_and_value(&ConcreteDataType::int64_datatype(), &Value::Int64(i64::MIN));
        check_type_and_value(
            &ConcreteDataType::float32_datatype(),
            &Value::Float32(OrderedFloat(f32::MIN)),
        );
        check_type_and_value(
            &ConcreteDataType::float64_datatype(),
            &Value::Float64(OrderedFloat(f64::MIN)),
        );
        check_type_and_value(
            &ConcreteDataType::string_datatype(),
            &Value::String(StringBytes::from("hello")),
        );
        check_type_and_value(
            &ConcreteDataType::binary_datatype(),
            &Value::Binary(Bytes::from(b"world".as_slice())),
        );
        check_type_and_value(
            &ConcreteDataType::list_datatype(ConcreteDataType::int32_datatype()),
            &Value::List(ListValue::new(
                vec![Value::Int32(10)],
                ConcreteDataType::int32_datatype(),
            )),
        );
        check_type_and_value(
            &ConcreteDataType::list_datatype(ConcreteDataType::null_datatype()),
            &Value::List(ListValue::default()),
        );
        check_type_and_value(
            &ConcreteDataType::date_datatype(),
            &Value::Date(Date::new(1)),
        );
        check_type_and_value(
            &ConcreteDataType::timestamp_millisecond_datatype(),
            &Value::Timestamp(Timestamp::new_millisecond(1)),
        );
        check_type_and_value(
            &ConcreteDataType::time_second_datatype(),
            &Value::Time(Time::new_second(1)),
        );
        check_type_and_value(
            &ConcreteDataType::time_millisecond_datatype(),
            &Value::Time(Time::new_millisecond(1)),
        );
        check_type_and_value(
            &ConcreteDataType::time_microsecond_datatype(),
            &Value::Time(Time::new_microsecond(1)),
        );
        check_type_and_value(
            &ConcreteDataType::time_nanosecond_datatype(),
            &Value::Time(Time::new_nanosecond(1)),
        );
        check_type_and_value(
            &ConcreteDataType::interval_year_month_datatype(),
            &Value::IntervalYearMonth(IntervalYearMonth::new(1)),
        );
        check_type_and_value(
            &ConcreteDataType::interval_day_time_datatype(),
            &Value::IntervalDayTime(IntervalDayTime::new(1, 2)),
        );
        check_type_and_value(
            &ConcreteDataType::interval_month_day_nano_datatype(),
            &Value::IntervalMonthDayNano(IntervalMonthDayNano::new(1, 2, 3)),
        );
        check_type_and_value(
            &ConcreteDataType::duration_second_datatype(),
            &Value::Duration(Duration::new_second(1)),
        );
        check_type_and_value(
            &ConcreteDataType::duration_millisecond_datatype(),
            &Value::Duration(Duration::new_millisecond(1)),
        );
        check_type_and_value(
            &ConcreteDataType::duration_microsecond_datatype(),
            &Value::Duration(Duration::new_microsecond(1)),
        );
        check_type_and_value(
            &ConcreteDataType::duration_nanosecond_datatype(),
            &Value::Duration(Duration::new_nanosecond(1)),
        );
        check_type_and_value(
            &ConcreteDataType::decimal128_datatype(38, 10),
            &Value::Decimal128(Decimal128::new(1, 38, 10)),
        );

        check_type_and_value(
            &ConcreteDataType::list_datatype(ConcreteDataType::boolean_datatype()),
            &Value::List(ListValue::new(
                vec![Value::Boolean(true)],
                ConcreteDataType::boolean_datatype(),
            )),
        );

        check_type_and_value(
            &ConcreteDataType::struct_datatype(build_struct_type()),
            &Value::Struct(build_struct_value()),
        );
    }

    #[test]
    fn test_value_from_string() {
        let hello = "hello".to_string();
        assert_eq!(
            Value::String(StringBytes::from(hello.clone())),
            Value::from(hello)
        );

        let world = "world";
        assert_eq!(Value::String(StringBytes::from(world)), Value::from(world));
    }

    #[test]
    fn test_value_from_bytes() {
        let hello = b"hello".to_vec();
        assert_eq!(
            Value::Binary(Bytes::from(hello.clone())),
            Value::from(hello)
        );

        let world: &[u8] = b"world";
        assert_eq!(Value::Binary(Bytes::from(world)), Value::from(world));
    }

    fn to_json(value: Value) -> serde_json::Value {
        value.try_into().unwrap()
    }

    #[test]
    fn test_to_json_value() {
        assert_eq!(serde_json::Value::Null, to_json(Value::Null));
        assert_eq!(serde_json::Value::Bool(true), to_json(Value::Boolean(true)));
        assert_eq!(
            serde_json::Value::Number(20u8.into()),
            to_json(Value::UInt8(20))
        );
        assert_eq!(
            serde_json::Value::Number(20i8.into()),
            to_json(Value::Int8(20))
        );
        assert_eq!(
            serde_json::Value::Number(2000u16.into()),
            to_json(Value::UInt16(2000))
        );
        assert_eq!(
            serde_json::Value::Number(2000i16.into()),
            to_json(Value::Int16(2000))
        );
        assert_eq!(
            serde_json::Value::Number(3000u32.into()),
            to_json(Value::UInt32(3000))
        );
        assert_eq!(
            serde_json::Value::Number(3000i32.into()),
            to_json(Value::Int32(3000))
        );
        assert_eq!(
            serde_json::Value::Number(4000u64.into()),
            to_json(Value::UInt64(4000))
        );
        assert_eq!(
            serde_json::Value::Number(4000i64.into()),
            to_json(Value::Int64(4000))
        );
        assert_eq!(
            serde_json::Value::from(125.0f32),
            to_json(Value::Float32(125.0.into()))
        );
        assert_eq!(
            serde_json::Value::from(125.0f64),
            to_json(Value::Float64(125.0.into()))
        );
        assert_eq!(
            serde_json::Value::String(String::from("hello")),
            to_json(Value::String(StringBytes::from("hello")))
        );
        assert_eq!(
            serde_json::Value::from(b"world".as_slice()),
            to_json(Value::Binary(Bytes::from(b"world".as_slice())))
        );
        assert_eq!(
            serde_json::Value::Number(5000i32.into()),
            to_json(Value::Date(Date::new(5000)))
        );
        assert_eq!(
            serde_json::Value::Number(1.into()),
            to_json(Value::Timestamp(Timestamp::new_millisecond(1)))
        );
        assert_eq!(
            serde_json::Value::Number(1.into()),
            to_json(Value::Time(Time::new_millisecond(1)))
        );
        assert_eq!(
            serde_json::Value::Number(1.into()),
            to_json(Value::Duration(Duration::new_millisecond(1)))
        );

<<<<<<< HEAD
        let json_value: serde_json::Value = serde_json::from_str(r#"[{"Int32":123}]"#).unwrap();
=======
        let json_value: serde_json::Value = serde_json::from_str(r#"[123]"#).unwrap();
>>>>>>> 749a5ab1
        assert_eq!(
            json_value,
            to_json(Value::List(ListValue {
                items: vec![Value::Int32(123)],
                datatype: ConcreteDataType::int32_datatype(),
            }))
        );

        let struct_value = StructValue::try_new(
            vec![
                Value::Int64(42),
                Value::String("tomcat".into()),
                Value::Boolean(true),
            ],
            StructType::new(vec![
                StructField::new("num".to_string(), ConcreteDataType::int64_datatype(), true),
                StructField::new(
                    "name".to_string(),
                    ConcreteDataType::string_datatype(),
                    true,
                ),
                StructField::new(
                    "yes_or_no".to_string(),
                    ConcreteDataType::boolean_datatype(),
                    true,
                ),
            ]),
        )
        .unwrap();
        assert_eq!(
            serde_json::Value::try_from(Value::Struct(struct_value)).unwrap(),
            serde_json::json!({
                "num": 42,
                "name": "tomcat",
                "yes_or_no": true
            })
        );
    }

    #[test]
    fn test_null_value() {
        assert!(Value::Null.is_null());
        assert!(!Value::Boolean(true).is_null());
        assert!(Value::Null < Value::Boolean(false));
        assert!(Value::Boolean(true) > Value::Null);
        assert!(Value::Null < Value::Int32(10));
        assert!(Value::Int32(10) > Value::Null);
    }

    #[test]
    fn test_null_value_ref() {
        assert!(ValueRef::Null.is_null());
        assert!(!ValueRef::Boolean(true).is_null());
        assert!(ValueRef::Null < ValueRef::Boolean(false));
        assert!(ValueRef::Boolean(true) > ValueRef::Null);
        assert!(ValueRef::Null < ValueRef::Int32(10));
        assert!(ValueRef::Int32(10) > ValueRef::Null);
    }

    #[test]
    fn test_as_value_ref() {
        macro_rules! check_as_value_ref {
            ($Variant: ident, $data: expr) => {
                let value = Value::$Variant($data);
                let value_ref = value.as_value_ref();
                let expect_ref = ValueRef::$Variant($data);

                assert_eq!(expect_ref, value_ref);
            };
        }

        assert_eq!(ValueRef::Null, Value::Null.as_value_ref());
        check_as_value_ref!(Boolean, true);
        check_as_value_ref!(UInt8, 123);
        check_as_value_ref!(UInt16, 123);
        check_as_value_ref!(UInt32, 123);
        check_as_value_ref!(UInt64, 123);
        check_as_value_ref!(Int8, -12);
        check_as_value_ref!(Int16, -12);
        check_as_value_ref!(Int32, -12);
        check_as_value_ref!(Int64, -12);
        check_as_value_ref!(Float32, OrderedF32::from(16.0));
        check_as_value_ref!(Float64, OrderedF64::from(16.0));
        check_as_value_ref!(Timestamp, Timestamp::new_millisecond(1));
        check_as_value_ref!(Time, Time::new_millisecond(1));
        check_as_value_ref!(IntervalYearMonth, IntervalYearMonth::new(1));
        check_as_value_ref!(IntervalDayTime, IntervalDayTime::new(1, 2));
        check_as_value_ref!(IntervalMonthDayNano, IntervalMonthDayNano::new(1, 2, 3));
        check_as_value_ref!(Duration, Duration::new_millisecond(1));

        assert_eq!(
            ValueRef::String("hello"),
            Value::String("hello".into()).as_value_ref()
        );
        assert_eq!(
            ValueRef::Binary(b"hello"),
            Value::Binary("hello".as_bytes().into()).as_value_ref()
        );

        check_as_value_ref!(Date, Date::new(103));

        let list = build_list_value();
        assert_eq!(
            ValueRef::List(ListValueRef::Ref { val: &list }),
            Value::List(list.clone()).as_value_ref()
        );

        let jsonb_value = jsonb::parse_value(r#"{"key": "value"}"#.as_bytes())
            .unwrap()
            .to_vec();
        assert_eq!(
            ValueRef::Binary(jsonb_value.clone().as_slice()),
            Value::Binary(jsonb_value.into()).as_value_ref()
        );

        let struct_value = build_struct_value();
        assert_eq!(
            ValueRef::Struct(StructValueRef::Ref(&struct_value)),
            Value::Struct(struct_value.clone()).as_value_ref()
        );
    }

    #[test]
    fn test_value_ref_as() {
        macro_rules! check_as_null {
            ($method: ident) => {
                assert_eq!(None, ValueRef::Null.$method().unwrap());
            };
        }

        check_as_null!(as_binary);
        check_as_null!(as_string);
        check_as_null!(as_boolean);
        check_as_null!(as_date);
        check_as_null!(as_list);

        macro_rules! check_as_correct {
            ($data: expr, $Variant: ident, $method: ident) => {
                assert_eq!(Some($data), ValueRef::$Variant($data).$method().unwrap());
            };
        }

        check_as_correct!("hello", String, as_string);
        check_as_correct!("hello".as_bytes(), Binary, as_binary);
        check_as_correct!(true, Boolean, as_boolean);
        check_as_correct!(Date::new(123), Date, as_date);
        check_as_correct!(Time::new_second(12), Time, as_time);
        check_as_correct!(Duration::new_second(12), Duration, as_duration);

        let list = build_list_value();
        check_as_correct!(ListValueRef::Ref { val: &list }, List, as_list);

        let struct_value = build_struct_value();
        check_as_correct!(StructValueRef::Ref(&struct_value), Struct, as_struct);

        let wrong_value = ValueRef::Int32(12345);
        assert!(wrong_value.as_binary().is_err());
        assert!(wrong_value.as_string().is_err());
        assert!(wrong_value.as_boolean().is_err());
        assert!(wrong_value.as_date().is_err());
        assert!(wrong_value.as_list().is_err());
        assert!(wrong_value.as_time().is_err());
        assert!(wrong_value.as_timestamp().is_err());
    }

    #[test]
    fn test_display() {
        set_default_timezone(Some("Asia/Shanghai")).unwrap();
        assert_eq!(Value::Null.to_string(), "Null");
        assert_eq!(Value::UInt8(8).to_string(), "8");
        assert_eq!(Value::UInt16(16).to_string(), "16");
        assert_eq!(Value::UInt32(32).to_string(), "32");
        assert_eq!(Value::UInt64(64).to_string(), "64");
        assert_eq!(Value::Int8(-8).to_string(), "-8");
        assert_eq!(Value::Int16(-16).to_string(), "-16");
        assert_eq!(Value::Int32(-32).to_string(), "-32");
        assert_eq!(Value::Int64(-64).to_string(), "-64");
        assert_eq!(Value::Float32((-32.123).into()).to_string(), "-32.123");
        assert_eq!(Value::Float64((-64.123).into()).to_string(), "-64.123");
        assert_eq!(Value::Float64(OrderedF64::infinity()).to_string(), "inf");
        assert_eq!(Value::Float64(OrderedF64::nan()).to_string(), "NaN");
        assert_eq!(Value::String(StringBytes::from("123")).to_string(), "123");
        assert_eq!(
            Value::Binary(Bytes::from(vec![1, 2, 3])).to_string(),
            "010203"
        );
        assert_eq!(Value::Date(Date::new(0)).to_string(), "1970-01-01");
        assert_eq!(
            Value::Timestamp(Timestamp::new(1000, TimeUnit::Millisecond)).to_string(),
            "1970-01-01 08:00:01+0800"
        );
        assert_eq!(
            Value::Time(Time::new(1000, TimeUnit::Millisecond)).to_string(),
            "08:00:01+0800"
        );
        assert_eq!(
            Value::Duration(Duration::new_millisecond(1000)).to_string(),
            "1000ms"
        );
        assert_eq!(
            Value::List(build_list_value()).to_string(),
            "Boolean[true, false]"
        );
        assert_eq!(
            Value::List(ListValue::new(
                vec![],
                ConcreteDataType::timestamp_second_datatype(),
            ))
            .to_string(),
            "TimestampSecond[]"
        );
        assert_eq!(
            Value::List(ListValue::new(
                vec![],
                ConcreteDataType::timestamp_millisecond_datatype(),
            ))
            .to_string(),
            "TimestampMillisecond[]"
        );
        assert_eq!(
            Value::List(ListValue::new(
                vec![],
                ConcreteDataType::timestamp_microsecond_datatype(),
            ))
            .to_string(),
            "TimestampMicrosecond[]"
        );
        assert_eq!(
            Value::List(ListValue::new(
                vec![],
                ConcreteDataType::timestamp_nanosecond_datatype(),
            ))
            .to_string(),
            "TimestampNanosecond[]"
        );

        assert_eq!(
            Value::Struct(build_struct_value()).to_string(),
            "{ id: 1, name: tom, age: 25, address: 94038 }"
        );
    }

    #[test]
    fn test_not_null_value_to_scalar_value() {
        assert_eq!(
            ScalarValue::Boolean(Some(true)),
            Value::Boolean(true)
                .try_to_scalar_value(&ConcreteDataType::boolean_datatype())
                .unwrap()
        );
        assert_eq!(
            ScalarValue::Boolean(Some(false)),
            Value::Boolean(false)
                .try_to_scalar_value(&ConcreteDataType::boolean_datatype())
                .unwrap()
        );
        assert_eq!(
            ScalarValue::UInt8(Some(u8::MIN + 1)),
            Value::UInt8(u8::MIN + 1)
                .try_to_scalar_value(&ConcreteDataType::uint8_datatype())
                .unwrap()
        );
        assert_eq!(
            ScalarValue::UInt16(Some(u16::MIN + 2)),
            Value::UInt16(u16::MIN + 2)
                .try_to_scalar_value(&ConcreteDataType::uint16_datatype())
                .unwrap()
        );
        assert_eq!(
            ScalarValue::UInt32(Some(u32::MIN + 3)),
            Value::UInt32(u32::MIN + 3)
                .try_to_scalar_value(&ConcreteDataType::uint32_datatype())
                .unwrap()
        );
        assert_eq!(
            ScalarValue::UInt64(Some(u64::MIN + 4)),
            Value::UInt64(u64::MIN + 4)
                .try_to_scalar_value(&ConcreteDataType::uint64_datatype())
                .unwrap()
        );
        assert_eq!(
            ScalarValue::Int8(Some(i8::MIN + 4)),
            Value::Int8(i8::MIN + 4)
                .try_to_scalar_value(&ConcreteDataType::int8_datatype())
                .unwrap()
        );
        assert_eq!(
            ScalarValue::Int16(Some(i16::MIN + 5)),
            Value::Int16(i16::MIN + 5)
                .try_to_scalar_value(&ConcreteDataType::int16_datatype())
                .unwrap()
        );
        assert_eq!(
            ScalarValue::Int32(Some(i32::MIN + 6)),
            Value::Int32(i32::MIN + 6)
                .try_to_scalar_value(&ConcreteDataType::int32_datatype())
                .unwrap()
        );
        assert_eq!(
            ScalarValue::Int64(Some(i64::MIN + 7)),
            Value::Int64(i64::MIN + 7)
                .try_to_scalar_value(&ConcreteDataType::int64_datatype())
                .unwrap()
        );
        assert_eq!(
            ScalarValue::Float32(Some(8.0f32)),
            Value::Float32(OrderedFloat(8.0f32))
                .try_to_scalar_value(&ConcreteDataType::float32_datatype())
                .unwrap()
        );
        assert_eq!(
            ScalarValue::Float64(Some(9.0f64)),
            Value::Float64(OrderedFloat(9.0f64))
                .try_to_scalar_value(&ConcreteDataType::float64_datatype())
                .unwrap()
        );
        assert_eq!(
            ScalarValue::Utf8(Some("hello".to_string())),
            Value::String(StringBytes::from("hello"))
                .try_to_scalar_value(&ConcreteDataType::string_datatype(),)
                .unwrap()
        );
        assert_eq!(
            ScalarValue::Binary(Some("world".as_bytes().to_vec())),
            Value::Binary(Bytes::from("world".as_bytes()))
                .try_to_scalar_value(&ConcreteDataType::binary_datatype())
                .unwrap()
        );

        let jsonb_value = jsonb::parse_value(r#"{"key": "value"}"#.as_bytes())
            .unwrap()
            .to_vec();
        assert_eq!(
            ScalarValue::Binary(Some(jsonb_value.clone())),
            Value::Binary(jsonb_value.into())
                .try_to_scalar_value(&ConcreteDataType::json_datatype())
                .unwrap()
        );

        assert_eq!(
            build_scalar_struct_value(),
            Value::Struct(build_struct_value())
                .try_to_scalar_value(&ConcreteDataType::struct_datatype(build_struct_type()))
                .unwrap()
        );

        assert_eq!(
            build_scalar_list_value(),
            Value::List(build_list_value())
                .try_to_scalar_value(&ConcreteDataType::list_datatype(
                    ConcreteDataType::boolean_datatype()
                ))
                .unwrap()
        );
    }

    #[test]
    fn test_null_value_to_scalar_value() {
        assert_eq!(
            ScalarValue::Boolean(None),
            Value::Null
                .try_to_scalar_value(&ConcreteDataType::boolean_datatype())
                .unwrap()
        );
        assert_eq!(
            ScalarValue::UInt8(None),
            Value::Null
                .try_to_scalar_value(&ConcreteDataType::uint8_datatype())
                .unwrap()
        );
        assert_eq!(
            ScalarValue::UInt16(None),
            Value::Null
                .try_to_scalar_value(&ConcreteDataType::uint16_datatype())
                .unwrap()
        );
        assert_eq!(
            ScalarValue::UInt32(None),
            Value::Null
                .try_to_scalar_value(&ConcreteDataType::uint32_datatype())
                .unwrap()
        );
        assert_eq!(
            ScalarValue::UInt64(None),
            Value::Null
                .try_to_scalar_value(&ConcreteDataType::uint64_datatype())
                .unwrap()
        );
        assert_eq!(
            ScalarValue::Int8(None),
            Value::Null
                .try_to_scalar_value(&ConcreteDataType::int8_datatype())
                .unwrap()
        );
        assert_eq!(
            ScalarValue::Int16(None),
            Value::Null
                .try_to_scalar_value(&ConcreteDataType::int16_datatype())
                .unwrap()
        );
        assert_eq!(
            ScalarValue::Int32(None),
            Value::Null
                .try_to_scalar_value(&ConcreteDataType::int32_datatype())
                .unwrap()
        );
        assert_eq!(
            ScalarValue::Int64(None),
            Value::Null
                .try_to_scalar_value(&ConcreteDataType::int64_datatype())
                .unwrap()
        );
        assert_eq!(
            ScalarValue::Float32(None),
            Value::Null
                .try_to_scalar_value(&ConcreteDataType::float32_datatype())
                .unwrap()
        );
        assert_eq!(
            ScalarValue::Float64(None),
            Value::Null
                .try_to_scalar_value(&ConcreteDataType::float64_datatype())
                .unwrap()
        );
        assert_eq!(
            ScalarValue::Utf8(None),
            Value::Null
                .try_to_scalar_value(&ConcreteDataType::string_datatype())
                .unwrap()
        );
        assert_eq!(
            ScalarValue::Binary(None),
            Value::Null
                .try_to_scalar_value(&ConcreteDataType::binary_datatype())
                .unwrap()
        );

        assert_eq!(
            ScalarValue::Time32Second(None),
            Value::Null
                .try_to_scalar_value(&ConcreteDataType::time_second_datatype())
                .unwrap()
        );
        assert_eq!(
            ScalarValue::Time32Millisecond(None),
            Value::Null
                .try_to_scalar_value(&ConcreteDataType::time_millisecond_datatype())
                .unwrap()
        );
        assert_eq!(
            ScalarValue::Time64Microsecond(None),
            Value::Null
                .try_to_scalar_value(&ConcreteDataType::time_microsecond_datatype())
                .unwrap()
        );
        assert_eq!(
            ScalarValue::Time64Nanosecond(None),
            Value::Null
                .try_to_scalar_value(&ConcreteDataType::time_nanosecond_datatype())
                .unwrap()
        );

        assert_eq!(
            ScalarValue::DurationSecond(None),
            Value::Null
                .try_to_scalar_value(&ConcreteDataType::duration_second_datatype())
                .unwrap()
        );
        assert_eq!(
            ScalarValue::DurationMillisecond(None),
            Value::Null
                .try_to_scalar_value(&ConcreteDataType::duration_millisecond_datatype())
                .unwrap()
        );
        assert_eq!(
            ScalarValue::DurationMicrosecond(None),
            Value::Null
                .try_to_scalar_value(&ConcreteDataType::duration_microsecond_datatype())
                .unwrap()
        );
        assert_eq!(
            ScalarValue::DurationNanosecond(None),
            Value::Null
                .try_to_scalar_value(&ConcreteDataType::duration_nanosecond_datatype())
                .unwrap()
        );
        assert_eq!(
            ScalarValue::Binary(None),
            Value::Null
                .try_to_scalar_value(&ConcreteDataType::json_datatype())
                .unwrap()
        );

        assert_eq!(
            ScalarValue::new_null_list(ArrowDataType::Boolean, true, 1),
            Value::Null
                .try_to_scalar_value(&ConcreteDataType::list_datatype(
                    ConcreteDataType::boolean_datatype(),
                ))
                .unwrap()
        );

        assert_eq!(
            ScalarStructBuilder::new_null(build_struct_type().as_arrow_fields()),
            Value::Null
                .try_to_scalar_value(&ConcreteDataType::struct_datatype(build_struct_type()))
                .unwrap()
        );
    }

    #[test]
    fn test_list_value_to_scalar_value() {
        let items = vec![Value::Int32(-1), Value::Null];
        let list = Value::List(ListValue::new(items, ConcreteDataType::int32_datatype()));
        let df_list = list
            .try_to_scalar_value(&ConcreteDataType::list_datatype(
                ConcreteDataType::int32_datatype(),
            ))
            .unwrap();
        assert!(matches!(df_list, ScalarValue::List(_)));
        match df_list {
            ScalarValue::List(vs) => {
                assert_eq!(
                    ArrowDataType::List(Arc::new(Field::new_list_field(
                        ArrowDataType::Int32,
                        true
                    ))),
                    *vs.data_type()
                );

                let vs = ScalarValue::convert_array_to_scalar_vec(vs.as_ref())
                    .unwrap()
                    .into_iter()
                    .flatten()
                    .collect::<Vec<_>>();
                assert_eq!(
                    vs,
                    vec![ScalarValue::Int32(Some(-1)), ScalarValue::Int32(None)]
                );
            }
            _ => unreachable!(),
        }
    }

    #[test]
    fn test_struct_value_to_scalar_value() {
        let struct_value = build_struct_value();
        let scalar_value = struct_value
            .try_to_scalar_value(&build_struct_type())
            .unwrap();

        assert_eq!(scalar_value, build_scalar_struct_value());

        assert!(matches!(scalar_value, ScalarValue::Struct(_)));
        match scalar_value {
            ScalarValue::Struct(values) => {
                assert_eq!(&build_struct_type().as_arrow_fields(), values.fields());

                assert_eq!(
                    ScalarValue::try_from_array(values.column(0), 0).unwrap(),
                    ScalarValue::Int32(Some(1))
                );
                assert_eq!(
                    ScalarValue::try_from_array(values.column(1), 0).unwrap(),
                    ScalarValue::Utf8(Some("tom".into()))
                );
                assert_eq!(
                    ScalarValue::try_from_array(values.column(2), 0).unwrap(),
                    ScalarValue::UInt8(Some(25))
                );
                assert_eq!(
                    ScalarValue::try_from_array(values.column(3), 0).unwrap(),
                    ScalarValue::Utf8(Some("94038".into()))
                );
            }
            _ => panic!("Unexpected value type"),
        }
    }

    #[test]
    fn test_timestamp_to_scalar_value() {
        assert_eq!(
            ScalarValue::TimestampSecond(Some(1), None),
            timestamp_to_scalar_value(TimeUnit::Second, Some(1))
        );
        assert_eq!(
            ScalarValue::TimestampMillisecond(Some(1), None),
            timestamp_to_scalar_value(TimeUnit::Millisecond, Some(1))
        );
        assert_eq!(
            ScalarValue::TimestampMicrosecond(Some(1), None),
            timestamp_to_scalar_value(TimeUnit::Microsecond, Some(1))
        );
        assert_eq!(
            ScalarValue::TimestampNanosecond(Some(1), None),
            timestamp_to_scalar_value(TimeUnit::Nanosecond, Some(1))
        );
    }

    #[test]
    fn test_time_to_scalar_value() {
        assert_eq!(
            ScalarValue::Time32Second(Some(1)),
            time_to_scalar_value(TimeUnit::Second, Some(1)).unwrap()
        );
        assert_eq!(
            ScalarValue::Time32Millisecond(Some(1)),
            time_to_scalar_value(TimeUnit::Millisecond, Some(1)).unwrap()
        );
        assert_eq!(
            ScalarValue::Time64Microsecond(Some(1)),
            time_to_scalar_value(TimeUnit::Microsecond, Some(1)).unwrap()
        );
        assert_eq!(
            ScalarValue::Time64Nanosecond(Some(1)),
            time_to_scalar_value(TimeUnit::Nanosecond, Some(1)).unwrap()
        );
    }

    #[test]
    fn test_duration_to_scalar_value() {
        assert_eq!(
            ScalarValue::DurationSecond(Some(1)),
            duration_to_scalar_value(TimeUnit::Second, Some(1))
        );
        assert_eq!(
            ScalarValue::DurationMillisecond(Some(1)),
            duration_to_scalar_value(TimeUnit::Millisecond, Some(1))
        );
        assert_eq!(
            ScalarValue::DurationMicrosecond(Some(1)),
            duration_to_scalar_value(TimeUnit::Microsecond, Some(1))
        );
        assert_eq!(
            ScalarValue::DurationNanosecond(Some(1)),
            duration_to_scalar_value(TimeUnit::Nanosecond, Some(1))
        );
    }

    fn check_value_ref_size_eq(value_ref: &ValueRef, size: usize) {
        assert_eq!(value_ref.data_size(), size);
    }

    #[test]
    fn test_value_ref_estimated_size() {
        check_value_ref_size_eq(&ValueRef::Null, 8);
        check_value_ref_size_eq(&ValueRef::Boolean(true), 1);
        check_value_ref_size_eq(&ValueRef::UInt8(1), 1);
        check_value_ref_size_eq(&ValueRef::UInt16(1), 2);
        check_value_ref_size_eq(&ValueRef::UInt32(1), 4);
        check_value_ref_size_eq(&ValueRef::UInt64(1), 8);
        check_value_ref_size_eq(&ValueRef::Int8(1), 1);
        check_value_ref_size_eq(&ValueRef::Int16(1), 2);
        check_value_ref_size_eq(&ValueRef::Int32(1), 4);
        check_value_ref_size_eq(&ValueRef::Int64(1), 8);
        check_value_ref_size_eq(&ValueRef::Float32(1.0.into()), 4);
        check_value_ref_size_eq(&ValueRef::Float64(1.0.into()), 8);
        check_value_ref_size_eq(&ValueRef::String("greptimedb"), 10);
        check_value_ref_size_eq(&ValueRef::Binary(b"greptimedb"), 10);
        check_value_ref_size_eq(&ValueRef::Date(Date::new(1)), 4);
        check_value_ref_size_eq(&ValueRef::Timestamp(Timestamp::new_millisecond(1)), 16);
        check_value_ref_size_eq(&ValueRef::Time(Time::new_millisecond(1)), 16);
        check_value_ref_size_eq(&ValueRef::IntervalYearMonth(IntervalYearMonth::new(1)), 4);
        check_value_ref_size_eq(&ValueRef::IntervalDayTime(IntervalDayTime::new(1, 2)), 8);
        check_value_ref_size_eq(
            &ValueRef::IntervalMonthDayNano(IntervalMonthDayNano::new(1, 2, 3)),
            16,
        );
        check_value_ref_size_eq(&ValueRef::Duration(Duration::new_millisecond(1)), 16);
        check_value_ref_size_eq(
            &ValueRef::List(ListValueRef::Ref {
                val: &ListValue {
                    items: vec![
                        Value::String("hello world".into()),
                        Value::String("greptimedb".into()),
                    ],
                    datatype: ConcreteDataType::string_datatype(),
                },
            }),
            22,
        );

        let data = vec![
            Some(vec![Some(1), Some(2), Some(3)]),
            None,
            Some(vec![Some(4), None, Some(6)]),
        ];
        let mut builder =
            ListVectorBuilder::with_type_capacity(ConcreteDataType::int32_datatype(), 8);
        for vec_opt in &data {
            if let Some(vec) = vec_opt {
                let values = vec.iter().map(|v| Value::from(*v)).collect();
                let list_value = ListValue::new(values, ConcreteDataType::int32_datatype());

                builder.push(Some(ListValueRef::Ref { val: &list_value }));
            } else {
                builder.push(None);
            }
        }
        let vector = builder.finish();

        check_value_ref_size_eq(
            &ValueRef::List(ListValueRef::Indexed {
                vector: &vector,
                idx: 0,
            }),
            74,
        );
        check_value_ref_size_eq(
            &ValueRef::List(ListValueRef::Indexed {
                vector: &vector,
                idx: 1,
            }),
            74,
        );
        check_value_ref_size_eq(
            &ValueRef::List(ListValueRef::Indexed {
                vector: &vector,
                idx: 2,
            }),
            74,
        );
        check_value_ref_size_eq(&ValueRef::Decimal128(Decimal128::new(1234, 3, 1)), 32);

        check_value_ref_size_eq(
            &ValueRef::Struct(StructValueRef::Ref(&build_struct_value())),
            13,
        );
    }

    #[test]
    fn test_incorrect_default_value_issue_3479() {
        let value = OrderedF64::from(0.047318541668048164);
        let serialized = serde_json::to_string(&value).unwrap();
        let deserialized: OrderedF64 = serde_json::from_str(&serialized).unwrap();
        assert_eq!(value, deserialized);
    }
}<|MERGE_RESOLUTION|>--- conflicted
+++ resolved
@@ -17,11 +17,6 @@
 use std::sync::Arc;
 
 use arrow_array::{Array, StructArray};
-<<<<<<< HEAD
-use base64::Engine as _;
-use base64::engine::general_purpose::URL_SAFE;
-=======
->>>>>>> 749a5ab1
 use common_base::bytes::{Bytes, StringBytes};
 use common_decimal::Decimal128;
 use common_telemetry::error;
@@ -38,13 +33,8 @@
 use snafu::{ResultExt, ensure};
 
 use crate::error::{
-<<<<<<< HEAD
-    self, ConvertArrowArrayToScalarsSnafu, ConvertScalarToArrowArraySnafu, Error, Result,
-    TryFromValueSnafu,
-=======
     self, ConvertArrowArrayToScalarsSnafu, ConvertScalarToArrowArraySnafu, Error,
     InconsistentStructFieldsAndItemsSnafu, Result, TryFromValueSnafu,
->>>>>>> 749a5ab1
 };
 use crate::prelude::*;
 use crate::type_id::LogicalTypeId;
@@ -860,9 +850,6 @@
             Value::String(bytes) => serde_json::Value::String(bytes.into_string()),
             Value::Binary(bytes) => serde_json::to_value(bytes)?,
             Value::Date(v) => serde_json::Value::Number(v.val().into()),
-<<<<<<< HEAD
-            Value::List(v) => serde_json::to_value(v.items())?,
-=======
             Value::List(v) => {
                 let items = v
                     .take_items()
@@ -871,7 +858,6 @@
                     .collect::<serde_json::Result<Vec<_>>>()?;
                 serde_json::Value::Array(items)
             }
->>>>>>> 749a5ab1
             Value::Timestamp(v) => serde_json::to_value(v.value())?,
             Value::Time(v) => serde_json::to_value(v.value())?,
             Value::IntervalYearMonth(v) => serde_json::to_value(v.to_i32())?,
@@ -879,9 +865,6 @@
             Value::IntervalMonthDayNano(v) => serde_json::to_value(v.to_i128())?,
             Value::Duration(v) => serde_json::to_value(v.value())?,
             Value::Decimal128(v) => serde_json::to_value(v.to_string())?,
-<<<<<<< HEAD
-            Value::Struct(v) => serde_json::to_value(v.items())?,
-=======
             Value::Struct(v) => {
                 let map = v
                     .fields
@@ -898,7 +881,6 @@
                     .collect::<serde_json::Result<Map<String, serde_json::Value>>>()?;
                 serde_json::Value::Object(map)
             }
->>>>>>> 749a5ab1
         };
 
         Ok(json_value)
@@ -930,13 +912,10 @@
         self.items
     }
 
-<<<<<<< HEAD
     pub fn into_parts(self) -> (Vec<Value>, ConcreteDataType) {
         (self.items, self.datatype)
     }
 
-=======
->>>>>>> 749a5ab1
     pub fn datatype(&self) -> &ConcreteDataType {
         &self.datatype
     }
@@ -990,14 +969,6 @@
 pub struct StructValue {
     items: Vec<Value>,
     fields: StructType,
-<<<<<<< HEAD
-    // TODO(sunng87): whether to store json settings here
-}
-
-impl StructValue {
-    pub fn new(items: Vec<Value>, fields: StructType) -> Self {
-        Self { items, fields }
-=======
 }
 
 impl StructValue {
@@ -1010,7 +981,6 @@
             }
         );
         Ok(Self { items, fields })
->>>>>>> 749a5ab1
     }
 
     pub fn items(&self) -> &[Value] {
@@ -1021,13 +991,10 @@
         self.items
     }
 
-<<<<<<< HEAD
     pub fn into_parts(self) -> (Vec<Value>, StructType) {
         (self.items, self.fields)
     }
 
-=======
->>>>>>> 749a5ab1
     pub fn struct_type(&self) -> &StructType {
         &self.fields
     }
@@ -1059,11 +1026,7 @@
 
 impl Default for StructValue {
     fn default() -> StructValue {
-<<<<<<< HEAD
-        StructValue::new(vec![], StructType::new(vec![]))
-=======
         StructValue::try_new(vec![], StructType::new(vec![])).unwrap()
->>>>>>> 749a5ab1
     }
 }
 
@@ -1174,11 +1137,7 @@
                         field_scalar_value.try_into()
                     })
                     .collect::<Result<Vec<Value>>>()?;
-<<<<<<< HEAD
-                Value::Struct(StructValue::new(items, struct_type))
-=======
                 Value::Struct(StructValue::try_new(items, struct_type)?)
->>>>>>> 749a5ab1
             }
             ScalarValue::Decimal256(_, _, _)
             | ScalarValue::FixedSizeList(_)
@@ -1486,57 +1445,6 @@
     }
 }
 
-<<<<<<< HEAD
-/// transform a [ValueRef] to a [serde_json::Value].
-/// The json type will be handled specially
-pub fn transform_value_ref_to_json_value<'a>(
-    value: ValueRef<'a>,
-    schema: &'a ColumnSchema,
-) -> serde_json::Result<serde_json::Value> {
-    let json_value = match value {
-        ValueRef::Null => serde_json::Value::Null,
-        ValueRef::Boolean(v) => serde_json::Value::Bool(v),
-        ValueRef::UInt8(v) => serde_json::Value::from(v),
-        ValueRef::UInt16(v) => serde_json::Value::from(v),
-        ValueRef::UInt32(v) => serde_json::Value::from(v),
-        ValueRef::UInt64(v) => serde_json::Value::from(v),
-        ValueRef::Int8(v) => serde_json::Value::from(v),
-        ValueRef::Int16(v) => serde_json::Value::from(v),
-        ValueRef::Int32(v) => serde_json::Value::from(v),
-        ValueRef::Int64(v) => serde_json::Value::from(v),
-        ValueRef::Float32(v) => serde_json::Value::from(v.0),
-        ValueRef::Float64(v) => serde_json::Value::from(v.0),
-        ValueRef::String(bytes) => serde_json::Value::String(bytes.to_string()),
-        ValueRef::Binary(bytes) => {
-            if let ConcreteDataType::Json(_) = schema.data_type {
-                match jsonb::from_slice(bytes) {
-                    Ok(json) => json.into(),
-                    Err(e) => {
-                        error!(e; "Failed to parse jsonb");
-                        serde_json::Value::Null
-                    }
-                }
-            } else {
-                serde_json::to_value(bytes)?
-            }
-        }
-        ValueRef::Date(v) => serde_json::Value::Number(v.val().into()),
-        ValueRef::List(v) => serde_json::to_value(v)?,
-        ValueRef::Timestamp(v) => serde_json::to_value(v.value())?,
-        ValueRef::Time(v) => serde_json::to_value(v.value())?,
-        ValueRef::IntervalYearMonth(v) => serde_json::Value::from(v),
-        ValueRef::IntervalDayTime(v) => serde_json::Value::from(v),
-        ValueRef::IntervalMonthDayNano(v) => serde_json::Value::from(v),
-        ValueRef::Duration(v) => serde_json::to_value(v.value())?,
-        ValueRef::Decimal128(v) => serde_json::to_value(v.to_string())?,
-        ValueRef::Struct(v) => serde_json::to_value(v)?,
-    };
-
-    Ok(json_value)
-}
-
-=======
->>>>>>> 749a5ab1
 /// Reference to a [ListValue].
 ///
 /// Now comparison still requires some allocation (call of `to_value()`) and
@@ -1634,11 +1542,7 @@
             StructValueRef::Ref(val) => Value::Struct((*val).clone()),
             StructValueRef::RefList { val, fields } => {
                 let items = val.iter().map(|v| Value::from(v.clone())).collect();
-<<<<<<< HEAD
-                Value::Struct(StructValue::new(items, fields.clone()))
-=======
                 Value::Struct(StructValue::try_new(items, fields.clone()).unwrap())
->>>>>>> 749a5ab1
             }
         }
     }
@@ -1725,92 +1629,7 @@
                 StructValueRef::Ref(val) => val.estimated_size(),
                 StructValueRef::RefList { val, .. } => val.iter().map(|v| v.data_size()).sum(),
             },
-<<<<<<< HEAD
-        }
-    }
-}
-
-/// This function is only for control panel data serialization
-/// TODO: this function should not be in this module
-pub fn column_data_to_json(data: ValueData) -> JsonValue {
-    match data {
-        ValueData::BinaryValue(b) => JsonValue::String(URL_SAFE.encode(b)),
-        ValueData::BoolValue(b) => JsonValue::Bool(b),
-        ValueData::U8Value(i) => JsonValue::Number(i.into()),
-        ValueData::U16Value(i) => JsonValue::Number(i.into()),
-        ValueData::U32Value(i) => JsonValue::Number(i.into()),
-        ValueData::U64Value(i) => JsonValue::Number(i.into()),
-        ValueData::I8Value(i) => JsonValue::Number(i.into()),
-        ValueData::I16Value(i) => JsonValue::Number(i.into()),
-        ValueData::I32Value(i) => JsonValue::Number(i.into()),
-        ValueData::I64Value(i) => JsonValue::Number(i.into()),
-        ValueData::F32Value(f) => Number::from_f64(f as f64)
-            .map(JsonValue::Number)
-            .unwrap_or(JsonValue::Null),
-        ValueData::F64Value(f) => Number::from_f64(f)
-            .map(JsonValue::Number)
-            .unwrap_or(JsonValue::Null),
-        ValueData::StringValue(s) => JsonValue::String(s),
-        ValueData::DateValue(d) => JsonValue::String(Date::from(d).to_string()),
-        ValueData::DatetimeValue(d) => {
-            JsonValue::String(Timestamp::new_microsecond(d).to_iso8601_string())
-        }
-        ValueData::TimeSecondValue(d) => JsonValue::String(Time::new_second(d).to_iso8601_string()),
-        ValueData::TimeMillisecondValue(d) => {
-            JsonValue::String(Time::new_millisecond(d).to_iso8601_string())
-        }
-        ValueData::TimeMicrosecondValue(d) => {
-            JsonValue::String(Time::new_microsecond(d).to_iso8601_string())
-        }
-        ValueData::TimeNanosecondValue(d) => {
-            JsonValue::String(Time::new_nanosecond(d).to_iso8601_string())
-        }
-        ValueData::TimestampMicrosecondValue(d) => {
-            JsonValue::String(Timestamp::new_microsecond(d).to_iso8601_string())
-        }
-        ValueData::TimestampMillisecondValue(d) => {
-            JsonValue::String(Timestamp::new_millisecond(d).to_iso8601_string())
-        }
-        ValueData::TimestampNanosecondValue(d) => {
-            JsonValue::String(Timestamp::new_nanosecond(d).to_iso8601_string())
-        }
-        ValueData::TimestampSecondValue(d) => {
-            JsonValue::String(Timestamp::new_second(d).to_iso8601_string())
-        }
-        ValueData::IntervalYearMonthValue(d) => JsonValue::String(format!("interval year [{}]", d)),
-        ValueData::IntervalMonthDayNanoValue(d) => JsonValue::String(format!(
-            "interval month [{}][{}][{}]",
-            d.months, d.days, d.nanoseconds
-        )),
-        ValueData::IntervalDayTimeValue(d) => JsonValue::String(format!("interval day [{}]", d)),
-        ValueData::Decimal128Value(d) => {
-            JsonValue::String(format!("decimal128 [{}][{}]", d.hi, d.lo))
-=======
->>>>>>> 749a5ab1
-        }
-        ValueData::ListValue(d) => JsonValue::from(
-            d.items
-                .iter()
-                .map(|item| {
-                    item.value_data
-                        .clone()
-                        .map(column_data_to_json)
-                        .unwrap_or(JsonValue::Null)
-                })
-                .collect::<Vec<_>>(),
-        ),
-        // we don't have access to field names from this context
-        ValueData::StructValue(d) => JsonValue::from(
-            d.items
-                .iter()
-                .map(|item| {
-                    item.value_data
-                        .clone()
-                        .map(column_data_to_json)
-                        .unwrap_or(JsonValue::Null)
-                })
-                .collect::<Vec<_>>(),
-        ),
+        }
     }
 }
 
@@ -1818,12 +1637,6 @@
 pub(crate) mod tests {
     use arrow::datatypes::{DataType as ArrowDataType, Field};
     use common_time::timezone::set_default_timezone;
-<<<<<<< HEAD
-    use greptime_proto::v1::{
-        self, Decimal128 as ProtoDecimal128, IntervalMonthDayNano as ProtoIntervalMonthDayNano,
-    };
-=======
->>>>>>> 749a5ab1
     use num_traits::Float;
 
     use super::*;
@@ -1856,11 +1669,7 @@
             Value::UInt8(25),
             Value::String("94038".into()),
         ];
-<<<<<<< HEAD
-        StructValue::new(struct_items, struct_type)
-=======
         StructValue::try_new(struct_items, struct_type).unwrap()
->>>>>>> 749a5ab1
     }
 
     pub(crate) fn build_scalar_struct_value() -> ScalarValue {
@@ -1886,154 +1695,6 @@
             ScalarValue::Boolean(Some(false)),
         ];
         ScalarValue::List(ScalarValue::new_list(&items, &ArrowDataType::Boolean, true))
-<<<<<<< HEAD
-    }
-
-    #[test]
-    fn test_column_data_to_json() {
-        set_default_timezone(Some("Asia/Shanghai")).unwrap();
-        assert_eq!(
-            column_data_to_json(ValueData::BinaryValue(b"hello".to_vec())),
-            JsonValue::String("aGVsbG8=".to_string())
-        );
-        assert_eq!(
-            column_data_to_json(ValueData::BoolValue(true)),
-            JsonValue::Bool(true)
-        );
-        assert_eq!(
-            column_data_to_json(ValueData::U8Value(1)),
-            JsonValue::Number(1.into())
-        );
-        assert_eq!(
-            column_data_to_json(ValueData::U16Value(2)),
-            JsonValue::Number(2.into())
-        );
-        assert_eq!(
-            column_data_to_json(ValueData::U32Value(3)),
-            JsonValue::Number(3.into())
-        );
-        assert_eq!(
-            column_data_to_json(ValueData::U64Value(4)),
-            JsonValue::Number(4.into())
-        );
-        assert_eq!(
-            column_data_to_json(ValueData::I8Value(5)),
-            JsonValue::Number(5.into())
-        );
-        assert_eq!(
-            column_data_to_json(ValueData::I16Value(6)),
-            JsonValue::Number(6.into())
-        );
-        assert_eq!(
-            column_data_to_json(ValueData::I32Value(7)),
-            JsonValue::Number(7.into())
-        );
-        assert_eq!(
-            column_data_to_json(ValueData::I64Value(8)),
-            JsonValue::Number(8.into())
-        );
-        assert_eq!(
-            column_data_to_json(ValueData::F32Value(9.0)),
-            JsonValue::Number(Number::from_f64(9.0_f64).unwrap())
-        );
-        assert_eq!(
-            column_data_to_json(ValueData::F64Value(10.0)),
-            JsonValue::Number(Number::from_f64(10.0_f64).unwrap())
-        );
-        assert_eq!(
-            column_data_to_json(ValueData::StringValue("hello".to_string())),
-            JsonValue::String("hello".to_string())
-        );
-        assert_eq!(
-            column_data_to_json(ValueData::DateValue(123)),
-            JsonValue::String("1970-05-04".to_string())
-        );
-        assert_eq!(
-            column_data_to_json(ValueData::DatetimeValue(456)),
-            JsonValue::String("1970-01-01 08:00:00.000456+0800".to_string())
-        );
-        assert_eq!(
-            column_data_to_json(ValueData::TimeSecondValue(789)),
-            JsonValue::String("08:13:09+0800".to_string())
-        );
-        assert_eq!(
-            column_data_to_json(ValueData::TimeMillisecondValue(789)),
-            JsonValue::String("08:00:00.789+0800".to_string())
-        );
-        assert_eq!(
-            column_data_to_json(ValueData::TimeMicrosecondValue(789)),
-            JsonValue::String("08:00:00.000789+0800".to_string())
-        );
-        assert_eq!(
-            column_data_to_json(ValueData::TimestampMillisecondValue(1234567890)),
-            JsonValue::String("1970-01-15 14:56:07.890+0800".to_string())
-        );
-        assert_eq!(
-            column_data_to_json(ValueData::TimestampNanosecondValue(1234567890123456789)),
-            JsonValue::String("2009-02-14 07:31:30.123456789+0800".to_string())
-        );
-        assert_eq!(
-            column_data_to_json(ValueData::TimestampSecondValue(1234567890)),
-            JsonValue::String("2009-02-14 07:31:30+0800".to_string())
-        );
-        assert_eq!(
-            column_data_to_json(ValueData::IntervalYearMonthValue(12)),
-            JsonValue::String("interval year [12]".to_string())
-        );
-        assert_eq!(
-            column_data_to_json(ValueData::IntervalMonthDayNanoValue(
-                ProtoIntervalMonthDayNano {
-                    months: 1,
-                    days: 2,
-                    nanoseconds: 3,
-                }
-            )),
-            JsonValue::String("interval month [1][2][3]".to_string())
-        );
-        assert_eq!(
-            column_data_to_json(ValueData::IntervalDayTimeValue(4)),
-            JsonValue::String("interval day [4]".to_string())
-        );
-        assert_eq!(
-            column_data_to_json(ValueData::Decimal128Value(ProtoDecimal128 { hi: 5, lo: 6 })),
-            JsonValue::String("decimal128 [5][6]".to_string())
-        );
-
-        assert_eq!(
-            column_data_to_json(ValueData::ListValue(v1::ListValue {
-                items: vec![
-                    v1::Value {
-                        value_data: Some(ValueData::BoolValue(true))
-                    },
-                    v1::Value {
-                        value_data: Some(ValueData::StringValue("tom".to_string()))
-                    }
-                ]
-            })),
-            JsonValue::Array(vec![
-                JsonValue::Bool(true),
-                JsonValue::String("tom".to_string())
-            ])
-        );
-
-        assert_eq!(
-            column_data_to_json(ValueData::StructValue(v1::StructValue {
-                items: vec![
-                    v1::Value {
-                        value_data: Some(ValueData::BoolValue(true))
-                    },
-                    v1::Value {
-                        value_data: Some(ValueData::StringValue("tom".to_string()))
-                    }
-                ]
-            })),
-            JsonValue::Array(vec![
-                JsonValue::Bool(true),
-                JsonValue::String("tom".to_string())
-            ])
-        );
-=======
->>>>>>> 749a5ab1
     }
 
     #[test]
@@ -2597,11 +2258,7 @@
             to_json(Value::Duration(Duration::new_millisecond(1)))
         );
 
-<<<<<<< HEAD
-        let json_value: serde_json::Value = serde_json::from_str(r#"[{"Int32":123}]"#).unwrap();
-=======
         let json_value: serde_json::Value = serde_json::from_str(r#"[123]"#).unwrap();
->>>>>>> 749a5ab1
         assert_eq!(
             json_value,
             to_json(Value::List(ListValue {
