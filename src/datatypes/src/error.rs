--- conflicted
+++ resolved
@@ -220,15 +220,15 @@
         location: Location,
     },
 
-<<<<<<< HEAD
     #[snafu(display("Failed to parse extended type in metadata: {}", value))]
     ParseExtendedType {
         value: String,
-=======
+        #[snafu(implicit)]
+        location: Location,
+    },
     #[snafu(display("Invalid fulltext option: {}", msg))]
     InvalidFulltextOption {
         msg: String,
->>>>>>> 84aa5b7b
         #[snafu(implicit)]
         location: Location,
     },
@@ -251,11 +251,8 @@
             | InvalidTimestampPrecision { .. }
             | InvalidPrecisionOrScale { .. }
             | InvalidJson { .. }
-<<<<<<< HEAD
-            | InvalidVector { .. } => StatusCode::InvalidArguments,
-=======
+            | InvalidVector { .. }
             | InvalidFulltextOption { .. } => StatusCode::InvalidArguments,
->>>>>>> 84aa5b7b
 
             ValueExceedsPrecision { .. }
             | CastType { .. }
