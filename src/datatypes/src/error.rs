// Copyright 2023 Greptime Team
//
// Licensed under the Apache License, Version 2.0 (the "License");
// you may not use this file except in compliance with the License.
// You may obtain a copy of the License at
//
//     http://www.apache.org/licenses/LICENSE-2.0
//
// Unless required by applicable law or agreed to in writing, software
// distributed under the License is distributed on an "AS IS" BASIS,
// WITHOUT WARRANTIES OR CONDITIONS OF ANY KIND, either express or implied.
// See the License for the specific language governing permissions and
// limitations under the License.

use std::any::Any;

use common_error::ext::ErrorExt;
use common_error::status_code::StatusCode;
use common_macro::stack_trace_debug;
use snafu::{Location, Snafu};

#[derive(Snafu)]
#[snafu(visibility(pub))]
#[stack_trace_debug]
pub enum Error {
    #[snafu(display("Failed to serialize data"))]
    Serialize {
        #[snafu(source)]
        error: serde_json::Error,
        #[snafu(implicit)]
        location: Location,
    },

    #[snafu(display("Failed to deserialize data, json: {}", json))]
    Deserialize {
        #[snafu(source)]
        error: serde_json::Error,
        #[snafu(implicit)]
        location: Location,
        json: String,
    },

    #[snafu(display("Failed to convert datafusion type: {}", from))]
    Conversion {
        from: String,
        #[snafu(implicit)]
        location: Location,
    },

    #[snafu(display("Bad array access, Index out of bounds: {}, size: {}", index, size))]
    BadArrayAccess {
        index: usize,
        size: usize,
        #[snafu(implicit)]
        location: Location,
    },

    #[snafu(display("Unknown vector, {}", msg))]
    UnknownVector {
        msg: String,
        #[snafu(implicit)]
        location: Location,
    },

    #[snafu(display("Unsupported arrow data type, type: {:?}", arrow_type))]
    UnsupportedArrowType {
        arrow_type: arrow::datatypes::DataType,
        #[snafu(implicit)]
        location: Location,
    },

    #[snafu(display("Unsupported operation: {} for vector: {}", op, vector_type))]
    UnsupportedOperation {
        op: String,
        vector_type: String,
        #[snafu(implicit)]
        location: Location,
    },

    #[snafu(display("Failed to parse version in schema meta, value: {}", value))]
    ParseSchemaVersion {
        value: String,
        #[snafu(source)]
        error: std::num::ParseIntError,
        #[snafu(implicit)]
        location: Location,
    },

    #[snafu(display("Invalid timestamp index: {}", index))]
    InvalidTimestampIndex {
        index: usize,
        #[snafu(implicit)]
        location: Location,
    },

    #[snafu(display("{}", msg))]
    CastType {
        msg: String,
        #[snafu(implicit)]
        location: Location,
    },

    #[snafu(display("Failed to cast arrow time i32 type into i64"))]
    CastTimeType {
        #[snafu(source)]
        error: std::num::TryFromIntError,
        #[snafu(implicit)]
        location: Location,
    },

    #[snafu(display("Arrow failed to compute"))]
    ArrowCompute {
        #[snafu(source)]
        error: arrow::error::ArrowError,
        #[snafu(implicit)]
        location: Location,
    },

    #[snafu(display("Failed to project arrow schema"))]
    ProjectArrowSchema {
        #[snafu(source)]
        error: arrow::error::ArrowError,
        #[snafu(implicit)]
        location: Location,
    },

    #[snafu(display("Unsupported column default constraint expression: {}", expr))]
    UnsupportedDefaultExpr {
        expr: String,
        #[snafu(implicit)]
        location: Location,
    },

    #[snafu(display("Default value should not be null for non null column"))]
    NullDefault {
        #[snafu(implicit)]
        location: Location,
    },

    #[snafu(display("Incompatible default value type, reason: {}", reason))]
    DefaultValueType {
        reason: String,
        #[snafu(implicit)]
        location: Location,
    },

    #[snafu(display("Duplicated metadata for {}", key))]
    DuplicateMeta {
        key: String,
        #[snafu(implicit)]
        location: Location,
    },

    #[snafu(display("Failed to convert value into scalar value, reason: {}", reason))]
    ToScalarValue {
        reason: String,
        #[snafu(implicit)]
        location: Location,
    },

    #[snafu(display("Invalid timestamp precision: {}", precision))]
    InvalidTimestampPrecision {
        precision: u64,
        #[snafu(implicit)]
        location: Location,
    },

    #[snafu(display("Column {} already exists", column))]
    DuplicateColumn {
        column: String,
        #[snafu(implicit)]
        location: Location,
    },

    #[snafu(display("Failed to unpack value to given type: {}", reason))]
    TryFromValue {
        reason: String,
        #[snafu(implicit)]
        location: Location,
    },

    #[snafu(display("Failed to specify the precision {} and scale {}", precision, scale))]
    InvalidPrecisionOrScale {
        precision: u8,
        scale: i8,
        #[snafu(source)]
        error: arrow::error::ArrowError,
        #[snafu(implicit)]
        location: Location,
    },

    #[snafu(display("Invalid JSON text: {}", value))]
    InvalidJson {
        value: String,
        #[snafu(implicit)]
        location: Location,
    },

    #[snafu(display("Invalid Vector: {}", msg))]
    InvalidVector {
        msg: String,
        #[snafu(implicit)]
        location: Location,
    },

    #[snafu(display("Value exceeds the precision {} bound", precision))]
    ValueExceedsPrecision {
        precision: u8,
        #[snafu(source)]
        error: arrow::error::ArrowError,
        #[snafu(implicit)]
        location: Location,
    },

    #[snafu(display("Failed to convert Arrow array to scalars"))]
    ConvertArrowArrayToScalars {
        #[snafu(source)]
        error: datafusion_common::DataFusionError,
        #[snafu(implicit)]
        location: Location,
    },

    #[snafu(display("Failed to convert scalar value to Arrow array"))]
    ConvertScalarToArrowArray {
        #[snafu(source)]
        error: datafusion_common::DataFusionError,
        #[snafu(implicit)]
        location: Location,
    },

    #[snafu(display("Failed to parse extended type in metadata: {}", value))]
    ParseExtendedType {
        value: String,
        #[snafu(implicit)]
        location: Location,
    },
    #[snafu(display("Invalid fulltext option: {}", msg))]
    InvalidFulltextOption {
        msg: String,
        #[snafu(implicit)]
        location: Location,
    },
    #[snafu(display("Invalid skipping index option: {}", msg))]
    InvalidSkippingIndexOption {
        msg: String,
        #[snafu(implicit)]
        location: Location,
    },
    #[snafu(display("Inconsistent struct field count {field_len} and item count {item_len}"))]
    InconsistentStructFieldsAndItems {
        field_len: usize,
        item_len: usize,
        #[snafu(implicit)]
        location: Location,
    },
    #[snafu(display("Failed to process JSONB value"))]
    InvalidJsonb {
        error: jsonb::Error,
        #[snafu(implicit)]
        location: Location,
    },
}

impl ErrorExt for Error {
    fn status_code(&self) -> StatusCode {
        use Error::*;
        match self {
            UnsupportedOperation { .. }
            | UnsupportedArrowType { .. }
            | UnsupportedDefaultExpr { .. } => StatusCode::Unsupported,

            DuplicateColumn { .. }
            | BadArrayAccess { .. }
            | NullDefault { .. }
            | InvalidTimestampIndex { .. }
            | DefaultValueType { .. }
            | DuplicateMeta { .. }
            | InvalidTimestampPrecision { .. }
            | InvalidPrecisionOrScale { .. }
            | InvalidJson { .. }
            | InvalidJsonb { .. }
            | InvalidVector { .. }
            | InvalidFulltextOption { .. }
            | InvalidSkippingIndexOption { .. } => StatusCode::InvalidArguments,

            ValueExceedsPrecision { .. }
            | CastType { .. }
            | CastTimeType { .. }
            | Conversion { .. } => StatusCode::IllegalState,

            Serialize { .. }
            | Deserialize { .. }
            | UnknownVector { .. }
            | ParseSchemaVersion { .. }
            | ArrowCompute { .. }
            | ProjectArrowSchema { .. }
            | ToScalarValue { .. }
            | TryFromValue { .. }
            | ConvertArrowArrayToScalars { .. }
            | ConvertScalarToArrowArray { .. }
<<<<<<< HEAD
            | ParseExtendedType { .. } => StatusCode::Internal,
=======
            | ParseExtendedType { .. }
            | InconsistentStructFieldsAndItems { .. } => StatusCode::Internal,
>>>>>>> 749a5ab1
        }
    }

    fn as_any(&self) -> &dyn Any {
        self
    }
}

pub type Result<T> = std::result::Result<T, Error>;<|MERGE_RESOLUTION|>--- conflicted
+++ resolved
@@ -298,12 +298,8 @@
             | TryFromValue { .. }
             | ConvertArrowArrayToScalars { .. }
             | ConvertScalarToArrowArray { .. }
-<<<<<<< HEAD
-            | ParseExtendedType { .. } => StatusCode::Internal,
-=======
             | ParseExtendedType { .. }
             | InconsistentStructFieldsAndItems { .. } => StatusCode::Internal,
->>>>>>> 749a5ab1
         }
     }
 
