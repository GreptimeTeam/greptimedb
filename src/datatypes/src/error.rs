// Copyright 2023 Greptime Team
//
// Licensed under the Apache License, Version 2.0 (the "License");
// you may not use this file except in compliance with the License.
// You may obtain a copy of the License at
//
//     http://www.apache.org/licenses/LICENSE-2.0
//
// Unless required by applicable law or agreed to in writing, software
// distributed under the License is distributed on an "AS IS" BASIS,
// WITHOUT WARRANTIES OR CONDITIONS OF ANY KIND, either express or implied.
// See the License for the specific language governing permissions and
// limitations under the License.

use std::any::Any;

use common_error::prelude::{ErrorExt, Snafu, StatusCode};
use snafu::Location;

#[derive(Debug, Snafu)]
#[snafu(visibility(pub))]
pub enum Error {
    #[snafu(display("Failed to serialize data, source: {}", source))]
    Serialize {
        source: serde_json::Error,
        location: Location,
    },

    #[snafu(display("Failed to deserialize data, source: {}, json: {}", source, json))]
    Deserialize {
        source: serde_json::Error,
        location: Location,
        json: String,
    },

    #[snafu(display("Failed to convert datafusion type: {}", from))]
    Conversion { from: String, location: Location },

    #[snafu(display("Bad array access, Index out of bounds: {}, size: {}", index, size))]
    BadArrayAccess {
        index: usize,
        size: usize,
        location: Location,
    },

    #[snafu(display("Unknown vector, {}", msg))]
    UnknownVector { msg: String, location: Location },

    #[snafu(display("Unsupported arrow data type, type: {:?}", arrow_type))]
    UnsupportedArrowType {
        arrow_type: arrow::datatypes::DataType,
        location: Location,
    },

    #[snafu(display("Unsupported operation: {} for vector: {}", op, vector_type))]
    UnsupportedOperation {
        op: String,
        vector_type: String,
        location: Location,
    },

    #[snafu(display("Timestamp column {} not found", name,))]
    TimestampNotFound { name: String, location: Location },

    #[snafu(display(
        "Failed to parse version in schema meta, value: {}, source: {}",
        value,
        source
    ))]
    ParseSchemaVersion {
        value: String,
        source: std::num::ParseIntError,
        location: Location,
    },

    #[snafu(display("Invalid timestamp index: {}", index))]
    InvalidTimestampIndex { index: usize, location: Location },

    #[snafu(display("Duplicate timestamp index, exists: {}, new: {}", exists, new))]
    DuplicateTimestampIndex {
        exists: usize,
        new: usize,
        location: Location,
    },

    #[snafu(display("{}", msg))]
    CastType { msg: String, location: Location },

    #[snafu(display("Arrow failed to compute, source: {}", source))]
    ArrowCompute {
        source: arrow::error::ArrowError,
        location: Location,
    },

    #[snafu(display("Unsupported column default constraint expression: {}", expr))]
    UnsupportedDefaultExpr { expr: String, location: Location },

    #[snafu(display("Default value should not be null for non null column"))]
    NullDefault { location: Location },

    #[snafu(display("Incompatible default value type, reason: {}", reason))]
    DefaultValueType { reason: String, location: Location },

    #[snafu(display("Duplicated metadata for {}", key))]
    DuplicateMeta { key: String, location: Location },

    #[snafu(display("Failed to convert value into scalar value, reason: {}", reason))]
<<<<<<< HEAD
    ToScalarValue { reason: String, location: Location },
=======
    ToScalarValue {
        reason: String,
        backtrace: Backtrace,
    },

    #[snafu(display("Invalid timestamp precision: {}", precision))]
    InvalidTimestampPrecision {
        precision: u64,
        backtrace: Backtrace,
    },
>>>>>>> d10de46e
}

impl ErrorExt for Error {
    fn status_code(&self) -> StatusCode {
        // Inner encoding and decoding error should not be exposed to users.
        StatusCode::Internal
    }

    fn as_any(&self) -> &dyn Any {
        self
    }
}

pub type Result<T> = std::result::Result<T, Error>;<|MERGE_RESOLUTION|>--- conflicted
+++ resolved
@@ -105,20 +105,10 @@
     DuplicateMeta { key: String, location: Location },
 
     #[snafu(display("Failed to convert value into scalar value, reason: {}", reason))]
-<<<<<<< HEAD
     ToScalarValue { reason: String, location: Location },
-=======
-    ToScalarValue {
-        reason: String,
-        backtrace: Backtrace,
-    },
 
     #[snafu(display("Invalid timestamp precision: {}", precision))]
-    InvalidTimestampPrecision {
-        precision: u64,
-        backtrace: Backtrace,
-    },
->>>>>>> d10de46e
+    InvalidTimestampPrecision { precision: u64, location: Location },
 }
 
 impl ErrorExt for Error {
