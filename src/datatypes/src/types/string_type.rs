// Copyright 2023 Greptime Team
//
// Licensed under the Apache License, Version 2.0 (the "License");
// you may not use this file except in compliance with the License.
// You may obtain a copy of the License at
//
//     http://www.apache.org/licenses/LICENSE-2.0
//
// Unless required by applicable law or agreed to in writing, software
// distributed under the License is distributed on an "AS IS" BASIS,
// WITHOUT WARRANTIES OR CONDITIONS OF ANY KIND, either express or implied.
// See the License for the specific language governing permissions and
// limitations under the License.

use std::sync::Arc;

use arrow::datatypes::DataType as ArrowDataType;
use common_base::bytes::StringBytes;
use serde::{Deserialize, Serialize};

use crate::data_type::{DataType, DataTypeRef};
use crate::prelude::ScalarVectorBuilder;
use crate::type_id::LogicalTypeId;
use crate::value::Value;
use crate::vectors::{MutableVector, StringVectorBuilder};

#[derive(Debug, Default, Clone, PartialEq, Eq, Hash, PartialOrd, Ord, Serialize, Deserialize)]
pub struct StringType;

impl StringType {
    pub fn arc() -> DataTypeRef {
        Arc::new(Self)
    }
}

impl DataType for StringType {
    fn name(&self) -> String {
        "String".to_string()
    }

    fn logical_type_id(&self) -> LogicalTypeId {
        LogicalTypeId::String
    }

    fn default_value(&self) -> Value {
        StringBytes::default().into()
    }

    fn as_arrow_type(&self) -> ArrowDataType {
        ArrowDataType::Utf8
    }

    fn create_mutable_vector(&self, capacity: usize) -> Box<dyn MutableVector> {
        Box::new(StringVectorBuilder::with_capacity(capacity))
    }

    fn try_cast(&self, from: Value) -> Option<Value> {
        if from.logical_type_id() == self.logical_type_id() {
            return Some(from);
        }

        match from {
            Value::Null => Some(Value::String(StringBytes::from("null".to_string()))),

            Value::Boolean(v) => Some(Value::String(StringBytes::from(v.to_string()))),
            Value::UInt8(v) => Some(Value::String(StringBytes::from(v.to_string()))),
            Value::UInt16(v) => Some(Value::String(StringBytes::from(v.to_string()))),
            Value::UInt32(v) => Some(Value::String(StringBytes::from(v.to_string()))),
            Value::UInt64(v) => Some(Value::String(StringBytes::from(v.to_string()))),
            Value::Int8(v) => Some(Value::String(StringBytes::from(v.to_string()))),
            Value::Int16(v) => Some(Value::String(StringBytes::from(v.to_string()))),
            Value::Int32(v) => Some(Value::String(StringBytes::from(v.to_string()))),
            Value::Int64(v) => Some(Value::String(StringBytes::from(v.to_string()))),
            Value::Float32(v) => Some(Value::String(StringBytes::from(v.to_string()))),
            Value::Float64(v) => Some(Value::String(StringBytes::from(v.to_string()))),
            Value::String(v) => Some(Value::String(v)),
            Value::Date(v) => Some(Value::String(StringBytes::from(v.to_string()))),
            Value::Timestamp(v) => Some(Value::String(StringBytes::from(v.to_iso8601_string()))),
            Value::Time(v) => Some(Value::String(StringBytes::from(v.to_iso8601_string()))),
            Value::IntervalYearMonth(v) => {
                Some(Value::String(StringBytes::from(v.to_iso8601_string())))
            }
            Value::IntervalDayTime(v) => {
                Some(Value::String(StringBytes::from(v.to_iso8601_string())))
            }
            Value::IntervalMonthDayNano(v) => {
                Some(Value::String(StringBytes::from(v.to_iso8601_string())))
            }
            Value::Duration(v) => Some(Value::String(StringBytes::from(v.to_string()))),
            Value::Decimal128(v) => Some(Value::String(StringBytes::from(v.to_string()))),

<<<<<<< HEAD
            // StringBytes is only support for utf-8, Value::Binary is not allowed.
=======
            // StringBytes is only support for utf-8, Value::Binary and collections are not allowed.
>>>>>>> 749a5ab1
            Value::Binary(_) | Value::List(_) | Value::Struct(_) => None,
        }
    }
}<|MERGE_RESOLUTION|>--- conflicted
+++ resolved
@@ -89,11 +89,7 @@
             Value::Duration(v) => Some(Value::String(StringBytes::from(v.to_string()))),
             Value::Decimal128(v) => Some(Value::String(StringBytes::from(v.to_string()))),
 
-<<<<<<< HEAD
-            // StringBytes is only support for utf-8, Value::Binary is not allowed.
-=======
             // StringBytes is only support for utf-8, Value::Binary and collections are not allowed.
->>>>>>> 749a5ab1
             Value::Binary(_) | Value::List(_) | Value::Struct(_) => None,
         }
     }
