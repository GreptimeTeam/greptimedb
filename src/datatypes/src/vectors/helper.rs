--- conflicted
+++ resolved
@@ -219,20 +219,12 @@
                 ConstantVector::new(Arc::new(IntervalMonthDayNanoVector::from(vec![v])), length)
             }
             ScalarValue::Decimal128(_, _, _)
-            | ScalarValue::Struct(_, _)
-<<<<<<< HEAD
-            | ScalarValue::Dictionary(_, _)
-            | ScalarValue::Time32Second(_)
-            | ScalarValue::Time32Millisecond(_)
-            | ScalarValue::Time64Microsecond(_)
-            | ScalarValue::Time64Nanosecond(_)
             | ScalarValue::DurationSecond(_)
             | ScalarValue::DurationMillisecond(_)
             | ScalarValue::DurationMicrosecond(_)
-            | ScalarValue::DurationNanosecond(_) => {
-=======
+            | ScalarValue::DurationNanosecond(_)
+            | ScalarValue::Struct(_, _)
             | ScalarValue::Dictionary(_, _) => {
->>>>>>> 922d8263
                 return error::ConversionSnafu {
                     from: format!("Unsupported scalar value: {value}"),
                 }
