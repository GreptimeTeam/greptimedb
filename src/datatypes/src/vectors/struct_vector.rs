--- conflicted
+++ resolved
@@ -13,21 +13,12 @@
 // limitations under the License.
 
 use std::any::Any;
-<<<<<<< HEAD
-use std::collections::BTreeMap;
-=======
->>>>>>> 749a5ab1
 use std::sync::Arc;
 
 use arrow::array::NullBufferBuilder;
 use arrow::compute::TakeOptions;
 use arrow::datatypes::DataType as ArrowDataType;
 use arrow_array::{Array, ArrayRef, StructArray};
-<<<<<<< HEAD
-use snafu::ResultExt;
-
-use crate::error::{ArrowComputeSnafu, Result, SerializeSnafu, UnsupportedOperationSnafu};
-=======
 use datafusion_common::ScalarValue;
 use snafu::{ResultExt, ensure};
 
@@ -35,7 +26,6 @@
     ArrowComputeSnafu, ConversionSnafu, Error, InconsistentStructFieldsAndItemsSnafu, Result,
     SerializeSnafu, UnsupportedOperationSnafu,
 };
->>>>>>> 749a5ab1
 use crate::prelude::{ConcreteDataType, DataType, ScalarVector, ScalarVectorBuilder};
 use crate::serialize::Serializable;
 use crate::types::StructType;
@@ -51,10 +41,6 @@
 }
 
 impl StructVector {
-<<<<<<< HEAD
-    pub fn new(fields: StructType, array: StructArray) -> Self {
-        StructVector { array, fields }
-=======
     pub fn try_new(fields: StructType, array: StructArray) -> Result<Self> {
         ensure!(
             fields.fields().len() == array.fields().len(),
@@ -64,7 +50,6 @@
             }
         );
         Ok(StructVector { array, fields })
->>>>>>> 749a5ab1
     }
 
     pub fn array(&self) -> &StructArray {
@@ -133,22 +118,6 @@
             return Value::Null;
         }
 
-<<<<<<< HEAD
-        let mut values = Vec::new();
-        for i in 0..self.fields.fields().len() {
-            let field_array = &self.array.column(i);
-            let field_vector = Helper::try_into_vector(field_array).unwrap_or_else(|_| {
-                panic!(
-                    "arrow array with datatype {:?} cannot converted to our vector",
-                    field_array.data_type()
-                )
-            });
-
-            values.push(field_vector.get(index));
-        }
-
-        Value::Struct(StructValue::new(values, self.fields.clone()))
-=======
         let values = (0..self.fields.fields().len())
             .map(|i| {
                 let field_array = &self.array.column(i);
@@ -163,7 +132,6 @@
             .collect();
 
         Value::Struct(StructValue::try_new(values, self.fields.clone()).unwrap())
->>>>>>> 749a5ab1
     }
 
     fn get_ref(&self, index: usize) -> ValueRef {
@@ -191,11 +159,7 @@
             column_arrays,
             self.array.nulls().cloned(),
         );
-<<<<<<< HEAD
-        Arc::new(StructVector::new(self.fields.clone(), replicated_array))
-=======
         Arc::new(StructVector::try_new(self.fields.clone(), replicated_array).unwrap())
->>>>>>> 749a5ab1
     }
 
     fn cast(&self, _to_type: &ConcreteDataType) -> Result<VectorRef> {
@@ -228,46 +192,6 @@
 
 impl Serializable for StructVector {
     fn serialize_to_json(&self) -> Result<Vec<serde_json::Value>> {
-<<<<<<< HEAD
-        let mut vectors = BTreeMap::new();
-        for (field, value) in self.array.fields().iter().zip(self.array.columns().iter()) {
-            let value_vector = Helper::try_into_vector(value)?;
-            vectors.insert(field.name().clone(), value_vector);
-        }
-
-        let mut results = Vec::with_capacity(self.array().len());
-        for idx in 0..self.array().len() {
-            let mut result = serde_json::Map::new();
-            for field in vectors.keys() {
-                let field_value = vectors.get(field).unwrap().get(idx);
-                result.insert(
-                    field.to_string(),
-                    field_value.try_into().context(SerializeSnafu)?,
-                );
-            }
-
-            results.push(result.into());
-        }
-
-        Ok(results)
-    }
-}
-
-impl From<StructArray> for StructVector {
-    fn from(array: StructArray) -> Self {
-        let fields = match array.data_type() {
-            ArrowDataType::Struct(fields) => {
-                StructType::try_from(fields).expect("Failed to create StructType")
-            }
-            other => panic!("Try to create StructVector from an arrow array with type {other:?}"),
-        };
-        Self { array, fields }
-    }
-}
-
-vectors::impl_try_from_arrow_array_for_vector!(StructArray, StructVector);
-
-=======
         let vectors = self
             .array
             .columns()
@@ -306,7 +230,6 @@
     }
 }
 
->>>>>>> 749a5ab1
 impl ScalarVector for StructVector {
     type OwnedItem = StructValue;
     type RefItem<'a> = StructValueRef<'a>;
@@ -360,10 +283,6 @@
         }
     }
 
-<<<<<<< HEAD
-    #[inline]
-=======
->>>>>>> 749a5ab1
     fn size_hint(&self) -> (usize, Option<usize>) {
         (self.vector.len(), Some(self.vector.len()))
     }
@@ -398,20 +317,11 @@
         Ok(())
     }
 
-<<<<<<< HEAD
-    fn push_null_struct_value(&mut self) -> Result<()> {
-=======
     fn push_null_struct_value(&mut self) {
->>>>>>> 749a5ab1
         for builder in &mut self.value_builders {
             builder.push_null();
         }
         self.null_buffer.append_null();
-<<<<<<< HEAD
-
-        Ok(())
-=======
->>>>>>> 749a5ab1
     }
 }
 
@@ -423,19 +333,11 @@
     fn len(&self) -> usize {
         self.null_buffer.len()
     }
-<<<<<<< HEAD
 
     fn as_any(&self) -> &dyn Any {
         self
     }
 
-=======
-
-    fn as_any(&self) -> &dyn Any {
-        self
-    }
-
->>>>>>> 749a5ab1
     fn as_mut_any(&mut self) -> &mut dyn Any {
         self
     }
@@ -457,17 +359,10 @@
                 },
                 StructValueRef::Ref(val) => self.push_struct_value(val)?,
                 StructValueRef::RefList { val, fields } => {
-<<<<<<< HEAD
-                    let struct_value = StructValue::new(
-                        val.iter().map(|v| Value::from(v.clone())).collect(),
-                        fields.clone(),
-                    );
-=======
                     let struct_value = StructValue::try_new(
                         val.iter().map(|v| Value::from(v.clone())).collect(),
                         fields.clone(),
                     )?;
->>>>>>> 749a5ab1
                     self.push_struct_value(&struct_value)?;
                 }
             }
@@ -488,11 +383,7 @@
     }
 
     fn push_null(&mut self) {
-<<<<<<< HEAD
-        self.push_null_struct_value().expect("failed to push null");
-=======
         self.push_null_struct_value();
->>>>>>> 749a5ab1
     }
 }
 
@@ -504,12 +395,6 @@
     }
 
     fn push(&mut self, value: Option<<Self::VectorType as ScalarVector>::RefItem<'_>>) {
-<<<<<<< HEAD
-        // We expect the input ListValue has the same inner type as the builder when using
-        // push(), so just panic if `push_value_ref()` returns error, which indicate an
-        // invalid input value type.
-=======
->>>>>>> 749a5ab1
         self.try_push_value_ref(&value.map(ValueRef::Struct).unwrap_or(ValueRef::Null))
             .unwrap_or_else(|e| {
                 panic!(
@@ -531,11 +416,7 @@
             self.null_buffer.finish(),
         );
 
-<<<<<<< HEAD
-        StructVector::new(self.fields.clone(), struct_array)
-=======
         StructVector::try_new(self.fields.clone(), struct_array).unwrap()
->>>>>>> 749a5ab1
     }
 
     fn finish_cloned(&self) -> Self::VectorType {
@@ -550,11 +431,7 @@
             arrays,
             self.null_buffer.finish_cloned(),
         );
-<<<<<<< HEAD
-        StructVector::new(self.fields.clone(), struct_array)
-=======
         StructVector::try_new(self.fields.clone(), struct_array).unwrap()
->>>>>>> 749a5ab1
     }
 }
 
@@ -592,8 +469,6 @@
             }
         }
         assert_eq!(5, null_count);
-<<<<<<< HEAD
-=======
 
         let value = vector.get(2);
         if let Value::Struct(struct_value) = value {
@@ -607,6 +482,5 @@
         } else {
             panic!("Expected a struct value");
         }
->>>>>>> 749a5ab1
     }
 }