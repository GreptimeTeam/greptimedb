// Copyright 2023 Greptime Team
//
// Licensed under the Apache License, Version 2.0 (the "License");
// you may not use this file except in compliance with the License.
// You may obtain a copy of the License at
//
//     http://www.apache.org/licenses/LICENSE-2.0
//
// Unless required by applicable law or agreed to in writing, software
// distributed under the License is distributed on an "AS IS" BASIS,
// WITHOUT WARRANTIES OR CONDITIONS OF ANY KIND, either express or implied.
// See the License for the specific language governing permissions and
// limitations under the License.

use std::any::Any;
use std::fmt;
use std::sync::Arc;

use arrow::array::{
    Array, ArrayBuilder, ArrayData, ArrayIter, ArrayRef, PrimitiveArray, PrimitiveBuilder,
    Time32MillisecondArray as TimeMillisecondArray, Time32SecondArray as TimeSecondArray,
    Time64MicrosecondArray as TimeMicrosecondArray, Time64NanosecondArray as TimeNanosecondArray,
    TimestampMicrosecondArray, TimestampMillisecondArray, TimestampNanosecondArray,
    TimestampSecondArray,
};
use arrow_array::{IntervalDayTimeArray, IntervalMonthDayNanoArray, IntervalYearMonthArray};
use arrow_schema::DataType;
use serde_json::Value as JsonValue;
use snafu::OptionExt;

use crate::data_type::ConcreteDataType;
use crate::error::{self, CastTypeSnafu, Result};
use crate::scalars::{Scalar, ScalarRef, ScalarVector, ScalarVectorBuilder};
use crate::serialize::Serializable;
use crate::types::{
    Float32Type, Float64Type, Int16Type, Int32Type, Int64Type, Int8Type, LogicalPrimitiveType,
    UInt16Type, UInt32Type, UInt64Type, UInt8Type, WrapperType,
};
use crate::value::{Value, ValueRef};
use crate::vectors::{self, MutableVector, Validity, Vector, VectorRef};

pub type UInt8Vector = PrimitiveVector<UInt8Type>;
pub type UInt16Vector = PrimitiveVector<UInt16Type>;
pub type UInt32Vector = PrimitiveVector<UInt32Type>;
pub type UInt64Vector = PrimitiveVector<UInt64Type>;

pub type Int8Vector = PrimitiveVector<Int8Type>;
pub type Int16Vector = PrimitiveVector<Int16Type>;
pub type Int32Vector = PrimitiveVector<Int32Type>;
pub type Int64Vector = PrimitiveVector<Int64Type>;

pub type Float32Vector = PrimitiveVector<Float32Type>;
pub type Float64Vector = PrimitiveVector<Float64Type>;

/// Vector for primitive data types.
pub struct PrimitiveVector<T: LogicalPrimitiveType> {
    array: PrimitiveArray<T::ArrowPrimitive>,
}

impl<T: LogicalPrimitiveType> PrimitiveVector<T> {
    pub fn new(array: PrimitiveArray<T::ArrowPrimitive>) -> Self {
        Self { array }
    }

    pub fn try_from_arrow_array(array: impl AsRef<dyn Array>) -> Result<Self> {
        let data = array
            .as_ref()
            .as_any()
            .downcast_ref::<PrimitiveArray<T::ArrowPrimitive>>()
            .with_context(|| error::ConversionSnafu {
                from: format!("{:?}", array.as_ref().data_type()),
            })?
            .to_data();
        let concrete_array = PrimitiveArray::<T::ArrowPrimitive>::from(data);
        Ok(Self::new(concrete_array))
    }

    /// Converts arrow timestamp array to vectors, ignoring time zone info.
    pub fn try_from_arrow_timestamp_array(array: impl AsRef<dyn Array>) -> Result<Self> {
        let array = array.as_ref();
        let array_data = match array.data_type() {
            DataType::Timestamp(unit, _) => match unit {
                arrow_schema::TimeUnit::Second => array
                    .as_any()
                    .downcast_ref::<TimestampSecondArray>()
                    .unwrap()
                    .clone()
                    .with_timezone_opt(None::<String>)
                    .to_data(),
                arrow_schema::TimeUnit::Millisecond => array
                    .as_any()
                    .downcast_ref::<TimestampMillisecondArray>()
                    .unwrap()
                    .clone()
                    .with_timezone_opt(None::<String>)
                    .to_data(),
                arrow_schema::TimeUnit::Microsecond => array
                    .as_any()
                    .downcast_ref::<TimestampMicrosecondArray>()
                    .unwrap()
                    .clone()
                    .with_timezone_opt(None::<String>)
                    .to_data(),
                arrow_schema::TimeUnit::Nanosecond => array
                    .as_any()
                    .downcast_ref::<TimestampNanosecondArray>()
                    .unwrap()
                    .clone()
                    .with_timezone_opt(None::<String>)
                    .to_data(),
            },
            arrow_type => {
                return CastTypeSnafu {
                    msg: format!(
                        "Failed to cast arrow array {:?} to timestamp vector",
                        arrow_type,
                    ),
                }
                .fail()?;
            }
        };
        let concrete_array = PrimitiveArray::<T::ArrowPrimitive>::from(array_data);
        Ok(Self::new(concrete_array))
    }

    /// Converts arrow time array to vectors
    pub fn try_from_arrow_time_array(array: impl AsRef<dyn Array>) -> Result<Self> {
        let array = array.as_ref();
        let array_data = match array.data_type() {
            DataType::Time32(unit) => match unit {
                arrow_schema::TimeUnit::Second => array
                    .as_any()
                    .downcast_ref::<TimeSecondArray>()
                    .unwrap()
                    .to_data(),
                arrow_schema::TimeUnit::Millisecond => array
                    .as_any()
                    .downcast_ref::<TimeMillisecondArray>()
                    .unwrap()
                    .to_data(),
                _ => unreachable!(),
            },
            DataType::Time64(unit) => match unit {
                arrow_schema::TimeUnit::Microsecond => array
                    .as_any()
                    .downcast_ref::<TimeMicrosecondArray>()
                    .unwrap()
                    .to_data(),
                arrow_schema::TimeUnit::Nanosecond => array
                    .as_any()
                    .downcast_ref::<TimeNanosecondArray>()
                    .unwrap()
                    .to_data(),
                _ => unreachable!(),
            },
            arrow_type => {
                return CastTypeSnafu {
                    msg: format!("Failed to cast arrow array {:?} to time vector", arrow_type,),
                }
                .fail()?;
            }
        };
        let concrete_array = PrimitiveArray::<T::ArrowPrimitive>::from(array_data);
        Ok(Self::new(concrete_array))
    }

    pub fn try_from_arrow_interval_array(array: impl AsRef<dyn Array>) -> Result<Self> {
        let array = array.as_ref();
        let array_data = match array.data_type() {
            DataType::Interval(unit) => match unit {
                arrow_schema::IntervalUnit::YearMonth => array
                    .as_any()
                    .downcast_ref::<IntervalYearMonthArray>()
                    .unwrap()
                    .to_data(),
                arrow_schema::IntervalUnit::DayTime => array
                    .as_any()
                    .downcast_ref::<IntervalDayTimeArray>()
                    .unwrap()
                    .to_data(),
                arrow_schema::IntervalUnit::MonthDayNano => array
                    .as_any()
                    .downcast_ref::<IntervalMonthDayNanoArray>()
                    .unwrap()
                    .to_data(),
            },
            arrow_type => {
                return CastTypeSnafu {
                    msg: format!(
                        "Failed to cast arrow array {:?} to interval vector",
                        arrow_type,
                    ),
                }
                .fail()?;
            }
        };
        let concrete_array = PrimitiveArray::<T::ArrowPrimitive>::from(array_data);
        Ok(Self::new(concrete_array))
    }

    pub fn from_slice<P: AsRef<[T::Native]>>(slice: P) -> Self {
        let iter = slice.as_ref().iter().copied();
        Self {
            array: PrimitiveArray::from_iter_values(iter),
        }
    }

    pub fn from_wrapper_slice<P: AsRef<[T::Wrapper]>>(slice: P) -> Self {
        let iter = slice.as_ref().iter().copied().map(WrapperType::into_native);
        Self {
            array: PrimitiveArray::from_iter_values(iter),
        }
    }

    pub fn from_vec(array: Vec<T::Native>) -> Self {
        Self {
            array: PrimitiveArray::from_iter_values(array),
        }
    }

    pub fn from_iter_values<I: IntoIterator<Item = T::Native>>(iter: I) -> Self {
        Self {
            array: PrimitiveArray::from_iter_values(iter),
        }
    }

    pub fn from_values<I: IntoIterator<Item = T::Native>>(iter: I) -> Self {
        Self {
            array: PrimitiveArray::from_iter_values(iter),
        }
    }

    /// Get the inner arrow array.
    pub fn as_arrow(&self) -> &PrimitiveArray<T::ArrowPrimitive> {
        &self.array
    }

    fn to_array_data(&self) -> ArrayData {
        self.array.to_data()
    }

    fn from_array_data(data: ArrayData) -> Self {
        Self {
            array: PrimitiveArray::from(data),
        }
    }

    // To distinguish with `Vector::slice()`.
    /// Slice the batch, returning a new batch.
    ///
    /// # Panics
<<<<<<< HEAD
=======
    /// This function panics if `offset + length > self.len()`.
>>>>>>> cc3e1989
    pub fn get_slice(&self, offset: usize, length: usize) -> Self {
        let data = self.array.to_data().slice(offset, length);
        Self::from_array_data(data)
    }
}

impl<T: LogicalPrimitiveType> Vector for PrimitiveVector<T> {
    fn data_type(&self) -> ConcreteDataType {
        T::build_data_type()
    }

    fn vector_type_name(&self) -> String {
        format!("{}Vector", T::type_name())
    }

    fn as_any(&self) -> &dyn Any {
        self
    }

    fn len(&self) -> usize {
        self.array.len()
    }

    fn to_arrow_array(&self) -> ArrayRef {
        let data = self.to_array_data();
        Arc::new(PrimitiveArray::<T::ArrowPrimitive>::from(data))
    }

    fn to_boxed_arrow_array(&self) -> Box<dyn Array> {
        let data = self.to_array_data();
        Box::new(PrimitiveArray::<T::ArrowPrimitive>::from(data))
    }

    fn validity(&self) -> Validity {
        vectors::impl_validity_for_vector!(self.array)
    }

    fn memory_size(&self) -> usize {
        self.array.get_buffer_memory_size()
    }

    fn null_count(&self) -> usize {
        self.array.null_count()
    }

    fn is_null(&self, row: usize) -> bool {
        self.array.is_null(row)
    }

    fn slice(&self, offset: usize, length: usize) -> VectorRef {
        Arc::new(self.get_slice(offset, length))
    }

    fn get(&self, index: usize) -> Value {
        if self.array.is_valid(index) {
            // Safety: The index have been checked by `is_valid()`.
            let wrapper = unsafe { T::Wrapper::from_native(self.array.value_unchecked(index)) };
            wrapper.into()
        } else {
            Value::Null
        }
    }

    fn get_ref(&self, index: usize) -> ValueRef {
        if self.array.is_valid(index) {
            // Safety: The index have been checked by `is_valid()`.
            let wrapper = unsafe { T::Wrapper::from_native(self.array.value_unchecked(index)) };
            wrapper.into()
        } else {
            ValueRef::Null
        }
    }
}

impl<T: LogicalPrimitiveType> fmt::Debug for PrimitiveVector<T> {
    fn fmt(&self, f: &mut fmt::Formatter) -> fmt::Result {
        f.debug_struct("PrimitiveVector")
            .field("array", &self.array)
            .finish()
    }
}

impl<T: LogicalPrimitiveType> From<PrimitiveArray<T::ArrowPrimitive>> for PrimitiveVector<T> {
    fn from(array: PrimitiveArray<T::ArrowPrimitive>) -> Self {
        Self { array }
    }
}

impl<T: LogicalPrimitiveType> From<Vec<Option<T::Native>>> for PrimitiveVector<T> {
    fn from(v: Vec<Option<T::Native>>) -> Self {
        Self {
            array: PrimitiveArray::from_iter(v),
        }
    }
}

pub struct PrimitiveIter<'a, T: LogicalPrimitiveType> {
    iter: ArrayIter<&'a PrimitiveArray<T::ArrowPrimitive>>,
}

impl<'a, T: LogicalPrimitiveType> Iterator for PrimitiveIter<'a, T> {
    type Item = Option<T::Wrapper>;

    fn next(&mut self) -> Option<Option<T::Wrapper>> {
        self.iter
            .next()
            .map(|item| item.map(T::Wrapper::from_native))
    }

    fn size_hint(&self) -> (usize, Option<usize>) {
        self.iter.size_hint()
    }
}

impl<T: LogicalPrimitiveType> ScalarVector for PrimitiveVector<T> {
    type OwnedItem = T::Wrapper;
    type RefItem<'a> = T::Wrapper;
    type Iter<'a> = PrimitiveIter<'a, T>;
    type Builder = PrimitiveVectorBuilder<T>;

    fn get_data(&self, idx: usize) -> Option<Self::RefItem<'_>> {
        if self.array.is_valid(idx) {
            Some(T::Wrapper::from_native(self.array.value(idx)))
        } else {
            None
        }
    }

    fn iter_data(&self) -> Self::Iter<'_> {
        PrimitiveIter {
            iter: self.array.iter(),
        }
    }
}

impl<T: LogicalPrimitiveType> Serializable for PrimitiveVector<T> {
    fn serialize_to_json(&self) -> Result<Vec<JsonValue>> {
        let res = self
            .iter_data()
            .map(|v| match v {
                None => serde_json::Value::Null,
                // use WrapperType's Into<serde_json::Value> bound instead of
                // serde_json::to_value to facilitate customized serialization
                // for WrapperType
                Some(v) => v.into(),
            })
            .collect::<Vec<_>>();
        Ok(res)
    }
}

impl<T: LogicalPrimitiveType> PartialEq for PrimitiveVector<T> {
    fn eq(&self, other: &PrimitiveVector<T>) -> bool {
        self.array == other.array
    }
}

pub type UInt8VectorBuilder = PrimitiveVectorBuilder<UInt8Type>;
pub type UInt16VectorBuilder = PrimitiveVectorBuilder<UInt16Type>;
pub type UInt32VectorBuilder = PrimitiveVectorBuilder<UInt32Type>;
pub type UInt64VectorBuilder = PrimitiveVectorBuilder<UInt64Type>;

pub type Int8VectorBuilder = PrimitiveVectorBuilder<Int8Type>;
pub type Int16VectorBuilder = PrimitiveVectorBuilder<Int16Type>;
pub type Int32VectorBuilder = PrimitiveVectorBuilder<Int32Type>;
pub type Int64VectorBuilder = PrimitiveVectorBuilder<Int64Type>;

pub type Float32VectorBuilder = PrimitiveVectorBuilder<Float32Type>;
pub type Float64VectorBuilder = PrimitiveVectorBuilder<Float64Type>;

/// Builder to build a primitive vector.
pub struct PrimitiveVectorBuilder<T: LogicalPrimitiveType> {
    mutable_array: PrimitiveBuilder<T::ArrowPrimitive>,
}

impl<T: LogicalPrimitiveType> MutableVector for PrimitiveVectorBuilder<T> {
    fn data_type(&self) -> ConcreteDataType {
        T::build_data_type()
    }

    fn len(&self) -> usize {
        self.mutable_array.len()
    }

    fn as_any(&self) -> &dyn Any {
        self
    }

    fn as_mut_any(&mut self) -> &mut dyn Any {
        self
    }

    fn to_vector(&mut self) -> VectorRef {
        Arc::new(self.finish())
    }

    fn try_push_value_ref(&mut self, value: ValueRef) -> Result<()> {
        let primitive = T::cast_value_ref(value)?;
        match primitive {
            Some(v) => self.mutable_array.append_value(v.into_native()),
            None => self.mutable_array.append_null(),
        }
        Ok(())
    }

    fn extend_slice_of(&mut self, vector: &dyn Vector, offset: usize, length: usize) -> Result<()> {
        let primitive = T::cast_vector(vector)?;
        // Slice the underlying array to avoid creating a new Arc.
        let slice = primitive.get_slice(offset, length);
        for v in slice.iter_data() {
            self.push(v);
        }
        Ok(())
    }

    fn push_null(&mut self) {
        self.mutable_array.append_null()
    }
}

impl<T> ScalarVectorBuilder for PrimitiveVectorBuilder<T>
where
    T: LogicalPrimitiveType,
    T::Wrapper: Scalar<VectorType = PrimitiveVector<T>>,
    for<'a> T::Wrapper: ScalarRef<'a, ScalarType = T::Wrapper>,
    for<'a> T::Wrapper: Scalar<RefType<'a> = T::Wrapper>,
{
    type VectorType = PrimitiveVector<T>;

    fn with_capacity(capacity: usize) -> Self {
        Self {
            mutable_array: PrimitiveBuilder::with_capacity(capacity),
        }
    }

    fn push(&mut self, value: Option<<Self::VectorType as ScalarVector>::RefItem<'_>>) {
        self.mutable_array
            .append_option(value.map(|v| v.into_native()));
    }

    fn finish(&mut self) -> Self::VectorType {
        PrimitiveVector {
            array: self.mutable_array.finish(),
        }
    }
}

pub(crate) fn replicate_primitive<T: LogicalPrimitiveType>(
    vector: &PrimitiveVector<T>,
    offsets: &[usize],
) -> PrimitiveVector<T> {
    assert_eq!(offsets.len(), vector.len());

    if offsets.is_empty() {
        return vector.get_slice(0, 0);
    }

    let mut builder = PrimitiveVectorBuilder::<T>::with_capacity(*offsets.last().unwrap());

    let mut previous_offset = 0;

    for (offset, value) in offsets.iter().zip(vector.array.iter()) {
        let repeat_times = *offset - previous_offset;
        match value {
            Some(data) => {
                unsafe {
                    // Safety: std::iter::Repeat and std::iter::Take implement TrustedLen.
                    builder
                        .mutable_array
                        .append_trusted_len_iter(std::iter::repeat(data).take(repeat_times));
                }
            }
            None => {
                builder.mutable_array.append_nulls(repeat_times);
            }
        }
        previous_offset = *offset;
    }
    builder.finish()
}

#[cfg(test)]
mod tests {
    use arrow::array::{
        Int32Array, Time32MillisecondArray, Time32SecondArray, Time64MicrosecondArray,
        Time64NanosecondArray,
    };
    use arrow::datatypes::DataType as ArrowDataType;
    use arrow_array::{IntervalDayTimeArray, IntervalYearMonthArray};
    use serde_json;

    use super::*;
    use crate::data_type::DataType;
    use crate::serialize::Serializable;
    use crate::types::Int64Type;
    use crate::vectors::{
        IntervalDayTimeVector, IntervalYearMonthVector, TimeMicrosecondVector,
        TimeMillisecondVector, TimeNanosecondVector, TimeSecondVector, TimestampMicrosecondVector,
        TimestampMillisecondVector, TimestampNanosecondVector, TimestampSecondVector,
    };

    fn check_vec(v: Int32Vector) {
        assert_eq!(4, v.len());
        assert_eq!("Int32Vector", v.vector_type_name());
        assert!(!v.is_const());
        assert!(v.validity().is_all_valid());
        assert!(!v.only_null());

        for i in 0..4 {
            assert!(!v.is_null(i));
            assert_eq!(Value::Int32(i as i32 + 1), v.get(i));
            assert_eq!(ValueRef::Int32(i as i32 + 1), v.get_ref(i));
        }

        let json_value = v.serialize_to_json().unwrap();
        assert_eq!("[1,2,3,4]", serde_json::to_string(&json_value).unwrap(),);

        let arrow_arr = v.to_arrow_array();
        assert_eq!(4, arrow_arr.len());
        assert_eq!(&ArrowDataType::Int32, arrow_arr.data_type());
    }

    #[test]
    fn test_from_values() {
        let v = Int32Vector::from_values(vec![1, 2, 3, 4]);
        check_vec(v);
    }

    #[test]
    fn test_from_vec() {
        let v = Int32Vector::from_vec(vec![1, 2, 3, 4]);
        check_vec(v);
    }

    #[test]
    fn test_from_slice() {
        let v = Int32Vector::from_slice(vec![1, 2, 3, 4]);
        check_vec(v);
    }

    #[test]
    fn test_serialize_primitive_vector_with_null_to_json() {
        let input = [Some(1i32), Some(2i32), None, Some(4i32), None];
        let mut builder = Int32VectorBuilder::with_capacity(input.len());
        for v in input {
            builder.push(v);
        }
        let vector = builder.finish();

        let json_value = vector.serialize_to_json().unwrap();
        assert_eq!(
            "[1,2,null,4,null]",
            serde_json::to_string(&json_value).unwrap(),
        );
    }

    #[test]
    fn test_from_arrow_array() {
        let arrow_array = Int32Array::from(vec![1, 2, 3, 4]);
        let v = Int32Vector::from(arrow_array);
        check_vec(v);
    }

    #[test]
    fn test_primitive_vector_build_get() {
        let input = [Some(1i32), Some(2i32), None, Some(4i32), None];
        let mut builder = Int32VectorBuilder::with_capacity(input.len());
        for v in input {
            builder.push(v);
        }
        let vector = builder.finish();
        assert_eq!(input.len(), vector.len());

        for (i, v) in input.into_iter().enumerate() {
            assert_eq!(v, vector.get_data(i));
            assert_eq!(Value::from(v), vector.get(i));
        }

        let res: Vec<_> = vector.iter_data().collect();
        assert_eq!(input, &res[..]);
    }

    #[test]
    fn test_primitive_vector_validity() {
        let input = [Some(1i32), Some(2i32), None, None];
        let mut builder = Int32VectorBuilder::with_capacity(input.len());
        for v in input {
            builder.push(v);
        }
        let vector = builder.finish();
        assert_eq!(2, vector.null_count());
        let validity = vector.validity();
        assert_eq!(2, validity.null_count());
        assert!(!validity.is_set(2));
        assert!(!validity.is_set(3));

        let vector = Int32Vector::from_slice(vec![1, 2, 3, 4]);
        assert_eq!(0, vector.null_count());
        assert!(vector.validity().is_all_valid());
    }

    #[test]
    fn test_memory_size() {
        let v = Int32Vector::from_slice((0..5).collect::<Vec<i32>>());
        assert_eq!(64, v.memory_size());
        let v = Int64Vector::from(vec![Some(0i64), Some(1i64), Some(2i64), None, None]);
        assert_eq!(128, v.memory_size());
    }

    #[test]
    fn test_primitive_vector_builder() {
        let mut builder = Int64Type::default().create_mutable_vector(3);
        builder.push_value_ref(ValueRef::Int64(123));
        assert!(builder.try_push_value_ref(ValueRef::Int32(123)).is_err());

        let input = Int64Vector::from_slice([7, 8, 9]);
        builder.extend_slice_of(&input, 1, 2).unwrap();
        assert!(builder
            .extend_slice_of(&Int32Vector::from_slice([13]), 0, 1)
            .is_err());
        let vector = builder.to_vector();

        let expect: VectorRef = Arc::new(Int64Vector::from_slice([123, 8, 9]));
        assert_eq!(expect, vector);
    }

    #[test]
    fn test_from_wrapper_slice() {
        macro_rules! test_from_wrapper_slice {
            ($vec: ident, $ty: ident) => {
                let from_wrapper_slice = $vec::from_wrapper_slice(&[
                    $ty::from_native($ty::MAX),
                    $ty::from_native($ty::MIN),
                ]);
                let from_slice = $vec::from_slice([$ty::MAX, $ty::MIN]);
                assert_eq!(from_wrapper_slice, from_slice);
            };
        }

        test_from_wrapper_slice!(UInt8Vector, u8);
        test_from_wrapper_slice!(Int8Vector, i8);
        test_from_wrapper_slice!(UInt16Vector, u16);
        test_from_wrapper_slice!(Int16Vector, i16);
        test_from_wrapper_slice!(UInt32Vector, u32);
        test_from_wrapper_slice!(Int32Vector, i32);
        test_from_wrapper_slice!(UInt64Vector, u64);
        test_from_wrapper_slice!(Int64Vector, i64);
        test_from_wrapper_slice!(Float32Vector, f32);
        test_from_wrapper_slice!(Float64Vector, f64);
    }

    #[test]
    fn test_try_from_arrow_time_array() {
        let array: ArrayRef = Arc::new(Time32SecondArray::from(vec![1i32, 2, 3]));
        let vector = TimeSecondVector::try_from_arrow_time_array(array).unwrap();
        assert_eq!(TimeSecondVector::from_values(vec![1, 2, 3]), vector);

        let array: ArrayRef = Arc::new(Time32MillisecondArray::from(vec![1i32, 2, 3]));
        let vector = TimeMillisecondVector::try_from_arrow_time_array(array).unwrap();
        assert_eq!(TimeMillisecondVector::from_values(vec![1, 2, 3]), vector);

        let array: ArrayRef = Arc::new(Time64MicrosecondArray::from(vec![1i64, 2, 3]));
        let vector = TimeMicrosecondVector::try_from_arrow_time_array(array).unwrap();
        assert_eq!(TimeMicrosecondVector::from_values(vec![1, 2, 3]), vector);

        let array: ArrayRef = Arc::new(Time64NanosecondArray::from(vec![1i64, 2, 3]));
        let vector = TimeNanosecondVector::try_from_arrow_time_array(array).unwrap();
        assert_eq!(TimeNanosecondVector::from_values(vec![1, 2, 3]), vector);

        // Test convert error
        let array: ArrayRef = Arc::new(Int32Array::from(vec![1i32, 2, 3]));
        assert!(TimeSecondVector::try_from_arrow_time_array(array).is_err());
    }

    #[test]
    fn test_try_from_arrow_timestamp_array() {
        let array: ArrayRef = Arc::new(TimestampSecondArray::from(vec![1i64, 2, 3]));
        let vector = TimestampSecondVector::try_from_arrow_timestamp_array(array).unwrap();
        assert_eq!(TimestampSecondVector::from_values(vec![1, 2, 3]), vector);

        let array: ArrayRef = Arc::new(TimestampMillisecondArray::from(vec![1i64, 2, 3]));
        let vector = TimestampMillisecondVector::try_from_arrow_timestamp_array(array).unwrap();
        assert_eq!(
            TimestampMillisecondVector::from_values(vec![1, 2, 3]),
            vector
        );

        let array: ArrayRef = Arc::new(TimestampMicrosecondArray::from(vec![1i64, 2, 3]));
        let vector = TimestampMicrosecondVector::try_from_arrow_timestamp_array(array).unwrap();
        assert_eq!(
            TimestampMicrosecondVector::from_values(vec![1, 2, 3]),
            vector
        );

        let array: ArrayRef = Arc::new(TimestampNanosecondArray::from(vec![1i64, 2, 3]));
        let vector = TimestampNanosecondVector::try_from_arrow_timestamp_array(array).unwrap();
        assert_eq!(
            TimestampNanosecondVector::from_values(vec![1, 2, 3]),
            vector
        );

        // Test convert error
        let array: ArrayRef = Arc::new(Int32Array::from(vec![1i32, 2, 3]));
        assert!(TimestampSecondVector::try_from_arrow_timestamp_array(array).is_err());
    }

    #[test]
    fn test_try_from_arrow_interval_array() {
        let array: ArrayRef = Arc::new(IntervalYearMonthArray::from(vec![1000, 2000, 3000]));
        let vector = IntervalYearMonthVector::try_from_arrow_interval_array(array).unwrap();
        assert_eq!(
            IntervalYearMonthVector::from_values(vec![1000, 2000, 3000]),
            vector
        );

        let array: ArrayRef = Arc::new(IntervalDayTimeArray::from(vec![1000, 2000, 3000]));
        let vector = IntervalDayTimeVector::try_from_arrow_interval_array(array).unwrap();
        assert_eq!(
            IntervalDayTimeVector::from_values(vec![1000, 2000, 3000]),
            vector
        );

        let array: ArrayRef = Arc::new(IntervalYearMonthArray::from(vec![1000, 2000, 3000]));
        let vector = IntervalYearMonthVector::try_from_arrow_interval_array(array).unwrap();
        assert_eq!(
            IntervalYearMonthVector::from_values(vec![1000, 2000, 3000]),
            vector
        );
    }
}<|MERGE_RESOLUTION|>--- conflicted
+++ resolved
@@ -249,10 +249,7 @@
     /// Slice the batch, returning a new batch.
     ///
     /// # Panics
-<<<<<<< HEAD
-=======
     /// This function panics if `offset + length > self.len()`.
->>>>>>> cc3e1989
     pub fn get_slice(&self, offset: usize, length: usize) -> Self {
         let data = self.array.to_data().slice(offset, length);
         Self::from_array_data(data)
