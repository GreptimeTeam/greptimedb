// Copyright 2023 Greptime Team
//
// Licensed under the Apache License, Version 2.0 (the "License");
// you may not use this file except in compliance with the License.
// You may obtain a copy of the License at
//
//     http://www.apache.org/licenses/LICENSE-2.0
//
// Unless required by applicable law or agreed to in writing, software
// distributed under the License is distributed on an "AS IS" BASIS,
// WITHOUT WARRANTIES OR CONDITIONS OF ANY KIND, either express or implied.
// See the License for the specific language governing permissions and
// limitations under the License.

use std::any::Any;

use common_decimal::Decimal128;
use common_time::Date;

use crate::types::{
    Float32Type, Float64Type, Int8Type, Int16Type, Int32Type, Int64Type, UInt8Type, UInt16Type,
    UInt32Type, UInt64Type,
};
use crate::value::{ListValue, ListValueRef, StructValue, StructValueRef, Value};
use crate::vectors::{
    BinaryVector, BooleanVector, DateVector, Decimal128Vector, ListVector, MutableVector,
    NullVector, PrimitiveVector, StringVector, StructVector, Vector,
};

fn get_iter_capacity<T, I: Iterator<Item = T>>(iter: &I) -> usize {
    match iter.size_hint() {
        (_lower, Some(upper)) => upper,
        (0, None) => 1024,
        (lower, None) => lower,
    }
}

/// Owned scalar value
/// e.g. primitive types, bool, `Vec<u8>` ...
pub trait Scalar: 'static + Sized + Default + Any
where
    for<'a> Self::VectorType: ScalarVector<RefItem<'a> = Self::RefType<'a>>,
{
    type VectorType: ScalarVector<OwnedItem = Self>;
    type RefType<'a>: ScalarRef<'a, ScalarType = Self>
    where
        Self: 'a;
    /// Get a reference of the current value.
    fn as_scalar_ref(&self) -> Self::RefType<'_>;

    /// Upcast GAT type's lifetime.
    fn upcast_gat<'short, 'long: 'short>(long: Self::RefType<'long>) -> Self::RefType<'short>;
}

pub trait ScalarRef<'a>: std::fmt::Debug + Clone + Send + 'a {
    /// The corresponding [`Scalar`] type.
    type ScalarType: Scalar<RefType<'a> = Self>;

    /// Convert the reference into an owned value.
    fn to_owned_scalar(&self) -> Self::ScalarType;
}

/// A sub trait of Vector to add scalar operation support.
// This implementation refers to Datebend's [ScalarColumn](https://github.com/datafuselabs/databend/blob/main/common/datavalues/src/scalars/type_.rs)
// and skyzh's [type-exercise-in-rust](https://github.com/skyzh/type-exercise-in-rust).
pub trait ScalarVector: Vector + Send + Sync + Sized + 'static
where
    for<'a> Self::OwnedItem: Scalar<RefType<'a> = Self::RefItem<'a>>,
{
    type OwnedItem: Scalar<VectorType = Self>;
    /// The reference item of this vector.
    type RefItem<'a>: ScalarRef<'a, ScalarType = Self::OwnedItem>
    where
        Self: 'a;

    /// Iterator type of this vector.
    type Iter<'a>: Iterator<Item = Option<Self::RefItem<'a>>>
    where
        Self: 'a;

    /// Builder type to build this vector.
    type Builder: ScalarVectorBuilder<VectorType = Self>;

    /// Returns the reference to an element at given position.
    ///
    /// Note: `get()` has bad performance, avoid call this function inside loop.
    ///
    /// # Panics
    /// Panics if `idx >= self.len()`.
    fn get_data(&self, idx: usize) -> Option<Self::RefItem<'_>>;

    /// Returns iterator of current vector.
    fn iter_data(&self) -> Self::Iter<'_>;

    fn from_slice(data: &[Self::RefItem<'_>]) -> Self {
        let mut builder = Self::Builder::with_capacity(data.len());
        for item in data {
            builder.push(Some(item.clone()));
        }
        builder.finish()
    }

    fn from_iterator<'a>(it: impl Iterator<Item = Self::RefItem<'a>>) -> Self {
        let mut builder = Self::Builder::with_capacity(get_iter_capacity(&it));
        for item in it {
            builder.push(Some(item));
        }
        builder.finish()
    }

    fn from_owned_iterator(it: impl Iterator<Item = Option<Self::OwnedItem>>) -> Self {
        let mut builder = Self::Builder::with_capacity(get_iter_capacity(&it));
        for item in it {
            match item {
                Some(item) => builder.push(Some(item.as_scalar_ref())),
                None => builder.push(None),
            }
        }
        builder.finish()
    }

    fn from_vec<I: Into<Self::OwnedItem>>(values: Vec<I>) -> Self {
        let it = values.into_iter();
        let mut builder = Self::Builder::with_capacity(get_iter_capacity(&it));
        for item in it {
            builder.push(Some(item.into().as_scalar_ref()));
        }
        builder.finish()
    }
}

/// A trait over all vector builders.
pub trait ScalarVectorBuilder: MutableVector {
    type VectorType: ScalarVector<Builder = Self>;

    /// Create a new builder with initial `capacity`.
    fn with_capacity(capacity: usize) -> Self;

    /// Push a value into the builder.
    fn push(&mut self, value: Option<<Self::VectorType as ScalarVector>::RefItem<'_>>);

    /// Build a new vector and reset `self`.
    fn finish(&mut self) -> Self::VectorType;

    /// Build a new vector without resetting `self`.
    fn finish_cloned(&self) -> Self::VectorType;
}

macro_rules! impl_scalar_for_native {
    ($Native: ident, $DataType: ident) => {
        impl Scalar for $Native {
            type VectorType = PrimitiveVector<$DataType>;
            type RefType<'a> = $Native;

            fn as_scalar_ref(&self) -> $Native {
                *self
            }

            #[allow(clippy::needless_lifetimes)]
            fn upcast_gat<'short, 'long: 'short>(long: $Native) -> $Native {
                long
            }
        }

        /// Implement [`ScalarRef`] for primitive types. Note that primitive types are both [`Scalar`] and [`ScalarRef`].
        impl<'a> ScalarRef<'a> for $Native {
            type ScalarType = $Native;

            fn to_owned_scalar(&self) -> $Native {
                *self
            }
        }
    };
}

impl_scalar_for_native!(u8, UInt8Type);
impl_scalar_for_native!(u16, UInt16Type);
impl_scalar_for_native!(u32, UInt32Type);
impl_scalar_for_native!(u64, UInt64Type);
impl_scalar_for_native!(i8, Int8Type);
impl_scalar_for_native!(i16, Int16Type);
impl_scalar_for_native!(i32, Int32Type);
impl_scalar_for_native!(i64, Int64Type);
impl_scalar_for_native!(f32, Float32Type);
impl_scalar_for_native!(f64, Float64Type);

impl Scalar for () {
    type VectorType = NullVector;
    type RefType<'a> = ();

<<<<<<< HEAD
    #[inline]
    fn as_scalar_ref(&self) {}

    #[allow(clippy::needless_lifetimes)]
    #[inline]
=======
    fn as_scalar_ref(&self) {}

    #[allow(clippy::needless_lifetimes)]
>>>>>>> 749a5ab1
    fn upcast_gat<'short, 'long: 'short>(long: ()) {
        long
    }
}

impl ScalarRef<'_> for () {
    type ScalarType = ();

<<<<<<< HEAD
    #[inline]
=======
>>>>>>> 749a5ab1
    fn to_owned_scalar(&self) {}
}

impl Scalar for bool {
    type VectorType = BooleanVector;
    type RefType<'a> = bool;

    fn as_scalar_ref(&self) -> bool {
        *self
    }

    #[allow(clippy::needless_lifetimes)]
    fn upcast_gat<'short, 'long: 'short>(long: bool) -> bool {
        long
    }
}

impl ScalarRef<'_> for bool {
    type ScalarType = bool;

    fn to_owned_scalar(&self) -> bool {
        *self
    }
}

impl Scalar for String {
    type VectorType = StringVector;
    type RefType<'a> = &'a str;

    fn as_scalar_ref(&self) -> &str {
        self
    }

    fn upcast_gat<'short, 'long: 'short>(long: &'long str) -> &'short str {
        long
    }
}

impl<'a> ScalarRef<'a> for &'a str {
    type ScalarType = String;

    fn to_owned_scalar(&self) -> String {
        self.to_string()
    }
}

impl Scalar for Vec<u8> {
    type VectorType = BinaryVector;
    type RefType<'a> = &'a [u8];

    fn as_scalar_ref(&self) -> &[u8] {
        self
    }

    fn upcast_gat<'short, 'long: 'short>(long: &'long [u8]) -> &'short [u8] {
        long
    }
}

impl<'a> ScalarRef<'a> for &'a [u8] {
    type ScalarType = Vec<u8>;

    fn to_owned_scalar(&self) -> Vec<u8> {
        self.to_vec()
    }
}

impl Scalar for Date {
    type VectorType = DateVector;
    type RefType<'a> = Date;

    fn as_scalar_ref(&self) -> Self::RefType<'_> {
        *self
    }

    fn upcast_gat<'short, 'long: 'short>(long: Self::RefType<'long>) -> Self::RefType<'short> {
        long
    }
}

impl ScalarRef<'_> for Date {
    type ScalarType = Date;

    fn to_owned_scalar(&self) -> Self::ScalarType {
        *self
    }
}

impl Scalar for Decimal128 {
    type VectorType = Decimal128Vector;
    type RefType<'a> = Decimal128;

    fn as_scalar_ref(&self) -> Self::RefType<'_> {
        *self
    }

    fn upcast_gat<'short, 'long: 'short>(long: Self::RefType<'long>) -> Self::RefType<'short> {
        long
    }
}

impl ScalarRef<'_> for Decimal128 {
    type ScalarType = Decimal128;

    fn to_owned_scalar(&self) -> Self::ScalarType {
        *self
    }
}

// Timestamp types implement Scalar and ScalarRef in `src/timestamp.rs`.

impl Scalar for ListValue {
    type VectorType = ListVector;
    type RefType<'a> = ListValueRef<'a>;

    fn as_scalar_ref(&self) -> Self::RefType<'_> {
        ListValueRef::Ref { val: self }
    }

    fn upcast_gat<'short, 'long: 'short>(long: Self::RefType<'long>) -> Self::RefType<'short> {
        long
    }
}

impl<'a> ScalarRef<'a> for ListValueRef<'a> {
    type ScalarType = ListValue;

    fn to_owned_scalar(&self) -> Self::ScalarType {
        match self {
            ListValueRef::Indexed { vector, idx } => match vector.get(*idx) {
                // Normally should not get `Value::Null` if the `ListValueRef` comes
                // from the iterator of the ListVector, but we avoid panic and just
                // returns a default list value in such case since `ListValueRef` may
                // be constructed manually.
                Value::Null => ListValue::default(),
                Value::List(v) => v,
                _ => unreachable!(),
            },
            ListValueRef::Ref { val } => (*val).clone(),
            ListValueRef::RefList { val, item_datatype } => ListValue::new(
                val.iter().map(|v| Value::from(v.clone())).collect(),
                item_datatype.clone(),
            ),
        }
    }
}

impl Scalar for StructValue {
    type VectorType = StructVector;
    type RefType<'a> = StructValueRef<'a>;

    fn as_scalar_ref(&self) -> Self::RefType<'_> {
        StructValueRef::Ref(self)
    }

    fn upcast_gat<'short, 'long: 'short>(long: Self::RefType<'long>) -> Self::RefType<'short> {
        long
    }
}

impl<'a> ScalarRef<'a> for StructValueRef<'a> {
    type ScalarType = StructValue;

    fn to_owned_scalar(&self) -> Self::ScalarType {
        match self {
            Self::Indexed { vector, idx } => match vector.get(*idx) {
                Value::Null => StructValue::default(),
                Value::Struct(v) => v,
                _ => unreachable!(),
            },
            StructValueRef::Ref(val) => (*val).clone(),
            StructValueRef::RefList { val, fields } => {
                let items = val.iter().map(|v| Value::from(v.clone())).collect();
<<<<<<< HEAD
                StructValue::new(items, fields.clone())
=======
                StructValue::try_new(items, fields.clone()).unwrap()
>>>>>>> 749a5ab1
            }
        }
    }
}

#[cfg(test)]
mod tests {
    use super::*;
    use crate::data_type::ConcreteDataType;
    use crate::timestamp::TimestampSecond;
    use crate::vectors::{BinaryVector, Int32Vector, ListVectorBuilder, TimestampSecondVector};

    fn build_vector_from_slice<T: ScalarVector>(items: &[Option<T::RefItem<'_>>]) -> T {
        let mut builder = T::Builder::with_capacity(items.len());
        for item in items {
            builder.push(item.clone());
        }
        builder.finish()
    }

    fn assert_vector_eq<'a, T: ScalarVector>(expect: &[Option<T::RefItem<'a>>], vector: &'a T)
    where
        T::RefItem<'a>: PartialEq + std::fmt::Debug,
    {
        for (a, b) in expect.iter().zip(vector.iter_data()) {
            assert_eq!(*a, b);
        }
    }

    #[test]
    fn test_build_i32_vector() {
        let expect = vec![Some(1), Some(2), Some(3), None, Some(5)];
        let vector: Int32Vector = build_vector_from_slice(&expect);
        assert_vector_eq(&expect, &vector);
    }

    #[test]
    fn test_build_binary_vector() {
        let expect: Vec<Option<&'static [u8]>> = vec![
            Some(b"a"),
            Some(b"b"),
            Some(b"c"),
            None,
            Some(b"e"),
            Some(b""),
        ];
        let vector: BinaryVector = build_vector_from_slice(&expect);
        assert_vector_eq(&expect, &vector);
    }

    #[test]
    fn test_build_date_vector() {
        let expect: Vec<Option<Date>> = vec![
            Some(Date::new(0)),
            Some(Date::new(-1)),
            None,
            Some(Date::new(1)),
        ];
        let vector: DateVector = build_vector_from_slice(&expect);
        assert_vector_eq(&expect, &vector);
    }

    #[test]
    fn test_date_scalar() {
        let date = Date::new(1);
        assert_eq!(date, date.as_scalar_ref());
        assert_eq!(date, date.to_owned_scalar());
    }

    #[test]
    fn test_decimal_scalar() {
        let decimal = Decimal128::new(1, 1, 1);
        assert_eq!(decimal, decimal.as_scalar_ref());
        assert_eq!(decimal, decimal.to_owned_scalar());
    }

    #[test]
    fn test_list_value_scalar() {
        let list_value =
            ListValue::new(vec![Value::Int32(123)], ConcreteDataType::int32_datatype());
        let list_ref = ListValueRef::Ref { val: &list_value };
        assert_eq!(list_ref, list_value.as_scalar_ref());
        assert_eq!(list_value, list_ref.to_owned_scalar());

        let mut builder =
            ListVectorBuilder::with_type_capacity(ConcreteDataType::int32_datatype(), 1);
        builder.push(None);
        builder.push(Some(list_value.as_scalar_ref()));
        let vector = builder.finish();

        let ref_on_vec = ListValueRef::Indexed {
            vector: &vector,
            idx: 0,
        };
        assert_eq!(ListValue::default(), ref_on_vec.to_owned_scalar());
        let ref_on_vec = ListValueRef::Indexed {
            vector: &vector,
            idx: 1,
        };
        assert_eq!(list_value, ref_on_vec.to_owned_scalar());
    }

    #[test]
    fn test_build_timestamp_vector() {
        let expect: Vec<Option<TimestampSecond>> = vec![Some(10.into()), None, Some(42.into())];
        let vector: TimestampSecondVector = build_vector_from_slice(&expect);
        assert_vector_eq(&expect, &vector);
        let val = vector.get_data(0).unwrap();
        assert_eq!(val, val.as_scalar_ref());
        assert_eq!(TimestampSecond::from(10), val.to_owned_scalar());
    }
}<|MERGE_RESOLUTION|>--- conflicted
+++ resolved
@@ -188,17 +188,9 @@
     type VectorType = NullVector;
     type RefType<'a> = ();
 
-<<<<<<< HEAD
-    #[inline]
     fn as_scalar_ref(&self) {}
 
     #[allow(clippy::needless_lifetimes)]
-    #[inline]
-=======
-    fn as_scalar_ref(&self) {}
-
-    #[allow(clippy::needless_lifetimes)]
->>>>>>> 749a5ab1
     fn upcast_gat<'short, 'long: 'short>(long: ()) {
         long
     }
@@ -207,10 +199,6 @@
 impl ScalarRef<'_> for () {
     type ScalarType = ();
 
-<<<<<<< HEAD
-    #[inline]
-=======
->>>>>>> 749a5ab1
     fn to_owned_scalar(&self) {}
 }
 
@@ -384,11 +372,7 @@
             StructValueRef::Ref(val) => (*val).clone(),
             StructValueRef::RefList { val, fields } => {
                 let items = val.iter().map(|v| Value::from(v.clone())).collect();
-<<<<<<< HEAD
-                StructValue::new(items, fields.clone())
-=======
                 StructValue::try_new(items, fields.clone()).unwrap()
->>>>>>> 749a5ab1
             }
         }
     }
