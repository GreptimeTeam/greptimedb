pub mod client;
pub mod error;
<<<<<<< HEAD
=======
#[cfg(test)]
mod mocks;
>>>>>>> 6aec1b4f
pub mod rpc;<|MERGE_RESOLUTION|>--- conflicted
+++ resolved
@@ -1,8 +1,5 @@
 pub mod client;
 pub mod error;
-<<<<<<< HEAD
-=======
 #[cfg(test)]
 mod mocks;
->>>>>>> 6aec1b4f
 pub mod rpc;