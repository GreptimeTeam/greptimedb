// Copyright 2023 Greptime Team
//
// Licensed under the Apache License, Version 2.0 (the "License");
// you may not use this file except in compliance with the License.
// You may obtain a copy of the License at
//
//     http://www.apache.org/licenses/LICENSE-2.0
//
// Unless required by applicable law or agreed to in writing, software
// distributed under the License is distributed on an "AS IS" BASIS,
// WITHOUT WARRANTIES OR CONDITIONS OF ANY KIND, either express or implied.
// See the License for the specific language governing permissions and
// limitations under the License.

mod ask_leader;
mod heartbeat;
mod load_balance;
mod procedure;

mod cluster;
mod store;
mod util;

use std::fmt::Debug;
use std::sync::Arc;

use api::v1::meta::{ProcedureDetailResponse, ReconcileRequest, ReconcileResponse, Role};
pub use ask_leader::{AskLeader, LeaderProvider, LeaderProviderRef};
use cluster::Client as ClusterClient;
pub use cluster::ClusterKvBackend;
use common_error::ext::BoxedError;
use common_grpc::channel_manager::{ChannelConfig, ChannelManager};
use common_meta::cluster::{
    ClusterInfo, MetasrvStatus, NodeInfo, NodeInfoKey, NodeStatus, Role as ClusterRole,
};
use common_meta::datanode::{DatanodeStatKey, DatanodeStatValue, RegionStat};
use common_meta::error::{
    self as meta_error, ExternalSnafu, Result as MetaResult, UnsupportedSnafu,
};
use common_meta::key::flow::flow_state::{FlowStat, FlowStateManager};
use common_meta::kv_backend::KvBackendRef;
use common_meta::procedure_executor::{ExecutorContext, ProcedureExecutor};
use common_meta::range_stream::PaginationStream;
use common_meta::rpc::KeyValue;
use common_meta::rpc::ddl::{SubmitDdlTaskRequest, SubmitDdlTaskResponse};
use common_meta::rpc::procedure::{
    AddRegionFollowerRequest, AddTableFollowerRequest, ManageRegionFollowerRequest,
    MigrateRegionRequest, MigrateRegionResponse, ProcedureStateResponse,
    RemoveRegionFollowerRequest, RemoveTableFollowerRequest,
};
use common_meta::rpc::store::{
    BatchDeleteRequest, BatchDeleteResponse, BatchGetRequest, BatchGetResponse, BatchPutRequest,
    BatchPutResponse, CompareAndPutRequest, CompareAndPutResponse, DeleteRangeRequest,
    DeleteRangeResponse, PutRequest, PutResponse, RangeRequest, RangeResponse,
};
use common_telemetry::info;
use futures::TryStreamExt;
use heartbeat::Client as HeartbeatClient;
use procedure::Client as ProcedureClient;
use snafu::{OptionExt, ResultExt};
use store::Client as StoreClient;

pub use self::heartbeat::{HeartbeatSender, HeartbeatStream};
use crate::error::{
    ConvertMetaRequestSnafu, ConvertMetaResponseSnafu, Error, GetFlowStatSnafu, NotStartedSnafu,
    Result,
};

pub type Id = u64;

const DEFAULT_ASK_LEADER_MAX_RETRY: usize = 3;
const DEFAULT_SUBMIT_DDL_MAX_RETRY: usize = 3;
const DEFAULT_CLUSTER_CLIENT_MAX_RETRY: usize = 3;

#[derive(Clone, Debug, Default)]
pub struct MetaClientBuilder {
    id: Id,
    role: Role,
    enable_heartbeat: bool,
    enable_store: bool,
    enable_procedure: bool,
    enable_access_cluster_info: bool,
    region_follower: Option<RegionFollowerClientRef>,
    channel_manager: Option<ChannelManager>,
    ddl_channel_manager: Option<ChannelManager>,
    heartbeat_channel_manager: Option<ChannelManager>,
}

impl MetaClientBuilder {
    pub fn new(member_id: u64, role: Role) -> Self {
        Self {
            id: member_id,
            role,
            ..Default::default()
        }
    }

    /// Returns the role of Frontend's default options.
    pub fn frontend_default_options() -> Self {
        // Frontend does not need a member id.
        Self::new(0, Role::Frontend)
            .enable_store()
            .enable_heartbeat()
            .enable_procedure()
            .enable_access_cluster_info()
    }

    /// Returns the role of Datanode's default options.
    pub fn datanode_default_options(member_id: u64) -> Self {
        Self::new(member_id, Role::Datanode)
            .enable_store()
            .enable_heartbeat()
    }

    /// Returns the role of Flownode's default options.
    pub fn flownode_default_options(member_id: u64) -> Self {
        Self::new(member_id, Role::Flownode)
            .enable_store()
            .enable_heartbeat()
            .enable_procedure()
            .enable_access_cluster_info()
    }

    pub fn enable_heartbeat(self) -> Self {
        Self {
            enable_heartbeat: true,
            ..self
        }
    }

    pub fn enable_store(self) -> Self {
        Self {
            enable_store: true,
            ..self
        }
    }

    pub fn enable_procedure(self) -> Self {
        Self {
            enable_procedure: true,
            ..self
        }
    }

    pub fn enable_access_cluster_info(self) -> Self {
        Self {
            enable_access_cluster_info: true,
            ..self
        }
    }

    pub fn channel_manager(self, channel_manager: ChannelManager) -> Self {
        Self {
            channel_manager: Some(channel_manager),
            ..self
        }
    }

    pub fn ddl_channel_manager(self, channel_manager: ChannelManager) -> Self {
        Self {
            ddl_channel_manager: Some(channel_manager),
            ..self
        }
    }

    pub fn heartbeat_channel_manager(self, channel_manager: ChannelManager) -> Self {
        Self {
            heartbeat_channel_manager: Some(channel_manager),
            ..self
        }
    }

    pub fn with_region_follower(self, region_follower: RegionFollowerClientRef) -> Self {
        Self {
            region_follower: Some(region_follower),
            ..self
        }
    }

    pub fn build(self) -> MetaClient {
        let mut client = if let Some(mgr) = self.channel_manager {
            MetaClient::with_channel_manager(self.id, mgr)
        } else {
            MetaClient::new(self.id)
        };

        let mgr = client.channel_manager.clone();

        if self.enable_heartbeat {
            let mgr = self.heartbeat_channel_manager.unwrap_or(mgr.clone());
            client.heartbeat = Some(HeartbeatClient::new(
                self.id,
                self.role,
                mgr,
                DEFAULT_ASK_LEADER_MAX_RETRY,
            ));
        }

        if self.enable_store {
            client.store = Some(StoreClient::new(self.id, self.role, mgr.clone()));
        }

        if self.enable_procedure {
            let mgr = self.ddl_channel_manager.unwrap_or(mgr.clone());
            client.procedure = Some(ProcedureClient::new(
                self.id,
                self.role,
                mgr,
                DEFAULT_SUBMIT_DDL_MAX_RETRY,
            ));
        }

        if self.enable_access_cluster_info {
            client.cluster = Some(ClusterClient::new(
                self.id,
                self.role,
                mgr,
                DEFAULT_CLUSTER_CLIENT_MAX_RETRY,
            ))
        }

        if let Some(region_follower) = self.region_follower {
            client.region_follower = Some(region_follower);
        }

        client
    }
}

#[derive(Debug, Default)]
pub struct MetaClient {
    id: Id,
    channel_manager: ChannelManager,
    heartbeat: Option<HeartbeatClient>,
    store: Option<StoreClient>,
    procedure: Option<ProcedureClient>,
    cluster: Option<ClusterClient>,
    region_follower: Option<RegionFollowerClientRef>,
}

pub type RegionFollowerClientRef = Arc<dyn RegionFollowerClient>;

/// A trait for clients that can manage region followers.
#[async_trait::async_trait]
pub trait RegionFollowerClient: Sync + Send + Debug {
    async fn add_region_follower(&self, request: AddRegionFollowerRequest) -> Result<()>;

    async fn remove_region_follower(&self, request: RemoveRegionFollowerRequest) -> Result<()>;

    async fn add_table_follower(&self, request: AddTableFollowerRequest) -> Result<()>;

    async fn remove_table_follower(&self, request: RemoveTableFollowerRequest) -> Result<()>;

    async fn start(&self, urls: &[&str]) -> Result<()>;

    async fn start_with(&self, leader_provider: LeaderProviderRef) -> Result<()>;
}

#[async_trait::async_trait]
impl ProcedureExecutor for MetaClient {
    async fn submit_ddl_task(
        &self,
        _ctx: &ExecutorContext,
        request: SubmitDdlTaskRequest,
    ) -> MetaResult<SubmitDdlTaskResponse> {
        self.submit_ddl_task(request)
            .await
            .map_err(BoxedError::new)
            .context(meta_error::ExternalSnafu)
    }

    async fn migrate_region(
        &self,
        _ctx: &ExecutorContext,
        request: MigrateRegionRequest,
    ) -> MetaResult<MigrateRegionResponse> {
        self.migrate_region(request)
            .await
            .map_err(BoxedError::new)
            .context(meta_error::ExternalSnafu)
    }

    async fn reconcile(
        &self,
        _ctx: &ExecutorContext,
        request: ReconcileRequest,
    ) -> MetaResult<ReconcileResponse> {
        self.reconcile(request)
            .await
            .map_err(BoxedError::new)
            .context(meta_error::ExternalSnafu)
    }

    async fn manage_region_follower(
        &self,
        _ctx: &ExecutorContext,
        request: ManageRegionFollowerRequest,
    ) -> MetaResult<()> {
        if let Some(region_follower) = &self.region_follower {
            match request {
                ManageRegionFollowerRequest::AddRegionFollower(add_region_follower_request) => {
                    region_follower
                        .add_region_follower(add_region_follower_request)
                        .await
                }
                ManageRegionFollowerRequest::RemoveRegionFollower(
                    remove_region_follower_request,
                ) => {
                    region_follower
                        .remove_region_follower(remove_region_follower_request)
                        .await
                }
                ManageRegionFollowerRequest::AddTableFollower(add_table_follower_request) => {
                    region_follower
                        .add_table_follower(add_table_follower_request)
                        .await
                }
                ManageRegionFollowerRequest::RemoveTableFollower(remove_table_follower_request) => {
                    region_follower
                        .remove_table_follower(remove_table_follower_request)
                        .await
                }
            }
            .map_err(BoxedError::new)
            .context(meta_error::ExternalSnafu)
        } else {
            UnsupportedSnafu {
                operation: "manage_region_follower",
            }
            .fail()
        }
    }

    async fn query_procedure_state(
        &self,
        _ctx: &ExecutorContext,
        pid: &str,
    ) -> MetaResult<ProcedureStateResponse> {
        self.query_procedure_state(pid)
            .await
            .map_err(BoxedError::new)
            .context(meta_error::ExternalSnafu)
    }

    async fn list_procedures(&self, _ctx: &ExecutorContext) -> MetaResult<ProcedureDetailResponse> {
        self.procedure_client()
            .map_err(BoxedError::new)
            .context(meta_error::ExternalSnafu)?
            .list_procedures()
            .await
            .map_err(BoxedError::new)
            .context(meta_error::ExternalSnafu)
    }
}

// TODO(zyy17): Allow deprecated fields for backward compatibility. Remove this when the deprecated fields are removed from the proto.
#[allow(deprecated)]
#[async_trait::async_trait]
impl ClusterInfo for MetaClient {
    type Error = Error;

    async fn list_nodes(&self, role: Option<ClusterRole>) -> Result<Vec<NodeInfo>> {
        let cluster_client = self.cluster_client()?;

        let (get_metasrv_nodes, nodes_key_prefix) = match role {
            None => (true, Some(NodeInfoKey::key_prefix())),
            Some(ClusterRole::Metasrv) => (true, None),
            Some(role) => (false, Some(NodeInfoKey::key_prefix_with_role(role))),
        };

        let mut nodes = if get_metasrv_nodes {
            let last_activity_ts = -1; // Metasrv does not provide this information.

            let (leader, followers) = cluster_client.get_metasrv_peers().await?;
            followers
                .into_iter()
                .map(|node| {
<<<<<<< HEAD
                    let node_info = node.info.unwrap_or_default();
                    NodeInfo {
                        peer: node.peer.unwrap_or_default(),
                        last_activity_ts,
                        status: NodeStatus::Metasrv(MetasrvStatus { is_leader: false }),
                        version: node_info.version,
                        git_commit: node_info.git_commit,
                        start_time_ms: node_info.start_time_ms,
                        total_cpu_millicores: node_info.total_cpu_millicores,
                        total_memory_bytes: node_info.total_memory_bytes,
                        cpu_usage_millicores: node_info.cpu_usage_millicores,
                        memory_usage_bytes: node_info.memory_usage_bytes,
                        hostname: node_info.hostname,
                    }
                })
                .chain(leader.into_iter().map(|node| {
                    let node_info = node.info.unwrap_or_default();
                    NodeInfo {
                        peer: node.peer.unwrap_or_default(),
                        last_activity_ts,
                        status: NodeStatus::Metasrv(MetasrvStatus { is_leader: true }),
                        version: node_info.version,
                        git_commit: node_info.git_commit,
                        start_time_ms: node_info.start_time_ms,
                        total_cpu_millicores: node_info.total_cpu_millicores,
                        total_memory_bytes: node_info.total_memory_bytes,
                        cpu_usage_millicores: node_info.cpu_usage_millicores,
                        memory_usage_bytes: node_info.memory_usage_bytes,
                        hostname: node_info.hostname,
=======
                    if let Some(node_info) = node.info {
                        NodeInfo {
                            peer: node.peer.unwrap_or_default(),
                            last_activity_ts,
                            status: NodeStatus::Metasrv(MetasrvStatus { is_leader: false }),
                            version: node_info.version,
                            git_commit: node_info.git_commit,
                            start_time_ms: node_info.start_time_ms,
                            cpus: node_info.cpus,
                            memory_bytes: node_info.memory_bytes,
                            hostname: node_info.hostname,
                        }
                    } else {
                        // TODO(zyy17): It's for backward compatibility. Remove this when the deprecated fields are removed from the proto.
                        NodeInfo {
                            peer: node.peer.unwrap_or_default(),
                            last_activity_ts,
                            status: NodeStatus::Metasrv(MetasrvStatus { is_leader: false }),
                            version: node.version,
                            git_commit: node.git_commit,
                            start_time_ms: node.start_time_ms,
                            cpus: node.cpus,
                            memory_bytes: node.memory_bytes,
                            hostname: "".to_string(),
                        }
                    }
                })
                .chain(leader.into_iter().map(|node| {
                    if let Some(node_info) = node.info {
                        NodeInfo {
                            peer: node.peer.unwrap_or_default(),
                            last_activity_ts,
                            status: NodeStatus::Metasrv(MetasrvStatus { is_leader: true }),
                            version: node_info.version,
                            git_commit: node_info.git_commit,
                            start_time_ms: node_info.start_time_ms,
                            cpus: node_info.cpus,
                            memory_bytes: node_info.memory_bytes,
                            hostname: node_info.hostname,
                        }
                    } else {
                        // TODO(zyy17): It's for backward compatibility. Remove this when the deprecated fields are removed from the proto.
                        NodeInfo {
                            peer: node.peer.unwrap_or_default(),
                            last_activity_ts,
                            status: NodeStatus::Metasrv(MetasrvStatus { is_leader: true }),
                            version: node.version,
                            git_commit: node.git_commit,
                            start_time_ms: node.start_time_ms,
                            cpus: node.cpus,
                            memory_bytes: node.memory_bytes,
                            hostname: "".to_string(),
                        }
>>>>>>> 8a2371a0
                    }
                }))
                .collect::<Vec<_>>()
        } else {
            Vec::new()
        };

        if let Some(prefix) = nodes_key_prefix {
            let req = RangeRequest::new().with_prefix(prefix);
            let res = cluster_client.range(req).await?;
            for kv in res.kvs {
                nodes.push(NodeInfo::try_from(kv.value).context(ConvertMetaResponseSnafu)?);
            }
        }

        Ok(nodes)
    }

    async fn list_region_stats(&self) -> Result<Vec<RegionStat>> {
        let cluster_kv_backend = Arc::new(self.cluster_client()?);
        let range_prefix = DatanodeStatKey::prefix_key();
        let req = RangeRequest::new().with_prefix(range_prefix);
        let stream =
            PaginationStream::new(cluster_kv_backend, req, 256, decode_stats).into_stream();
        let mut datanode_stats = stream
            .try_collect::<Vec<_>>()
            .await
            .context(ConvertMetaResponseSnafu)?;
        let region_stats = datanode_stats
            .iter_mut()
            .flat_map(|datanode_stat| {
                let last = datanode_stat.stats.pop();
                last.map(|stat| stat.region_stats).unwrap_or_default()
            })
            .collect::<Vec<_>>();

        Ok(region_stats)
    }

    async fn list_flow_stats(&self) -> Result<Option<FlowStat>> {
        let cluster_backend = ClusterKvBackend::new(Arc::new(self.cluster_client()?));
        let cluster_backend = Arc::new(cluster_backend) as KvBackendRef;
        let flow_state_manager = FlowStateManager::new(cluster_backend);
        let res = flow_state_manager.get().await.context(GetFlowStatSnafu)?;

        Ok(res.map(|r| r.into()))
    }
}

fn decode_stats(kv: KeyValue) -> MetaResult<DatanodeStatValue> {
    DatanodeStatValue::try_from(kv.value)
        .map_err(BoxedError::new)
        .context(ExternalSnafu)
}

impl MetaClient {
    pub fn new(id: Id) -> Self {
        Self {
            id,
            ..Default::default()
        }
    }

    pub fn with_channel_manager(id: Id, channel_manager: ChannelManager) -> Self {
        Self {
            id,
            channel_manager,
            ..Default::default()
        }
    }

    pub async fn start<U, A>(&mut self, urls: A) -> Result<()>
    where
        U: AsRef<str>,
        A: AsRef<[U]> + Clone,
    {
        info!("MetaClient channel config: {:?}", self.channel_config());

        if let Some(client) = &mut self.region_follower {
            let urls = urls.as_ref().iter().map(|u| u.as_ref()).collect::<Vec<_>>();
            client.start(&urls).await?;
            info!("Region follower client started");
        }
        if let Some(client) = &mut self.heartbeat {
            client.start(urls.clone()).await?;
            info!("Heartbeat client started");
        }
        if let Some(client) = &mut self.store {
            client.start(urls.clone()).await?;
            info!("Store client started");
        }
        if let Some(client) = &mut self.procedure {
            client.start(urls.clone()).await?;
            info!("DDL client started");
        }
        if let Some(client) = &mut self.cluster {
            client.start(urls).await?;
            info!("Cluster client started");
        }

        Ok(())
    }

    /// Start the client with a [LeaderProvider] and other Metasrv peers' addresses.
    pub(crate) async fn start_with<U, A>(
        &mut self,
        leader_provider: LeaderProviderRef,
        peers: A,
    ) -> Result<()>
    where
        U: AsRef<str>,
        A: AsRef<[U]> + Clone,
    {
        if let Some(client) = &self.region_follower {
            info!("Starting region follower client ...");
            client.start_with(leader_provider.clone()).await?;
        }

        if let Some(client) = &self.heartbeat {
            info!("Starting heartbeat client ...");
            client.start_with(leader_provider.clone()).await?;
        }

        if let Some(client) = &mut self.store {
            info!("Starting store client ...");
            client.start(peers.clone()).await?;
        }

        if let Some(client) = &self.procedure {
            info!("Starting procedure client ...");
            client.start_with(leader_provider.clone()).await?;
        }

        if let Some(client) = &mut self.cluster {
            info!("Starting cluster client ...");
            client.start_with(leader_provider).await?;
        }
        Ok(())
    }

    /// Ask the leader address of `metasrv`, and the heartbeat component
    /// needs to create a bidirectional streaming to the leader.
    pub async fn ask_leader(&self) -> Result<String> {
        self.heartbeat_client()?.ask_leader().await
    }

    /// Returns a heartbeat bidirectional streaming: (sender, receiver), the
    /// other end is the leader of `metasrv`.
    ///
    /// The `datanode` needs to use the sender to continuously send heartbeat
    /// packets (some self-state data), and the receiver can receive a response
    /// from "metasrv" (which may contain some scheduling instructions).
    pub async fn heartbeat(&self) -> Result<(HeartbeatSender, HeartbeatStream)> {
        self.heartbeat_client()?.heartbeat().await
    }

    /// Range gets the keys in the range from the key-value store.
    pub async fn range(&self, req: RangeRequest) -> Result<RangeResponse> {
        self.store_client()?
            .range(req.into())
            .await?
            .try_into()
            .context(ConvertMetaResponseSnafu)
    }

    /// Put puts the given key into the key-value store.
    pub async fn put(&self, req: PutRequest) -> Result<PutResponse> {
        self.store_client()?
            .put(req.into())
            .await?
            .try_into()
            .context(ConvertMetaResponseSnafu)
    }

    /// BatchGet atomically get values by the given keys from the key-value store.
    pub async fn batch_get(&self, req: BatchGetRequest) -> Result<BatchGetResponse> {
        self.store_client()?
            .batch_get(req.into())
            .await?
            .try_into()
            .context(ConvertMetaResponseSnafu)
    }

    /// BatchPut atomically puts the given keys into the key-value store.
    pub async fn batch_put(&self, req: BatchPutRequest) -> Result<BatchPutResponse> {
        self.store_client()?
            .batch_put(req.into())
            .await?
            .try_into()
            .context(ConvertMetaResponseSnafu)
    }

    /// BatchDelete atomically deletes the given keys from the key-value store.
    pub async fn batch_delete(&self, req: BatchDeleteRequest) -> Result<BatchDeleteResponse> {
        self.store_client()?
            .batch_delete(req.into())
            .await?
            .try_into()
            .context(ConvertMetaResponseSnafu)
    }

    /// CompareAndPut atomically puts the value to the given updated
    /// value if the current value == the expected value.
    pub async fn compare_and_put(
        &self,
        req: CompareAndPutRequest,
    ) -> Result<CompareAndPutResponse> {
        self.store_client()?
            .compare_and_put(req.into())
            .await?
            .try_into()
            .context(ConvertMetaResponseSnafu)
    }

    /// DeleteRange deletes the given range from the key-value store.
    pub async fn delete_range(&self, req: DeleteRangeRequest) -> Result<DeleteRangeResponse> {
        self.store_client()?
            .delete_range(req.into())
            .await?
            .try_into()
            .context(ConvertMetaResponseSnafu)
    }

    /// Query the procedure state by its id.
    pub async fn query_procedure_state(&self, pid: &str) -> Result<ProcedureStateResponse> {
        self.procedure_client()?.query_procedure_state(pid).await
    }

    /// Submit a region migration task.
    pub async fn migrate_region(
        &self,
        request: MigrateRegionRequest,
    ) -> Result<MigrateRegionResponse> {
        self.procedure_client()?
            .migrate_region(
                request.region_id,
                request.from_peer,
                request.to_peer,
                request.timeout,
            )
            .await
    }

    /// Reconcile the procedure state.
    pub async fn reconcile(&self, request: ReconcileRequest) -> Result<ReconcileResponse> {
        self.procedure_client()?.reconcile(request).await
    }

    /// Submit a DDL task
    pub async fn submit_ddl_task(
        &self,
        req: SubmitDdlTaskRequest,
    ) -> Result<SubmitDdlTaskResponse> {
        let res = self
            .procedure_client()?
            .submit_ddl_task(req.try_into().context(ConvertMetaRequestSnafu)?)
            .await?
            .try_into()
            .context(ConvertMetaResponseSnafu)?;

        Ok(res)
    }

    pub fn heartbeat_client(&self) -> Result<HeartbeatClient> {
        self.heartbeat.clone().context(NotStartedSnafu {
            name: "heartbeat_client",
        })
    }

    pub fn store_client(&self) -> Result<StoreClient> {
        self.store.clone().context(NotStartedSnafu {
            name: "store_client",
        })
    }

    pub fn procedure_client(&self) -> Result<ProcedureClient> {
        self.procedure.clone().context(NotStartedSnafu {
            name: "procedure_client",
        })
    }

    pub fn cluster_client(&self) -> Result<ClusterClient> {
        self.cluster.clone().context(NotStartedSnafu {
            name: "cluster_client",
        })
    }

    pub fn channel_config(&self) -> &ChannelConfig {
        self.channel_manager.config()
    }

    pub fn id(&self) -> Id {
        self.id
    }
}

#[cfg(test)]
mod tests {
    use std::sync::atomic::{AtomicUsize, Ordering};

    use api::v1::meta::{HeartbeatRequest, Peer};
    use common_meta::kv_backend::{KvBackendRef, ResettableKvBackendRef};
    use rand::Rng;

    use super::*;
    use crate::error;
    use crate::mocks::{self, MockMetaContext};

    const TEST_KEY_PREFIX: &str = "__unit_test__meta__";

    struct TestClient {
        ns: String,
        client: MetaClient,
        meta_ctx: MockMetaContext,
    }

    impl TestClient {
        async fn new(ns: impl Into<String>) -> Self {
            // can also test with etcd: mocks::mock_client_with_etcdstore("127.0.0.1:2379").await;
            let (client, meta_ctx) = mocks::mock_client_with_memstore().await;
            Self {
                ns: ns.into(),
                client,
                meta_ctx,
            }
        }

        fn key(&self, name: &str) -> Vec<u8> {
            format!("{}-{}-{}", TEST_KEY_PREFIX, self.ns, name).into_bytes()
        }

        async fn gen_data(&self) {
            for i in 0..10 {
                let req = PutRequest::new()
                    .with_key(self.key(&format!("key-{i}")))
                    .with_value(format!("{}-{}", "value", i).into_bytes())
                    .with_prev_kv();
                let res = self.client.put(req).await;
                let _ = res.unwrap();
            }
        }

        async fn clear_data(&self) {
            let req =
                DeleteRangeRequest::new().with_prefix(format!("{}-{}", TEST_KEY_PREFIX, self.ns));
            let res = self.client.delete_range(req).await;
            let _ = res.unwrap();
        }

        #[allow(dead_code)]
        fn kv_backend(&self) -> KvBackendRef {
            self.meta_ctx.kv_backend.clone()
        }

        fn in_memory(&self) -> Option<ResettableKvBackendRef> {
            self.meta_ctx.in_memory.clone()
        }
    }

    async fn new_client(ns: impl Into<String>) -> TestClient {
        let client = TestClient::new(ns).await;
        client.clear_data().await;
        client
    }

    #[tokio::test]
    async fn test_meta_client_builder() {
        let urls = &["127.0.0.1:3001", "127.0.0.1:3002"];

        let mut meta_client = MetaClientBuilder::new(0, Role::Datanode)
            .enable_heartbeat()
            .build();
        let _ = meta_client.heartbeat_client().unwrap();
        assert!(meta_client.store_client().is_err());
        meta_client.start(urls).await.unwrap();

        let mut meta_client = MetaClientBuilder::new(0, Role::Datanode).build();
        assert!(meta_client.heartbeat_client().is_err());
        assert!(meta_client.store_client().is_err());
        meta_client.start(urls).await.unwrap();

        let mut meta_client = MetaClientBuilder::new(0, Role::Datanode)
            .enable_store()
            .build();
        assert!(meta_client.heartbeat_client().is_err());
        let _ = meta_client.store_client().unwrap();
        meta_client.start(urls).await.unwrap();

        let mut meta_client = MetaClientBuilder::new(2, Role::Datanode)
            .enable_heartbeat()
            .enable_store()
            .build();
        assert_eq!(2, meta_client.id());
        assert_eq!(2, meta_client.id());
        let _ = meta_client.heartbeat_client().unwrap();
        let _ = meta_client.store_client().unwrap();
        meta_client.start(urls).await.unwrap();
    }

    #[tokio::test]
    async fn test_not_start_heartbeat_client() {
        let urls = &["127.0.0.1:3001", "127.0.0.1:3002"];
        let mut meta_client = MetaClientBuilder::new(0, Role::Datanode)
            .enable_store()
            .build();
        meta_client.start(urls).await.unwrap();
        let res = meta_client.ask_leader().await;
        assert!(matches!(res.err(), Some(error::Error::NotStarted { .. })));
    }

    #[tokio::test]
    async fn test_not_start_store_client() {
        let urls = &["127.0.0.1:3001", "127.0.0.1:3002"];
        let mut meta_client = MetaClientBuilder::new(0, Role::Datanode)
            .enable_heartbeat()
            .build();

        meta_client.start(urls).await.unwrap();
        let res = meta_client.put(PutRequest::default()).await;
        assert!(matches!(res.err(), Some(error::Error::NotStarted { .. })));
    }

    #[tokio::test]
    async fn test_ask_leader() {
        let tc = new_client("test_ask_leader").await;
        tc.client.ask_leader().await.unwrap();
    }

    #[tokio::test]
    async fn test_heartbeat() {
        let tc = new_client("test_heartbeat").await;
        let (sender, mut receiver) = tc.client.heartbeat().await.unwrap();
        // send heartbeats

        let request_sent = Arc::new(AtomicUsize::new(0));
        let request_sent_clone = request_sent.clone();
        let _handle = tokio::spawn(async move {
            for _ in 0..5 {
                let req = HeartbeatRequest {
                    peer: Some(Peer {
                        id: 1,
                        addr: "meta_client_peer".to_string(),
                    }),
                    ..Default::default()
                };
                sender.send(req).await.unwrap();
                request_sent_clone.fetch_add(1, Ordering::Relaxed);
            }
        });

        let heartbeat_count = Arc::new(AtomicUsize::new(0));
        let heartbeat_count_clone = heartbeat_count.clone();
        let handle = tokio::spawn(async move {
            while let Some(_resp) = receiver.message().await.unwrap() {
                heartbeat_count_clone.fetch_add(1, Ordering::Relaxed);
            }
        });

        handle.await.unwrap();
        //+1 for the initial response
        assert_eq!(
            request_sent.load(Ordering::Relaxed) + 1,
            heartbeat_count.load(Ordering::Relaxed)
        );
    }

    #[tokio::test]
    async fn test_range_get() {
        let tc = new_client("test_range_get").await;
        tc.gen_data().await;

        let key = tc.key("key-0");
        let req = RangeRequest::new().with_key(key.as_slice());
        let res = tc.client.range(req).await;
        let mut kvs = res.unwrap().take_kvs();
        assert_eq!(1, kvs.len());
        let mut kv = kvs.pop().unwrap();
        assert_eq!(key, kv.take_key());
        assert_eq!(b"value-0".to_vec(), kv.take_value());
    }

    #[tokio::test]
    async fn test_range_get_prefix() {
        let tc = new_client("test_range_get_prefix").await;
        tc.gen_data().await;

        let req = RangeRequest::new().with_prefix(tc.key("key-"));
        let res = tc.client.range(req).await;
        let kvs = res.unwrap().take_kvs();
        assert_eq!(10, kvs.len());
        for (i, mut kv) in kvs.into_iter().enumerate() {
            assert_eq!(tc.key(&format!("key-{i}")), kv.take_key());
            assert_eq!(format!("{}-{}", "value", i).into_bytes(), kv.take_value());
        }
    }

    #[tokio::test]
    async fn test_range() {
        let tc = new_client("test_range").await;
        tc.gen_data().await;

        let req = RangeRequest::new().with_range(tc.key("key-5"), tc.key("key-8"));
        let res = tc.client.range(req).await;
        let kvs = res.unwrap().take_kvs();
        assert_eq!(3, kvs.len());
        for (i, mut kv) in kvs.into_iter().enumerate() {
            assert_eq!(tc.key(&format!("key-{}", i + 5)), kv.take_key());
            assert_eq!(
                format!("{}-{}", "value", i + 5).into_bytes(),
                kv.take_value()
            );
        }
    }

    #[tokio::test]
    async fn test_range_keys_only() {
        let tc = new_client("test_range_keys_only").await;
        tc.gen_data().await;

        let req = RangeRequest::new()
            .with_range(tc.key("key-5"), tc.key("key-8"))
            .with_keys_only();
        let res = tc.client.range(req).await;
        let kvs = res.unwrap().take_kvs();
        assert_eq!(3, kvs.len());
        for (i, mut kv) in kvs.into_iter().enumerate() {
            assert_eq!(tc.key(&format!("key-{}", i + 5)), kv.take_key());
            assert!(kv.take_value().is_empty());
        }
    }

    #[tokio::test]
    async fn test_put() {
        let tc = new_client("test_put").await;

        let req = PutRequest::new()
            .with_key(tc.key("key"))
            .with_value(b"value".to_vec());
        let res = tc.client.put(req).await;
        assert!(res.unwrap().prev_kv.is_none());
    }

    #[tokio::test]
    async fn test_put_with_prev_kv() {
        let tc = new_client("test_put_with_prev_kv").await;

        let key = tc.key("key");
        let req = PutRequest::new()
            .with_key(key.as_slice())
            .with_value(b"value".to_vec())
            .with_prev_kv();
        let res = tc.client.put(req).await;
        assert!(res.unwrap().prev_kv.is_none());

        let req = PutRequest::new()
            .with_key(key.as_slice())
            .with_value(b"value1".to_vec())
            .with_prev_kv();
        let res = tc.client.put(req).await;
        let mut kv = res.unwrap().prev_kv.unwrap();
        assert_eq!(key, kv.take_key());
        assert_eq!(b"value".to_vec(), kv.take_value());
    }

    #[tokio::test]
    async fn test_batch_put() {
        let tc = new_client("test_batch_put").await;

        let mut req = BatchPutRequest::new();
        for i in 0..275 {
            req = req.add_kv(
                tc.key(&format!("key-{}", i)),
                format!("value-{}", i).into_bytes(),
            );
        }

        let res = tc.client.batch_put(req).await;
        assert_eq!(0, res.unwrap().take_prev_kvs().len());

        let req = RangeRequest::new().with_prefix(tc.key("key-"));
        let res = tc.client.range(req).await;
        let kvs = res.unwrap().take_kvs();
        assert_eq!(275, kvs.len());
    }

    #[tokio::test]
    async fn test_batch_get() {
        let tc = new_client("test_batch_get").await;
        tc.gen_data().await;

        let mut req = BatchGetRequest::default();
        for i in 0..256 {
            req = req.add_key(tc.key(&format!("key-{}", i)));
        }
        let res = tc.client.batch_get(req).await.unwrap();
        assert_eq!(10, res.kvs.len());

        let req = BatchGetRequest::default()
            .add_key(tc.key("key-1"))
            .add_key(tc.key("key-999"));
        let res = tc.client.batch_get(req).await.unwrap();
        assert_eq!(1, res.kvs.len());
    }

    #[tokio::test]
    async fn test_batch_put_with_prev_kv() {
        let tc = new_client("test_batch_put_with_prev_kv").await;

        let key = tc.key("key");
        let key2 = tc.key("key2");
        let req = BatchPutRequest::new().add_kv(key.as_slice(), b"value".to_vec());
        let res = tc.client.batch_put(req).await;
        assert_eq!(0, res.unwrap().take_prev_kvs().len());

        let req = BatchPutRequest::new()
            .add_kv(key.as_slice(), b"value-".to_vec())
            .add_kv(key2.as_slice(), b"value2-".to_vec())
            .with_prev_kv();
        let res = tc.client.batch_put(req).await;
        let mut kvs = res.unwrap().take_prev_kvs();
        assert_eq!(1, kvs.len());
        let mut kv = kvs.pop().unwrap();
        assert_eq!(key, kv.take_key());
        assert_eq!(b"value".to_vec(), kv.take_value());
    }

    #[tokio::test]
    async fn test_compare_and_put() {
        let tc = new_client("test_compare_and_put").await;

        let key = tc.key("key");
        let req = CompareAndPutRequest::new()
            .with_key(key.as_slice())
            .with_expect(b"expect".to_vec())
            .with_value(b"value".to_vec());
        let res = tc.client.compare_and_put(req).await;
        assert!(!res.unwrap().is_success());

        // create if absent
        let req = CompareAndPutRequest::new()
            .with_key(key.as_slice())
            .with_value(b"value".to_vec());
        let res = tc.client.compare_and_put(req).await;
        let mut res = res.unwrap();
        assert!(res.is_success());
        assert!(res.take_prev_kv().is_none());

        // compare and put fail
        let req = CompareAndPutRequest::new()
            .with_key(key.as_slice())
            .with_expect(b"not_eq".to_vec())
            .with_value(b"value2".to_vec());
        let res = tc.client.compare_and_put(req).await;
        let mut res = res.unwrap();
        assert!(!res.is_success());
        assert_eq!(b"value".to_vec(), res.take_prev_kv().unwrap().take_value());

        // compare and put success
        let req = CompareAndPutRequest::new()
            .with_key(key.as_slice())
            .with_expect(b"value".to_vec())
            .with_value(b"value2".to_vec());
        let res = tc.client.compare_and_put(req).await;
        let mut res = res.unwrap();
        assert!(res.is_success());

        // If compare-and-put is success, previous value doesn't need to be returned.
        assert!(res.take_prev_kv().is_none());
    }

    #[tokio::test]
    async fn test_delete_with_key() {
        let tc = new_client("test_delete_with_key").await;
        tc.gen_data().await;

        let req = DeleteRangeRequest::new()
            .with_key(tc.key("key-0"))
            .with_prev_kv();
        let res = tc.client.delete_range(req).await;
        let mut res = res.unwrap();
        assert_eq!(1, res.deleted());
        let mut kvs = res.take_prev_kvs();
        assert_eq!(1, kvs.len());
        let mut kv = kvs.pop().unwrap();
        assert_eq!(b"value-0".to_vec(), kv.take_value());
    }

    #[tokio::test]
    async fn test_delete_with_prefix() {
        let tc = new_client("test_delete_with_prefix").await;
        tc.gen_data().await;

        let req = DeleteRangeRequest::new()
            .with_prefix(tc.key("key-"))
            .with_prev_kv();
        let res = tc.client.delete_range(req).await;
        let mut res = res.unwrap();
        assert_eq!(10, res.deleted());
        let kvs = res.take_prev_kvs();
        assert_eq!(10, kvs.len());
        for (i, mut kv) in kvs.into_iter().enumerate() {
            assert_eq!(format!("{}-{}", "value", i).into_bytes(), kv.take_value());
        }
    }

    #[tokio::test]
    async fn test_delete_with_range() {
        let tc = new_client("test_delete_with_range").await;
        tc.gen_data().await;

        let req = DeleteRangeRequest::new()
            .with_range(tc.key("key-2"), tc.key("key-7"))
            .with_prev_kv();
        let res = tc.client.delete_range(req).await;
        let mut res = res.unwrap();
        assert_eq!(5, res.deleted());
        let kvs = res.take_prev_kvs();
        assert_eq!(5, kvs.len());
        for (i, mut kv) in kvs.into_iter().enumerate() {
            assert_eq!(
                format!("{}-{}", "value", i + 2).into_bytes(),
                kv.take_value()
            );
        }
    }

    fn mock_decoder(_kv: KeyValue) -> MetaResult<()> {
        Ok(())
    }

    #[tokio::test]
    async fn test_cluster_client_adaptive_range() {
        let tx = new_client("test_cluster_client").await;
        let in_memory = tx.in_memory().unwrap();
        let cluster_client = tx.client.cluster_client().unwrap();
        let mut rng = rand::rng();

        // Generates rough 10MB data, which is larger than the default grpc message size limit.
        for i in 0..10 {
            let data: Vec<u8> = (0..1024 * 1024).map(|_| rng.random()).collect();
            in_memory
                .put(
                    PutRequest::new()
                        .with_key(format!("__prefix/{i}").as_bytes())
                        .with_value(data.clone()),
                )
                .await
                .unwrap();
        }

        let req = RangeRequest::new().with_prefix(b"__prefix/");
        let stream =
            PaginationStream::new(Arc::new(cluster_client), req, 10, mock_decoder).into_stream();

        let res = stream.try_collect::<Vec<_>>().await.unwrap();
        assert_eq!(10, res.len());
    }
}<|MERGE_RESOLUTION|>--- conflicted
+++ resolved
@@ -24,7 +24,9 @@
 use std::fmt::Debug;
 use std::sync::Arc;
 
-use api::v1::meta::{ProcedureDetailResponse, ReconcileRequest, ReconcileResponse, Role};
+use api::v1::meta::{
+    MetasrvNodeInfo, ProcedureDetailResponse, ReconcileRequest, ReconcileResponse, Role,
+};
 pub use ask_leader::{AskLeader, LeaderProvider, LeaderProviderRef};
 use cluster::Client as ClusterClient;
 pub use cluster::ClusterKvBackend;
@@ -371,41 +373,11 @@
         let mut nodes = if get_metasrv_nodes {
             let last_activity_ts = -1; // Metasrv does not provide this information.
 
-            let (leader, followers) = cluster_client.get_metasrv_peers().await?;
+            let (leader, followers): (Option<MetasrvNodeInfo>, Vec<MetasrvNodeInfo>) =
+                cluster_client.get_metasrv_peers().await?;
             followers
                 .into_iter()
                 .map(|node| {
-<<<<<<< HEAD
-                    let node_info = node.info.unwrap_or_default();
-                    NodeInfo {
-                        peer: node.peer.unwrap_or_default(),
-                        last_activity_ts,
-                        status: NodeStatus::Metasrv(MetasrvStatus { is_leader: false }),
-                        version: node_info.version,
-                        git_commit: node_info.git_commit,
-                        start_time_ms: node_info.start_time_ms,
-                        total_cpu_millicores: node_info.total_cpu_millicores,
-                        total_memory_bytes: node_info.total_memory_bytes,
-                        cpu_usage_millicores: node_info.cpu_usage_millicores,
-                        memory_usage_bytes: node_info.memory_usage_bytes,
-                        hostname: node_info.hostname,
-                    }
-                })
-                .chain(leader.into_iter().map(|node| {
-                    let node_info = node.info.unwrap_or_default();
-                    NodeInfo {
-                        peer: node.peer.unwrap_or_default(),
-                        last_activity_ts,
-                        status: NodeStatus::Metasrv(MetasrvStatus { is_leader: true }),
-                        version: node_info.version,
-                        git_commit: node_info.git_commit,
-                        start_time_ms: node_info.start_time_ms,
-                        total_cpu_millicores: node_info.total_cpu_millicores,
-                        total_memory_bytes: node_info.total_memory_bytes,
-                        cpu_usage_millicores: node_info.cpu_usage_millicores,
-                        memory_usage_bytes: node_info.memory_usage_bytes,
-                        hostname: node_info.hostname,
-=======
                     if let Some(node_info) = node.info {
                         NodeInfo {
                             peer: node.peer.unwrap_or_default(),
@@ -414,8 +386,10 @@
                             version: node_info.version,
                             git_commit: node_info.git_commit,
                             start_time_ms: node_info.start_time_ms,
-                            cpus: node_info.cpus,
-                            memory_bytes: node_info.memory_bytes,
+                            total_cpu_millicores: node_info.total_cpu_millicores,
+                            total_memory_bytes: node_info.total_memory_bytes,
+                            cpu_usage_millicores: node_info.cpu_usage_millicores,
+                            memory_usage_bytes: node_info.memory_usage_bytes,
                             hostname: node_info.hostname,
                         }
                     } else {
@@ -427,8 +401,10 @@
                             version: node.version,
                             git_commit: node.git_commit,
                             start_time_ms: node.start_time_ms,
-                            cpus: node.cpus,
-                            memory_bytes: node.memory_bytes,
+                            total_cpu_millicores: node.cpus as i64,
+                            total_memory_bytes: node.memory_bytes as i64,
+                            cpu_usage_millicores: 0,
+                            memory_usage_bytes: 0,
                             hostname: "".to_string(),
                         }
                     }
@@ -442,8 +418,10 @@
                             version: node_info.version,
                             git_commit: node_info.git_commit,
                             start_time_ms: node_info.start_time_ms,
-                            cpus: node_info.cpus,
-                            memory_bytes: node_info.memory_bytes,
+                            total_cpu_millicores: node_info.total_cpu_millicores,
+                            total_memory_bytes: node_info.total_memory_bytes,
+                            cpu_usage_millicores: node_info.cpu_usage_millicores,
+                            memory_usage_bytes: node_info.memory_usage_bytes,
                             hostname: node_info.hostname,
                         }
                     } else {
@@ -455,11 +433,12 @@
                             version: node.version,
                             git_commit: node.git_commit,
                             start_time_ms: node.start_time_ms,
-                            cpus: node.cpus,
-                            memory_bytes: node.memory_bytes,
+                            total_cpu_millicores: node.cpus as i64,
+                            total_memory_bytes: node.memory_bytes as i64,
+                            cpu_usage_millicores: 0,
+                            memory_usage_bytes: 0,
                             hostname: "".to_string(),
                         }
->>>>>>> 8a2371a0
                     }
                 }))
                 .collect::<Vec<_>>()
