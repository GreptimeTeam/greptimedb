--- conflicted
+++ resolved
@@ -323,7 +323,6 @@
         Ok(rows_deleted)
     }
 
-<<<<<<< HEAD
     async fn flush(&self, request: FlushTableRequest) -> TableResult<()> {
         if let Some(region_id) = request.region_number {
             if let Some(region) = self.regions.get(&region_id) {
@@ -339,13 +338,15 @@
                 .map_err(BoxedError::new)
                 .context(table_error::TableOperationSnafu)?;
         };
-=======
+        
+        Ok(())
+    }
+
     async fn close(&self) -> TableResult<()> {
         futures::future::try_join_all(self.regions.values().map(|region| region.close()))
             .await
             .map_err(BoxedError::new)
             .context(table_error::TableOperationSnafu)?;
->>>>>>> 604c20a8
 
         Ok(())
     }
