[package]
name = "meta-srv"
version.workspace = true
edition.workspace = true
license.workspace = true

[features]
mock = []
pg_kvbackend = ["dep:tokio-postgres", "common-meta/pg_kvbackend"]

[lints]
workspace = true

[target.'cfg(not(target_os = "android"))'.dependencies]
local-ip-address.workspace = true

[dependencies]
api.workspace = true
async-trait = "0.1"
<<<<<<< HEAD
bytes.workspace = true
=======
chrono.workspace = true
>>>>>>> 80790daa
clap.workspace = true
client.workspace = true
common-base.workspace = true
common-catalog.workspace = true
common-config.workspace = true
common-error.workspace = true
common-greptimedb-telemetry.workspace = true
common-grpc.workspace = true
common-macro.workspace = true
common-meta.workspace = true
common-options.workspace = true
common-procedure.workspace = true
common-runtime.workspace = true
common-telemetry.workspace = true
common-time.workspace = true
common-version.workspace = true
common-wal.workspace = true
dashmap.workspace = true
datatypes.workspace = true
deadpool.workspace = true
deadpool-postgres.workspace = true
derive_builder.workspace = true
etcd-client.workspace = true
futures.workspace = true
h2 = "0.3"
http-body-util = "0.1"
humantime.workspace = true
humantime-serde.workspace = true
hyper-util = { workspace = true, features = ["tokio"] }
itertools.workspace = true
lazy_static.workspace = true
once_cell.workspace = true
parking_lot.workspace = true
prometheus.workspace = true
prost.workspace = true
rand.workspace = true
regex.workspace = true
serde.workspace = true
serde_json.workspace = true
servers.workspace = true
snafu.workspace = true
store-api.workspace = true
table.workspace = true
tokio.workspace = true
tokio-postgres = { workspace = true, optional = true, features = ["with-chrono-0_4"] }
tokio-stream = { workspace = true, features = ["net"] }
toml.workspace = true
tonic.workspace = true
tower.workspace = true
typetag.workspace = true
url = "2.3"
uuid.workspace = true

[dev-dependencies]
chrono.workspace = true
client = { workspace = true, features = ["testing"] }
common-meta = { workspace = true, features = ["testing"] }
common-procedure-test.workspace = true
session.workspace = true
tracing = "0.1"
tracing-subscriber.workspace = true<|MERGE_RESOLUTION|>--- conflicted
+++ resolved
@@ -17,11 +17,8 @@
 [dependencies]
 api.workspace = true
 async-trait = "0.1"
-<<<<<<< HEAD
 bytes.workspace = true
-=======
 chrono.workspace = true
->>>>>>> 80790daa
 clap.workspace = true
 client.workspace = true
 common-base.workspace = true
