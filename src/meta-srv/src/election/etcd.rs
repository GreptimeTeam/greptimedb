// Copyright 2023 Greptime Team
//
// Licensed under the Apache License, Version 2.0 (the "License");
// you may not use this file except in compliance with the License.
// You may obtain a copy of the License at
//
//     http://www.apache.org/licenses/LICENSE-2.0
//
// Unless required by applicable law or agreed to in writing, software
// distributed under the License is distributed on an "AS IS" BASIS,
// WITHOUT WARRANTIES OR CONDITIONS OF ANY KIND, either express or implied.
// See the License for the specific language governing permissions and
// limitations under the License.

use std::sync::atomic::{AtomicBool, Ordering};
use std::sync::Arc;
use std::time::Duration;

use common_meta::distributed_time_constants::{META_KEEP_ALIVE_INTERVAL_SECS, META_LEASE_SECS};
use common_telemetry::{error, info, warn};
use etcd_client::{
    Client, GetOptions, LeaderKey as EtcdLeaderKey, LeaseKeepAliveStream, LeaseKeeper, PutOptions,
};
use snafu::{ensure, OptionExt, ResultExt};
use tokio::sync::broadcast;
use tokio::sync::broadcast::Receiver;
use tokio::time::{timeout, MissedTickBehavior};

use crate::election::{
    listen_leader_change, send_leader_change_and_set_flags, Election, LeaderChangeMessage,
    LeaderKey, CANDIDATES_ROOT, CANDIDATE_LEASE_SECS, ELECTION_KEY, KEEP_ALIVE_INTERVAL_SECS,
};
use crate::error;
use crate::error::Result;
use crate::metasrv::{ElectionRef, LeaderValue, MetasrvNodeInfo};

impl LeaderKey for EtcdLeaderKey {
    fn name(&self) -> &[u8] {
        self.name()
    }

    fn key(&self) -> &[u8] {
        self.key()
    }

    fn revision(&self) -> i64 {
        self.rev()
    }

    fn lease_id(&self) -> i64 {
        self.lease()
    }
}

pub struct EtcdElection {
    leader_value: String,
    client: Client,
    is_leader: AtomicBool,
    infancy: AtomicBool,
    leader_watcher: broadcast::Sender<LeaderChangeMessage>,
    store_key_prefix: String,
}

impl EtcdElection {
    pub async fn with_endpoints<E, S>(
        leader_value: E,
        endpoints: S,
        store_key_prefix: String,
    ) -> Result<ElectionRef>
    where
        E: AsRef<str>,
        S: AsRef<[E]>,
    {
        let client = Client::connect(endpoints, None)
            .await
            .context(error::ConnectEtcdSnafu)?;

        Self::with_etcd_client(leader_value, client, store_key_prefix).await
    }

    pub async fn with_etcd_client<E>(
        leader_value: E,
        client: Client,
        store_key_prefix: String,
    ) -> Result<ElectionRef>
    where
        E: AsRef<str>,
    {
        let leader_value: String = leader_value.as_ref().into();
        let tx = listen_leader_change(leader_value.clone());
        Ok(Arc::new(Self {
            leader_value,
            client,
            is_leader: AtomicBool::new(false),
            infancy: AtomicBool::new(false),
            leader_watcher: tx,
            store_key_prefix,
        }))
    }

    fn election_key(&self) -> String {
        format!("{}{}", self.store_key_prefix, ELECTION_KEY)
    }

    fn candidate_root(&self) -> String {
        format!("{}{}", self.store_key_prefix, CANDIDATES_ROOT)
    }

    fn candidate_key(&self) -> String {
        format!("{}{}", self.candidate_root(), self.leader_value)
    }
}

#[async_trait::async_trait]
impl Election for EtcdElection {
    type Leader = LeaderValue;

    fn is_leader(&self) -> bool {
        self.is_leader.load(Ordering::Relaxed)
    }

    fn in_leader_infancy(&self) -> bool {
        self.infancy
            .compare_exchange(true, false, Ordering::AcqRel, Ordering::Acquire)
            .is_ok()
    }

    async fn register_candidate(&self, node_info: &MetasrvNodeInfo) -> Result<()> {
        let mut lease_client = self.client.lease_client();
        let res = lease_client
            .grant(CANDIDATE_LEASE_SECS as i64, None)
            .await
            .context(error::EtcdFailedSnafu)?;
        let lease_id = res.id();

        // The register info: key is the candidate key, value is its node info(addr, version, git_commit).
        let key = self.candidate_key().into_bytes();
        let value = serde_json::to_string(node_info)
            .with_context(|_| error::SerializeToJsonSnafu {
                input: format!("{node_info:?}"),
            })?
            .into_bytes();
        // Puts with the lease id
        self.client
            .kv_client()
            .put(key, value, Some(PutOptions::new().with_lease(lease_id)))
            .await
            .context(error::EtcdFailedSnafu)?;

        let (mut keeper, mut receiver) = lease_client
            .keep_alive(lease_id)
            .await
            .context(error::EtcdFailedSnafu)?;

        let mut keep_alive_interval =
            tokio::time::interval(Duration::from_secs(KEEP_ALIVE_INTERVAL_SECS));

        loop {
            let _ = keep_alive_interval.tick().await;
            keeper.keep_alive().await.context(error::EtcdFailedSnafu)?;

            if let Some(res) = receiver.message().await.context(error::EtcdFailedSnafu)? {
                if res.ttl() <= 0 {
                    warn!("Candidate lease expired, key: {}", self.candidate_key());
                    break;
                }
            }
        }

        Ok(())
    }

    async fn all_candidates(&self) -> Result<Vec<MetasrvNodeInfo>> {
        let key = self.candidate_root().into_bytes();
        let res = self
            .client
            .kv_client()
            .get(key, Some(GetOptions::new().with_prefix()))
            .await
            .context(error::EtcdFailedSnafu)?;

        let mut nodes = Vec::with_capacity(res.kvs().len());
        for kv in res.kvs() {
            let node =
                serde_json::from_slice::<MetasrvNodeInfo>(kv.value()).with_context(|_| {
                    error::DeserializeFromJsonSnafu {
                        input: String::from_utf8_lossy(kv.value()),
                    }
                })?;
            nodes.push(node);
        }

        Ok(nodes)
    }

    async fn campaign(&self) -> Result<()> {
        let mut lease_client = self.client.lease_client();
        let mut election_client = self.client.election_client();
        let res = lease_client
            .grant(META_LEASE_SECS as i64, None)
            .await
            .context(error::EtcdFailedSnafu)?;
        let lease_id = res.id();

        info!("Election grant ttl: {:?}, lease: {:?}", res.ttl(), lease_id);

        // Campaign, waits to acquire leadership in an election, returning
        // a LeaderKey representing the leadership if successful.
        //
        // The method will be blocked until the election is won, and after
        // passing the method, it is necessary to execute `keep_alive` immediately
        // to confirm that it is a valid leader, because it is possible that the
        // election's lease expires.
        let res = election_client
            .campaign(self.election_key(), self.leader_value.clone(), lease_id)
            .await
            .context(error::EtcdFailedSnafu)?;

        if let Some(leader) = res.leader() {
            let (mut keeper, mut receiver) = lease_client
                .keep_alive(lease_id)
                .await
                .context(error::EtcdFailedSnafu)?;

            let keep_lease_duration = Duration::from_secs(META_KEEP_ALIVE_INTERVAL_SECS);
            let mut keep_alive_interval = tokio::time::interval(keep_lease_duration);
            keep_alive_interval.set_missed_tick_behavior(MissedTickBehavior::Delay);
            loop {
                // The keep alive operation MUST be done in `META_KEEP_ALIVE_INTERVAL_SECS`.
                match timeout(
                    keep_lease_duration,
                    self.keep_alive(&mut keeper, &mut receiver, leader.clone()),
                )
                .await
                {
                    Ok(Ok(())) => {
                        let _ = keep_alive_interval.tick().await;
                    }
                    Ok(Err(err)) => {
                        error!(err; "Failed to keep alive");
                        break;
                    }
                    Err(_) => {
                        error!("Refresh lease timeout");
                        break;
                    }
                }
            }

<<<<<<< HEAD
            send_leader_change_and_set_flags(
                &self.is_leader,
                &self.infancy,
                &self.leader_watcher,
                LeaderChangeMessage::StepDown(Arc::new(leader.clone())),
            );
=======
            if self
                .is_leader
                .compare_exchange(true, false, Ordering::AcqRel, Ordering::Acquire)
                .is_ok()
            {
                if let Err(e) = self
                    .leader_watcher
                    .send(LeaderChangeMessage::StepDown(Arc::new(leader.clone())))
                {
                    error!(e; "Failed to send leader change message");
                }
            }
>>>>>>> b4d00fb4
        }

        Ok(())
    }

    async fn leader(&self) -> Result<LeaderValue> {
        if self.is_leader.load(Ordering::Relaxed) {
            Ok(self.leader_value.as_bytes().into())
        } else {
            let res = self
                .client
                .election_client()
                .leader(self.election_key())
                .await
                .context(error::EtcdFailedSnafu)?;
            let leader_value = res.kv().context(error::NoLeaderSnafu)?.value();
            Ok(leader_value.into())
        }
    }

    async fn resign(&self) -> Result<()> {
        todo!()
    }

    fn subscribe_leader_change(&self) -> Receiver<LeaderChangeMessage> {
        self.leader_watcher.subscribe()
    }
}

impl EtcdElection {
    async fn keep_alive(
        &self,
        keeper: &mut LeaseKeeper,
        receiver: &mut LeaseKeepAliveStream,
        leader: EtcdLeaderKey,
    ) -> Result<()> {
        keeper.keep_alive().await.context(error::EtcdFailedSnafu)?;
        if let Some(res) = receiver.message().await.context(error::EtcdFailedSnafu)? {
            ensure!(
                res.ttl() > 0,
                error::UnexpectedSnafu {
                    violated: "Failed to refresh the lease",
                }
            );

            // Only after a successful `keep_alive` is the leader considered official.
<<<<<<< HEAD
            send_leader_change_and_set_flags(
                &self.is_leader,
                &self.infancy,
                &self.leader_watcher,
                LeaderChangeMessage::Elected(Arc::new(leader.clone())),
            );
=======
            if self
                .is_leader
                .compare_exchange(false, true, Ordering::AcqRel, Ordering::Acquire)
                .is_ok()
            {
                self.infancy.store(true, Ordering::Release);

                if let Err(e) = self
                    .leader_watcher
                    .send(LeaderChangeMessage::Elected(Arc::new(leader)))
                {
                    error!(e; "Failed to send leader change message");
                }
            }
>>>>>>> b4d00fb4
        }

        Ok(())
    }
}<|MERGE_RESOLUTION|>--- conflicted
+++ resolved
@@ -247,27 +247,12 @@
                 }
             }
 
-<<<<<<< HEAD
             send_leader_change_and_set_flags(
                 &self.is_leader,
                 &self.infancy,
                 &self.leader_watcher,
                 LeaderChangeMessage::StepDown(Arc::new(leader.clone())),
             );
-=======
-            if self
-                .is_leader
-                .compare_exchange(true, false, Ordering::AcqRel, Ordering::Acquire)
-                .is_ok()
-            {
-                if let Err(e) = self
-                    .leader_watcher
-                    .send(LeaderChangeMessage::StepDown(Arc::new(leader.clone())))
-                {
-                    error!(e; "Failed to send leader change message");
-                }
-            }
->>>>>>> b4d00fb4
         }
 
         Ok(())
@@ -314,29 +299,12 @@
             );
 
             // Only after a successful `keep_alive` is the leader considered official.
-<<<<<<< HEAD
             send_leader_change_and_set_flags(
                 &self.is_leader,
                 &self.infancy,
                 &self.leader_watcher,
                 LeaderChangeMessage::Elected(Arc::new(leader.clone())),
             );
-=======
-            if self
-                .is_leader
-                .compare_exchange(false, true, Ordering::AcqRel, Ordering::Acquire)
-                .is_ok()
-            {
-                self.infancy.store(true, Ordering::Release);
-
-                if let Err(e) = self
-                    .leader_watcher
-                    .send(LeaderChangeMessage::Elected(Arc::new(leader)))
-                {
-                    error!(e; "Failed to send leader change message");
-                }
-            }
->>>>>>> b4d00fb4
         }
 
         Ok(())
