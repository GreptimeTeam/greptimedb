// Copyright 2023 Greptime Team
//
// Licensed under the Apache License, Version 2.0 (the "License");
// you may not use this file except in compliance with the License.
// You may obtain a copy of the License at
//
//     http://www.apache.org/licenses/LICENSE-2.0
//
// Unless required by applicable law or agreed to in writing, software
// distributed under the License is distributed on an "AS IS" BASIS,
// WITHOUT WARRANTIES OR CONDITIONS OF ANY KIND, either express or implied.
// See the License for the specific language governing permissions and
// limitations under the License.

use std::sync::atomic::{AtomicBool, Ordering};
use std::sync::Arc;
use std::time::Duration;

use common_meta::distributed_time_constants::{META_KEEP_ALIVE_INTERVAL_SECS, META_LEASE_SECS};
use common_telemetry::{error, warn};
use common_time::Timestamp;
use itertools::Itertools;
use snafu::{ensure, OptionExt, ResultExt};
use tokio::sync::broadcast;
use tokio::time::MissedTickBehavior;
use tokio_postgres::Client;

use crate::election::{
    listen_leader_change, Election, LeaderChangeMessage, LeaderKey, CANDIDATES_ROOT, ELECTION_KEY,
};
use crate::error::{
    DeserializeFromJsonSnafu, NoLeaderSnafu, PostgresExecutionSnafu, Result, SerializeToJsonSnafu,
    UnexpectedSnafu,
};
use crate::metasrv::{ElectionRef, LeaderValue, MetasrvNodeInfo};

// TODO(CookiePie): The lock id should be configurable.
const CAMPAIGN: &str = "SELECT pg_try_advisory_lock({})";
const STEP_DOWN: &str = "SELECT pg_advisory_unlock({})";
<<<<<<< HEAD
const SET_IDLE_SESSION_TIMEOUT: &str = "SET idle_in_transaction_session_timeout = '10s'";
// Currently the session timeout is longer than the leader lease time, so the leader lease may expire while the session is still alive.
// Either the leader reconnects and step down or the session expires and the lock is released.
// const IDLE_SESSION_TIMEOUT: &str = "10s";
=======
// Currently the session timeout is longer than the leader lease time, so the leader lease may expire while the session is still alive.
// Either the leader reconnects and step down or the session expires and the lock is released.
const SET_IDLE_SESSION_TIMEOUT: &str = "SET idle_in_transaction_session_timeout = '10s';";
>>>>>>> 05f115e0

// Separator between value and expire time.
const LEASE_SEP: &str = r#"||__metadata_lease_sep||"#;

// SQL to put a value with expire time. Parameters: key, value, LEASE_SEP, expire_time
const PUT_IF_NOT_EXISTS_WITH_EXPIRE_TIME: &str = r#"
WITH prev AS (
    SELECT k, v FROM greptime_metakv WHERE k = $1
), insert AS (
    INSERT INTO greptime_metakv
    VALUES($1, $2 || $3 || TO_CHAR(CURRENT_TIMESTAMP + INTERVAL '1 second' * $4, 'YYYY-MM-DD HH24:MI:SS.MS'))
    ON CONFLICT (k) DO NOTHING
)

SELECT k, v FROM prev;
"#;

// SQL to update a value with expire time. Parameters: key, prev_value_with_lease, updated_value, LEASE_SEP, expire_time
const CAS_WITH_EXPIRE_TIME: &str = r#"
UPDATE greptime_metakv
SET k=$1,
v=$3 || $4 || TO_CHAR(CURRENT_TIMESTAMP + INTERVAL '1 second' * $5, 'YYYY-MM-DD HH24:MI:SS.MS')
WHERE 
    k=$1 AND v=$2
"#;

const GET_WITH_CURRENT_TIMESTAMP: &str = r#"SELECT v, TO_CHAR(CURRENT_TIMESTAMP, 'YYYY-MM-DD HH24:MI:SS.MS') FROM greptime_metakv WHERE k = $1"#;

const PREFIX_GET_WITH_CURRENT_TIMESTAMP: &str = r#"SELECT v, TO_CHAR(CURRENT_TIMESTAMP, 'YYYY-MM-DD HH24:MI:SS.MS') FROM greptime_metakv WHERE k LIKE $1"#;

const POINT_DELETE: &str = "DELETE FROM greptime_metakv WHERE k = $1 RETURNING k,v;";

fn campaign_sql(lock_id: u64) -> String {
    CAMPAIGN.replace("{}", &lock_id.to_string())
}

fn step_down_sql(lock_id: u64) -> String {
    STEP_DOWN.replace("{}", &lock_id.to_string())
}

/// Parse the value and expire time from the given string. The value should be in the format "value || LEASE_SEP || expire_time".
fn parse_value_and_expire_time(value: &str) -> Result<(String, Timestamp)> {
    let (value, expire_time) = value
        .split(LEASE_SEP)
        .collect_tuple()
        .context(UnexpectedSnafu {
            violated: format!(
                "Invalid value {}, expect node info || {} || expire time",
                value, LEASE_SEP
            ),
        })?;
    // Given expire_time is in the format 'YYYY-MM-DD HH24:MI:SS.MS'
    let expire_time = match Timestamp::from_str(expire_time, None) {
        Ok(ts) => ts,
        Err(_) => UnexpectedSnafu {
            violated: format!("Invalid timestamp: {}", expire_time),
        }
        .fail()?,
    };
    Ok((value.to_string(), expire_time))
}

#[derive(Debug, Clone, Default)]
struct PgLeaderKey {
    name: Vec<u8>,
    key: Vec<u8>,
    rev: i64,
    lease: i64,
}

impl LeaderKey for PgLeaderKey {
    fn name(&self) -> &[u8] {
        &self.name
    }

    fn key(&self) -> &[u8] {
        &self.key
    }

    fn revision(&self) -> i64 {
        self.rev
    }

    fn lease_id(&self) -> i64 {
        self.lease
    }
}

/// PostgreSql implementation of Election.
pub struct PgElection {
    leader_value: String,
    client: Client,
    is_leader: AtomicBool,
    leader_infancy: AtomicBool,
    leader_watcher: broadcast::Sender<LeaderChangeMessage>,
    store_key_prefix: String,
    candidate_lease_ttl_secs: u64,
    lock_id: u64,
}

impl PgElection {
    pub async fn with_pg_client(
        leader_value: String,
        client: Client,
        store_key_prefix: String,
        candidate_lease_ttl_secs: u64,
    ) -> Result<ElectionRef> {
        // Set idle session timeout to IDLE_SESSION_TIMEOUT to avoid dead advisory lock.
        client
            .execute(SET_IDLE_SESSION_TIMEOUT, &[])
            .await
            .context(PostgresExecutionSnafu)?;

        let tx = listen_leader_change(leader_value.clone());
        Ok(Arc::new(Self {
            leader_value,
            client,
            is_leader: AtomicBool::new(false),
            leader_infancy: AtomicBool::new(false),
            leader_watcher: tx,
            store_key_prefix,
            candidate_lease_ttl_secs,
            // TODO(CookiePie): The lock id should be configurable.
            lock_id: 28319,
        }))
    }

    fn election_key(&self) -> String {
        format!("{}{}", self.store_key_prefix, ELECTION_KEY)
    }

    fn candidate_root(&self) -> String {
        format!("{}{}", self.store_key_prefix, CANDIDATES_ROOT)
    }

    fn candidate_key(&self) -> String {
        format!("{}{}", self.candidate_root(), self.leader_value)
    }
}

#[async_trait::async_trait]
impl Election for PgElection {
    type Leader = LeaderValue;

    fn is_leader(&self) -> bool {
        self.is_leader.load(Ordering::Relaxed)
    }

    fn in_leader_infancy(&self) -> bool {
        self.leader_infancy
            .compare_exchange(true, false, Ordering::Relaxed, Ordering::Relaxed)
            .is_ok()
    }

    /// TODO(CookiePie): Split the candidate registration and keep alive logic into separate methods, so that upper layers can call them separately.
    async fn register_candidate(&self, node_info: &MetasrvNodeInfo) -> Result<()> {
        let key = self.candidate_key();
        let node_info =
            serde_json::to_string(node_info).with_context(|_| SerializeToJsonSnafu {
                input: format!("{node_info:?}"),
            })?;
        let res = self
            .put_value_with_lease(&key, &node_info, self.candidate_lease_ttl_secs)
            .await?;
        // May registered before, just update the lease.
        if !res {
            self.delete_value(&key).await?;
            self.put_value_with_lease(&key, &node_info, self.candidate_lease_ttl_secs)
                .await?;
        }

        // Check if the current lease has expired and renew the lease.
        let mut keep_alive_interval =
            tokio::time::interval(Duration::from_secs(self.candidate_lease_ttl_secs / 2));
        loop {
            let _ = keep_alive_interval.tick().await;

            let (_, prev_expire_time, current_time, origin) = self
                .get_value_with_lease(&key, true)
                .await?
                .unwrap_or_default();

            ensure!(
                prev_expire_time > current_time,
                UnexpectedSnafu {
                    violated: format!(
                        "Candidate lease expired, key: {:?}",
                        String::from_utf8_lossy(&key.into_bytes())
                    ),
                }
            );

            // Safety: origin is Some since we are using `get_value_with_lease` with `true`.
            let origin = origin.unwrap();
            self.update_value_with_lease(&key, &origin, &node_info)
                .await?;
        }
    }

    async fn all_candidates(&self) -> Result<Vec<MetasrvNodeInfo>> {
        let key_prefix = self.candidate_root();
        let (mut candidates, current) = self.get_value_with_lease_by_prefix(&key_prefix).await?;
        // Remove expired candidates
        candidates.retain(|c| c.1 > current);
        let mut valid_candidates = Vec::with_capacity(candidates.len());
        for (c, _) in candidates {
            let node_info: MetasrvNodeInfo =
                serde_json::from_str(&c).with_context(|_| DeserializeFromJsonSnafu {
                    input: format!("{:?}", c),
                })?;
            valid_candidates.push(node_info);
        }
        Ok(valid_candidates)
    }

    /// Attempts to acquire leadership by executing a campaign. This function continuously checks
    /// if the current instance can become the leader by acquiring an advisory lock in the PostgreSQL database.
    ///
    /// The function operates in a loop, where it:
    ///
    /// 1. Waits for a predefined interval before attempting to acquire the lock again.
    /// 2. Executes the `CAMPAIGN` SQL query to try to acquire the advisory lock.
    /// 3. Checks the result of the query:
    ///    - If the lock is successfully acquired (result is true), it calls the `leader_action` method
    ///      to perform actions as the leader.
    ///    - If the lock is not acquired (result is false), it calls the `follower_action` method
    ///      to perform actions as a follower.
    async fn campaign(&self) -> Result<()> {
        let mut keep_alive_interval =
            tokio::time::interval(Duration::from_secs(META_KEEP_ALIVE_INTERVAL_SECS));
        keep_alive_interval.set_missed_tick_behavior(MissedTickBehavior::Delay);

        loop {
            let res = self
                .client
                .query(&campaign_sql(self.lock_id), &[])
                .await
                .context(PostgresExecutionSnafu)?;
            if let Some(row) = res.first() {
                match row.try_get(0) {
                    Ok(true) => self.leader_action().await?,
                    Ok(false) => self.follower_action().await?,
                    Err(_) => {
                        return UnexpectedSnafu {
                            violated: "Failed to get the result of acquiring advisory lock"
                                .to_string(),
                        }
                        .fail();
                    }
                }
            } else {
                return UnexpectedSnafu {
                    violated: "Failed to get the result of acquiring advisory lock".to_string(),
                }
                .fail();
            }
            let _ = keep_alive_interval.tick().await;
        }
    }

    async fn leader(&self) -> Result<Self::Leader> {
        if self.is_leader.load(Ordering::Relaxed) {
            Ok(self.leader_value.as_bytes().into())
        } else {
            let key = self.election_key();
            if let Some((leader, expire_time, current, _)) =
                self.get_value_with_lease(&key, false).await?
            {
                ensure!(expire_time > current, NoLeaderSnafu);
                Ok(leader.as_bytes().into())
            } else {
                NoLeaderSnafu.fail()
            }
        }
    }

    async fn resign(&self) -> Result<()> {
        todo!()
    }

    fn subscribe_leader_change(&self) -> broadcast::Receiver<LeaderChangeMessage> {
        self.leader_watcher.subscribe()
    }
}

impl PgElection {
    /// Returns value, expire time and current time. If `with_origin` is true, the origin string is also returned.
    async fn get_value_with_lease(
        &self,
        key: &String,
        with_origin: bool,
    ) -> Result<Option<(String, Timestamp, Timestamp, Option<String>)>> {
        let res = self
            .client
            .query(GET_WITH_CURRENT_TIMESTAMP, &[&key])
            .await
            .context(PostgresExecutionSnafu)?;

        if res.is_empty() {
            Ok(None)
        } else {
            // Safety: Checked if res is empty above.
            let current_time_str = res[0].get(1);
            let current_time = match Timestamp::from_str(current_time_str, None) {
                Ok(ts) => ts,
                Err(_) => UnexpectedSnafu {
                    violated: format!("Invalid timestamp: {}", current_time_str),
                }
                .fail()?,
            };
            // Safety: Checked if res is empty above.
            let value_and_expire_time = res[0].get(0);
            let (value, expire_time) = parse_value_and_expire_time(value_and_expire_time)?;

            if with_origin {
                Ok(Some((
                    value,
                    expire_time,
                    current_time,
                    Some(value_and_expire_time.to_string()),
                )))
            } else {
                Ok(Some((value, expire_time, current_time, None)))
            }
        }
    }

    /// Returns all values and expire time with the given key prefix. Also returns the current time.
    async fn get_value_with_lease_by_prefix(
        &self,
        key_prefix: &str,
    ) -> Result<(Vec<(String, Timestamp)>, Timestamp)> {
        let key_prefix = format!("{}%", key_prefix);
        let res = self
            .client
            .query(PREFIX_GET_WITH_CURRENT_TIMESTAMP, &[&key_prefix])
            .await
            .context(PostgresExecutionSnafu)?;

        let mut values_with_leases = vec![];
        let mut current = Timestamp::default();
        for row in res {
            let current_time_str = row.get(1);
            current = match Timestamp::from_str(current_time_str, None) {
                Ok(ts) => ts,
                Err(_) => UnexpectedSnafu {
                    violated: format!("Invalid timestamp: {}", current_time_str),
                }
                .fail()?,
            };

            let value_and_expire_time = row.get(0);
            let (value, expire_time) = parse_value_and_expire_time(value_and_expire_time)?;

            values_with_leases.push((value, expire_time));
        }
        Ok((values_with_leases, current))
    }

    async fn update_value_with_lease(&self, key: &str, prev: &str, updated: &str) -> Result<()> {
        let res = self
            .client
            .execute(
                CAS_WITH_EXPIRE_TIME,
                &[
                    &key,
                    &prev,
                    &updated,
                    &LEASE_SEP,
                    &(self.candidate_lease_ttl_secs as f64),
                ],
            )
            .await
            .context(PostgresExecutionSnafu)?;

        ensure!(
            res == 1,
            UnexpectedSnafu {
                violated: format!("Failed to update key: {}", key),
            }
        );

        Ok(())
    }

    /// Returns `true` if the insertion is successful
    async fn put_value_with_lease(
        &self,
        key: &str,
        value: &str,
        lease_ttl_secs: u64,
    ) -> Result<bool> {
        let res = self
            .client
            .query(
                PUT_IF_NOT_EXISTS_WITH_EXPIRE_TIME,
                &[&key, &value, &LEASE_SEP, &(lease_ttl_secs as f64)],
            )
            .await
            .context(PostgresExecutionSnafu)?;
        Ok(res.is_empty())
    }

    /// Returns `true` if the deletion is successful.
    /// Caution: Should only delete the key if the lease is expired.
    async fn delete_value(&self, key: &String) -> Result<bool> {
        let res = self
            .client
            .query(POINT_DELETE, &[&key])
            .await
            .context(PostgresExecutionSnafu)?;

        Ok(res.len() == 1)
    }

    /// Handles the actions of a leader in the election process.
    ///
    /// This function performs the following checks and actions:
    ///
    /// - **Case 1**: If the current instance believes it is the leader from the previous term,
    ///   it attempts to renew the lease. It checks if the lease is still valid and either renews it
    ///   or steps down if it has expired.
    ///
    ///   - **Case 1.1**: If the instance is still the leader and the lease is valid, it renews the lease
    ///     by updating the value associated with the election key.
    ///   - **Case 1.2**: If the instance is still the leader but the lease has expired, it logs a warning
    ///     and steps down, initiating a new campaign for leadership.
    ///   - **Case 1.3**: If the instance is not the leader (which is a rare scenario), it logs a warning
    ///     indicating that it still holds the lock and steps down to re-initiate the campaign. This may
    ///     happen if the leader has failed to renew the lease and the session has expired, and recovery
    ///     after a period of time during which other leaders have been elected and stepped down.
    ///   - **Case 1.4**: If no lease information is found, it also steps down and re-initiates the campaign.
    ///
    /// - **Case 2**: If the current instance is not leader previously, it calls the
    ///   `elected` method as a newly elected leader.
    async fn leader_action(&self) -> Result<()> {
        let key = self.election_key();
        // Case 1
        if self.is_leader() {
            match self.get_value_with_lease(&key, true).await? {
                Some((prev_leader, expire_time, current, prev)) => {
                    match (prev_leader == self.leader_value, expire_time > current) {
                        // Case 1.1
                        (true, true) => {
                            // Safety: prev is Some since we are using `get_value_with_lease` with `true`.
                            let prev = prev.unwrap();
                            self.update_value_with_lease(&key, &prev, &self.leader_value)
                                .await?;
                        }
                        // Case 1.2
                        (true, false) => {
                            warn!("Leader lease expired, now stepping down.");
                            self.step_down().await?;
                        }
                        // Case 1.3
                        (false, _) => {
                            warn!("Leader lease not found, but still hold the lock. Now stepping down.");
                            self.step_down().await?;
                        }
                    }
                }
                // Case 1.4
                None => {
                    warn!("Leader lease not found, but still hold the lock. Now stepping down.");
                    self.step_down().await?;
                }
            }
        // Case 2
        } else {
            self.elected().await?;
        }
        Ok(())
    }

    /// Handles the actions of a follower in the election process.
    ///
    /// This function performs the following checks and actions:
    ///
    /// - **Case 1**: If the current instance believes it is the leader from the previous term,
    ///   it steps down without deleting the key.
    /// - **Case 2**: If the current instance is not the leader but the lease has expired, it raises an error
    ///   to re-initiate the campaign. If the leader failed to renew the lease, its session will expire and the lock
    ///   will be released.
    /// - **Case 3**: If all checks pass, the function returns without performing any actions.
    async fn follower_action(&self) -> Result<()> {
        let key = self.election_key();
        // Case 1
        if self.is_leader() {
            self.step_down_without_lock().await?;
        }
        let (_, expire_time, current, _) = self
            .get_value_with_lease(&key, false)
            .await?
            .context(NoLeaderSnafu)?;
        // Case 2
        ensure!(expire_time > current, NoLeaderSnafu);
        // Case 3
        Ok(())
    }

    /// Step down the leader. The leader should delete the key and notify the leader watcher.
    ///
    /// __DO NOT__ check if the deletion is successful, since the key may be deleted by others elected.
    ///
    /// ## Caution:
    /// Should only step down while holding the advisory lock.
    async fn step_down(&self) -> Result<()> {
        let key = self.election_key();
        let leader_key = PgLeaderKey {
            name: self.leader_value.clone().into_bytes(),
            key: key.clone().into_bytes(),
            ..Default::default()
        };
        if self
            .is_leader
            .compare_exchange(true, false, Ordering::Relaxed, Ordering::Relaxed)
            .is_ok()
        {
            self.delete_value(&key).await?;
            self.client
                .query(&step_down_sql(self.lock_id), &[])
                .await
                .context(PostgresExecutionSnafu)?;
            if let Err(e) = self
                .leader_watcher
                .send(LeaderChangeMessage::StepDown(Arc::new(leader_key)))
            {
                error!(e; "Failed to send leader change message");
            }
        }
        Ok(())
    }

    /// Still consider itself as the leader locally but failed to acquire the lock. Step down without deleting the key.
    async fn step_down_without_lock(&self) -> Result<()> {
        let key = self.election_key().into_bytes();
        let leader_key = PgLeaderKey {
            name: self.leader_value.clone().into_bytes(),
            key: key.clone(),
            ..Default::default()
        };
        if self
            .is_leader
            .compare_exchange(true, false, Ordering::Relaxed, Ordering::Relaxed)
            .is_ok()
        {
            if let Err(e) = self
                .leader_watcher
                .send(LeaderChangeMessage::StepDown(Arc::new(leader_key)))
            {
                error!(e; "Failed to send leader change message");
            }
        }
        Ok(())
    }

    /// Elected as leader. The leader should put the key and notify the leader watcher.
    /// Caution: Should only elected while holding the advisory lock.
    async fn elected(&self) -> Result<()> {
        let key = self.election_key();
        let leader_key = PgLeaderKey {
            name: self.leader_value.clone().into_bytes(),
            key: key.clone().into_bytes(),
            ..Default::default()
        };
        self.delete_value(&key).await?;
        self.put_value_with_lease(&key, &self.leader_value, META_LEASE_SECS)
            .await?;

        if self
            .is_leader
            .compare_exchange(false, true, Ordering::Relaxed, Ordering::Relaxed)
            .is_ok()
        {
            self.leader_infancy.store(true, Ordering::Relaxed);

            if let Err(e) = self
                .leader_watcher
                .send(LeaderChangeMessage::Elected(Arc::new(leader_key)))
            {
                error!(e; "Failed to send leader change message");
            }
        }
        Ok(())
    }
}

#[cfg(test)]
mod tests {
    use std::env;

    use tokio_postgres::{Client, NoTls};

    use super::*;
    use crate::error::PostgresExecutionSnafu;

    async fn create_postgres_client() -> Result<Client> {
        let endpoint = env::var("GT_POSTGRES_ENDPOINTS").unwrap_or_default();
        if endpoint.is_empty() {
            return UnexpectedSnafu {
                violated: "Postgres endpoint is empty".to_string(),
            }
            .fail();
        }
        let (client, connection) = tokio_postgres::connect(&endpoint, NoTls)
            .await
            .context(PostgresExecutionSnafu)?;
        tokio::spawn(async move {
            connection.await.context(PostgresExecutionSnafu).unwrap();
        });
        Ok(client)
    }

    #[tokio::test]
    async fn test_postgres_crud() {
        let client = create_postgres_client().await.unwrap();

        let key = "test_key".to_string();
        let value = "test_value".to_string();

        let (tx, _) = broadcast::channel(100);
        let pg_election = PgElection {
            leader_value: "test_leader".to_string(),
            client,
            is_leader: AtomicBool::new(false),
            leader_infancy: AtomicBool::new(true),
            leader_watcher: tx,
            store_key_prefix: uuid::Uuid::new_v4().to_string(),
            candidate_lease_ttl_secs: 10,
            lock_id: 28319,
        };

        let res = pg_election
            .put_value_with_lease(&key, &value, 10)
            .await
            .unwrap();
        assert!(res);

        let (value, _, _, prev) = pg_election
            .get_value_with_lease(&key, true)
            .await
            .unwrap()
            .unwrap();
        assert_eq!(value, value);

        let prev = prev.unwrap();
        pg_election
            .update_value_with_lease(&key, &prev, &value)
            .await
            .unwrap();

        let res = pg_election.delete_value(&key).await.unwrap();
        assert!(res);

        let res = pg_election.get_value_with_lease(&key, false).await.unwrap();
        assert!(res.is_none());

        for i in 0..10 {
            let key = format!("test_key_{}", i);
            let value = format!("test_value_{}", i);
            pg_election
                .put_value_with_lease(&key, &value, 10)
                .await
                .unwrap();
        }

        let key_prefix = "test_key".to_string();
        let (res, _) = pg_election
            .get_value_with_lease_by_prefix(&key_prefix)
            .await
            .unwrap();
        assert_eq!(res.len(), 10);

        for i in 0..10 {
            let key = format!("test_key_{}", i);
            let res = pg_election.delete_value(&key).await.unwrap();
            assert!(res);
        }

        let (res, current) = pg_election
            .get_value_with_lease_by_prefix(&key_prefix)
            .await
            .unwrap();
        assert!(res.is_empty());
        assert!(current == Timestamp::default());
    }

    async fn candidate(
        leader_value: String,
        candidate_lease_ttl_secs: u64,
        store_key_prefix: String,
    ) {
        let client = create_postgres_client().await.unwrap();

        let (tx, _) = broadcast::channel(100);
        let pg_election = PgElection {
            leader_value,
            client,
            is_leader: AtomicBool::new(false),
            leader_infancy: AtomicBool::new(true),
            leader_watcher: tx,
            store_key_prefix,
            candidate_lease_ttl_secs,
            lock_id: 28319,
        };

        let node_info = MetasrvNodeInfo {
            addr: "test_addr".to_string(),
            version: "test_version".to_string(),
            git_commit: "test_git_commit".to_string(),
            start_time_ms: 0,
        };
        pg_election.register_candidate(&node_info).await.unwrap();
    }

    #[tokio::test]
    async fn test_candidate_registration() {
        let leader_value_prefix = "test_leader".to_string();
        let candidate_lease_ttl_secs = 5;
        let store_key_prefix = uuid::Uuid::new_v4().to_string();
        let mut handles = vec![];
        for i in 0..10 {
            let leader_value = format!("{}{}", leader_value_prefix, i);
            let handle = tokio::spawn(candidate(
                leader_value,
                candidate_lease_ttl_secs,
                store_key_prefix.clone(),
            ));
            handles.push(handle);
        }
        // Wait for candidates to registrate themselves and renew their leases at least once.
        tokio::time::sleep(Duration::from_secs(3)).await;

        let client = create_postgres_client().await.unwrap();

        let (tx, _) = broadcast::channel(100);
        let leader_value = "test_leader".to_string();
        let pg_election = PgElection {
            leader_value,
            client,
            is_leader: AtomicBool::new(false),
            leader_infancy: AtomicBool::new(true),
            leader_watcher: tx,
            store_key_prefix: store_key_prefix.clone(),
            candidate_lease_ttl_secs,
            lock_id: 28319,
        };

        let candidates = pg_election.all_candidates().await.unwrap();
        assert_eq!(candidates.len(), 10);

        for handle in handles {
            handle.abort();
        }

        // Wait for the candidate leases to expire.
        tokio::time::sleep(Duration::from_secs(5)).await;
        let candidates = pg_election.all_candidates().await.unwrap();
        assert!(candidates.is_empty());

        // Garbage collection
        for i in 0..10 {
            let key = format!(
                "{}{}{}{}",
                store_key_prefix, CANDIDATES_ROOT, leader_value_prefix, i
            );
            let res = pg_election.delete_value(&key).await.unwrap();
            assert!(res);
        }
    }

    #[tokio::test]
    async fn test_elected_and_step_down() {
        let leader_value = "test_leader".to_string();
        let candidate_lease_ttl_secs = 5;
        let client = create_postgres_client().await.unwrap();

        let (tx, mut rx) = broadcast::channel(100);
        let leader_pg_election = PgElection {
            leader_value: leader_value.clone(),
            client,
            is_leader: AtomicBool::new(false),
            leader_infancy: AtomicBool::new(true),
            leader_watcher: tx,
            store_key_prefix: uuid::Uuid::new_v4().to_string(),
            candidate_lease_ttl_secs,
            lock_id: 28320,
        };

        leader_pg_election.elected().await.unwrap();
        let (leader, expire_time, current, _) = leader_pg_election
            .get_value_with_lease(&leader_pg_election.election_key(), false)
            .await
            .unwrap()
            .unwrap();
        assert!(leader == leader_value);
        assert!(expire_time > current);
        assert!(leader_pg_election.is_leader());

        match rx.recv().await {
            Ok(LeaderChangeMessage::Elected(key)) => {
                assert_eq!(String::from_utf8_lossy(key.name()), leader_value);
                assert_eq!(
                    String::from_utf8_lossy(key.key()),
                    leader_pg_election.election_key()
                );
                assert_eq!(key.lease_id(), i64::default());
                assert_eq!(key.revision(), i64::default());
            }
            _ => panic!("Expected LeaderChangeMessage::Elected"),
        }

        leader_pg_election.step_down_without_lock().await.unwrap();
        let (leader, _, _, _) = leader_pg_election
            .get_value_with_lease(&leader_pg_election.election_key(), false)
            .await
            .unwrap()
            .unwrap();
        assert!(leader == leader_value);
        assert!(!leader_pg_election.is_leader());

        match rx.recv().await {
            Ok(LeaderChangeMessage::StepDown(key)) => {
                assert_eq!(String::from_utf8_lossy(key.name()), leader_value);
                assert_eq!(
                    String::from_utf8_lossy(key.key()),
                    leader_pg_election.election_key()
                );
                assert_eq!(key.lease_id(), i64::default());
                assert_eq!(key.revision(), i64::default());
            }
            _ => panic!("Expected LeaderChangeMessage::StepDown"),
        }

        leader_pg_election.elected().await.unwrap();
        let (leader, expire_time, current, _) = leader_pg_election
            .get_value_with_lease(&leader_pg_election.election_key(), false)
            .await
            .unwrap()
            .unwrap();
        assert!(leader == leader_value);
        assert!(expire_time > current);
        assert!(leader_pg_election.is_leader());

        match rx.recv().await {
            Ok(LeaderChangeMessage::Elected(key)) => {
                assert_eq!(String::from_utf8_lossy(key.name()), leader_value);
                assert_eq!(
                    String::from_utf8_lossy(key.key()),
                    leader_pg_election.election_key()
                );
                assert_eq!(key.lease_id(), i64::default());
                assert_eq!(key.revision(), i64::default());
            }
            _ => panic!("Expected LeaderChangeMessage::Elected"),
        }

        leader_pg_election.step_down().await.unwrap();
        let res = leader_pg_election
            .get_value_with_lease(&leader_pg_election.election_key(), false)
            .await
            .unwrap();
        assert!(res.is_none());
        assert!(!leader_pg_election.is_leader());

        match rx.recv().await {
            Ok(LeaderChangeMessage::StepDown(key)) => {
                assert_eq!(String::from_utf8_lossy(key.name()), leader_value);
                assert_eq!(
                    String::from_utf8_lossy(key.key()),
                    leader_pg_election.election_key()
                );
                assert_eq!(key.lease_id(), i64::default());
                assert_eq!(key.revision(), i64::default());
            }
            _ => panic!("Expected LeaderChangeMessage::StepDown"),
        }
    }

    #[tokio::test]
    async fn test_leader_action() {
        let leader_value = "test_leader".to_string();
        let store_key_prefix = uuid::Uuid::new_v4().to_string();
        let candidate_lease_ttl_secs = 5;
        let client = create_postgres_client().await.unwrap();

        let (tx, mut rx) = broadcast::channel(100);
        let leader_pg_election = PgElection {
            leader_value: leader_value.clone(),
            client,
            is_leader: AtomicBool::new(false),
            leader_infancy: AtomicBool::new(true),
            leader_watcher: tx,
            store_key_prefix,
            candidate_lease_ttl_secs,
            lock_id: 28321,
        };

        // Step 1: No leader exists, campaign and elected.
        let res = leader_pg_election
            .client
            .query(&campaign_sql(leader_pg_election.lock_id), &[])
            .await
            .unwrap();
        let res: bool = res[0].get(0);
        assert!(res);
        leader_pg_election.leader_action().await.unwrap();
        let (leader, expire_time, current, _) = leader_pg_election
            .get_value_with_lease(&leader_pg_election.election_key(), false)
            .await
            .unwrap()
            .unwrap();
        assert!(leader == leader_value);
        assert!(expire_time > current);
        assert!(leader_pg_election.is_leader());

        match rx.recv().await {
            Ok(LeaderChangeMessage::Elected(key)) => {
                assert_eq!(String::from_utf8_lossy(key.name()), leader_value);
                assert_eq!(
                    String::from_utf8_lossy(key.key()),
                    leader_pg_election.election_key()
                );
                assert_eq!(key.lease_id(), i64::default());
                assert_eq!(key.revision(), i64::default());
            }
            _ => panic!("Expected LeaderChangeMessage::Elected"),
        }

        // Step 2: As a leader, renew the lease.
        let res = leader_pg_election
            .client
            .query(&campaign_sql(leader_pg_election.lock_id), &[])
            .await
            .unwrap();
        let res: bool = res[0].get(0);
        assert!(res);
        leader_pg_election.leader_action().await.unwrap();
        let (leader, new_expire_time, current, _) = leader_pg_election
            .get_value_with_lease(&leader_pg_election.election_key(), false)
            .await
            .unwrap()
            .unwrap();
        assert!(leader == leader_value);
        assert!(new_expire_time > current && new_expire_time > expire_time);
        assert!(leader_pg_election.is_leader());

        // Step 3: Something wrong, the leader lease expired.
        tokio::time::sleep(Duration::from_secs(META_LEASE_SECS)).await;

        let res = leader_pg_election
            .client
            .query(&campaign_sql(leader_pg_election.lock_id), &[])
            .await
            .unwrap();
        let res: bool = res[0].get(0);
        assert!(res);
        leader_pg_election.leader_action().await.unwrap();
        let res = leader_pg_election
            .get_value_with_lease(&leader_pg_election.election_key(), false)
            .await
            .unwrap();
        assert!(res.is_none());

        match rx.recv().await {
            Ok(LeaderChangeMessage::StepDown(key)) => {
                assert_eq!(String::from_utf8_lossy(key.name()), leader_value);
                assert_eq!(
                    String::from_utf8_lossy(key.key()),
                    leader_pg_election.election_key()
                );
                assert_eq!(key.lease_id(), i64::default());
                assert_eq!(key.revision(), i64::default());
            }
            _ => panic!("Expected LeaderChangeMessage::StepDown"),
        }

        // Step 4: Re-campaign and elected.
        let res = leader_pg_election
            .client
            .query(&campaign_sql(leader_pg_election.lock_id), &[])
            .await
            .unwrap();
        let res: bool = res[0].get(0);
        assert!(res);
        leader_pg_election.leader_action().await.unwrap();
        let (leader, expire_time, current, _) = leader_pg_election
            .get_value_with_lease(&leader_pg_election.election_key(), false)
            .await
            .unwrap()
            .unwrap();
        assert!(leader == leader_value);
        assert!(expire_time > current);
        assert!(leader_pg_election.is_leader());

        match rx.recv().await {
            Ok(LeaderChangeMessage::Elected(key)) => {
                assert_eq!(String::from_utf8_lossy(key.name()), leader_value);
                assert_eq!(
                    String::from_utf8_lossy(key.key()),
                    leader_pg_election.election_key()
                );
                assert_eq!(key.lease_id(), i64::default());
                assert_eq!(key.revision(), i64::default());
            }
            _ => panic!("Expected LeaderChangeMessage::Elected"),
        }

        // Step 5: Something wrong, the leader key is deleted by other followers.
        leader_pg_election
            .delete_value(&leader_pg_election.election_key())
            .await
            .unwrap();
        leader_pg_election.leader_action().await.unwrap();
        let res = leader_pg_election
            .get_value_with_lease(&leader_pg_election.election_key(), false)
            .await
            .unwrap();
        assert!(res.is_none());
        assert!(!leader_pg_election.is_leader());

        match rx.recv().await {
            Ok(LeaderChangeMessage::StepDown(key)) => {
                assert_eq!(String::from_utf8_lossy(key.name()), leader_value);
                assert_eq!(
                    String::from_utf8_lossy(key.key()),
                    leader_pg_election.election_key()
                );
                assert_eq!(key.lease_id(), i64::default());
                assert_eq!(key.revision(), i64::default());
            }
            _ => panic!("Expected LeaderChangeMessage::StepDown"),
        }

        // Step 6: Re-campaign and elected.
        let res = leader_pg_election
            .client
            .query(&campaign_sql(leader_pg_election.lock_id), &[])
            .await
            .unwrap();
        let res: bool = res[0].get(0);
        assert!(res);
        leader_pg_election.leader_action().await.unwrap();
        let (leader, expire_time, current, _) = leader_pg_election
            .get_value_with_lease(&leader_pg_election.election_key(), false)
            .await
            .unwrap()
            .unwrap();
        assert!(leader == leader_value);
        assert!(expire_time > current);
        assert!(leader_pg_election.is_leader());

        match rx.recv().await {
            Ok(LeaderChangeMessage::Elected(key)) => {
                assert_eq!(String::from_utf8_lossy(key.name()), leader_value);
                assert_eq!(
                    String::from_utf8_lossy(key.key()),
                    leader_pg_election.election_key()
                );
                assert_eq!(key.lease_id(), i64::default());
                assert_eq!(key.revision(), i64::default());
            }
            _ => panic!("Expected LeaderChangeMessage::Elected"),
        }

        // Step 7: Something wrong, the leader key changed by others.
        let res = leader_pg_election
            .client
            .query(&campaign_sql(leader_pg_election.lock_id), &[])
            .await
            .unwrap();
        let res: bool = res[0].get(0);
        assert!(res);
        leader_pg_election
            .delete_value(&leader_pg_election.election_key())
            .await
            .unwrap();
        leader_pg_election
            .put_value_with_lease(&leader_pg_election.election_key(), "test", 10)
            .await
            .unwrap();
        leader_pg_election.leader_action().await.unwrap();
        let res = leader_pg_election
            .get_value_with_lease(&leader_pg_election.election_key(), false)
            .await
            .unwrap();
        assert!(res.is_none());
        assert!(!leader_pg_election.is_leader());

        match rx.recv().await {
            Ok(LeaderChangeMessage::StepDown(key)) => {
                assert_eq!(String::from_utf8_lossy(key.name()), leader_value);
                assert_eq!(
                    String::from_utf8_lossy(key.key()),
                    leader_pg_election.election_key()
                );
                assert_eq!(key.lease_id(), i64::default());
                assert_eq!(key.revision(), i64::default());
            }
            _ => panic!("Expected LeaderChangeMessage::StepDown"),
        }

        // Clean up
        leader_pg_election
            .client
            .query(&step_down_sql(leader_pg_election.lock_id), &[])
            .await
            .unwrap();
    }

    #[tokio::test]
    async fn test_follower_action() {
        let candidate_lease_ttl_secs = 5;
        let store_key_prefix = uuid::Uuid::new_v4().to_string();

        let follower_client = create_postgres_client().await.unwrap();
        let (tx, mut rx) = broadcast::channel(100);
        let follower_pg_election = PgElection {
            leader_value: "test_follower".to_string(),
            client: follower_client,
            is_leader: AtomicBool::new(false),
            leader_infancy: AtomicBool::new(true),
            leader_watcher: tx,
            store_key_prefix: store_key_prefix.clone(),
            candidate_lease_ttl_secs,
            lock_id: 28322,
        };

        let leader_client = create_postgres_client().await.unwrap();
        let (tx, _) = broadcast::channel(100);
        let leader_pg_election = PgElection {
            leader_value: "test_leader".to_string(),
            client: leader_client,
            is_leader: AtomicBool::new(false),
            leader_infancy: AtomicBool::new(true),
            leader_watcher: tx,
            store_key_prefix,
            candidate_lease_ttl_secs,
            lock_id: 28322,
        };

        leader_pg_election
            .client
            .query(&campaign_sql(leader_pg_election.lock_id), &[])
            .await
            .unwrap();
        leader_pg_election.elected().await.unwrap();

        // Step 1: As a follower, the leader exists and the lease is not expired.
        follower_pg_election.follower_action().await.unwrap();

        // Step 2: As a follower, the leader exists but the lease expired.
        tokio::time::sleep(Duration::from_secs(META_LEASE_SECS)).await;
        assert!(follower_pg_election.follower_action().await.is_err());

        // Step 3: As a follower, the leader does not exist.
        leader_pg_election
            .delete_value(&leader_pg_election.election_key())
            .await
            .unwrap();
        assert!(follower_pg_election.follower_action().await.is_err());

        // Step 4: Follower thinks it's the leader but failed to acquire the lock.
        follower_pg_election
            .is_leader
            .store(true, Ordering::Relaxed);
        assert!(follower_pg_election.follower_action().await.is_err());

        match rx.recv().await {
            Ok(LeaderChangeMessage::StepDown(key)) => {
                assert_eq!(String::from_utf8_lossy(key.name()), "test_follower");
                assert_eq!(
                    String::from_utf8_lossy(key.key()),
                    follower_pg_election.election_key()
                );
                assert_eq!(key.lease_id(), i64::default());
                assert_eq!(key.revision(), i64::default());
            }
            _ => panic!("Expected LeaderChangeMessage::StepDown"),
        }

        // Clean up
        leader_pg_election
            .client
            .query(&step_down_sql(leader_pg_election.lock_id), &[])
            .await
            .unwrap();
    }
}<|MERGE_RESOLUTION|>--- conflicted
+++ resolved
@@ -37,16 +37,9 @@
 // TODO(CookiePie): The lock id should be configurable.
 const CAMPAIGN: &str = "SELECT pg_try_advisory_lock({})";
 const STEP_DOWN: &str = "SELECT pg_advisory_unlock({})";
-<<<<<<< HEAD
-const SET_IDLE_SESSION_TIMEOUT: &str = "SET idle_in_transaction_session_timeout = '10s'";
-// Currently the session timeout is longer than the leader lease time, so the leader lease may expire while the session is still alive.
-// Either the leader reconnects and step down or the session expires and the lock is released.
-// const IDLE_SESSION_TIMEOUT: &str = "10s";
-=======
 // Currently the session timeout is longer than the leader lease time, so the leader lease may expire while the session is still alive.
 // Either the leader reconnects and step down or the session expires and the lock is released.
 const SET_IDLE_SESSION_TIMEOUT: &str = "SET idle_in_transaction_session_timeout = '10s';";
->>>>>>> 05f115e0
 
 // Separator between value and expire time.
 const LEASE_SEP: &str = r#"||__metadata_lease_sep||"#;
