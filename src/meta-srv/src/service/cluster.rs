// Copyright 2023 Greptime Team
//
// Licensed under the Apache License, Version 2.0 (the "License");
// you may not use this file except in compliance with the License.
// You may obtain a copy of the License at
//
//     http://www.apache.org/licenses/LICENSE-2.0
//
// Unless required by applicable law or agreed to in writing, software
// distributed under the License is distributed on an "AS IS" BASIS,
// WITHOUT WARRANTIES OR CONDITIONS OF ANY KIND, either express or implied.
// See the License for the specific language governing permissions and
// limitations under the License.

use api::v1::meta::{
    BatchGetRequest as PbBatchGetRequest, BatchGetResponse as PbBatchGetResponse, MetasrvNodeInfo,
    MetasrvPeersRequest, MetasrvPeersResponse, RangeRequest as PbRangeRequest,
    RangeResponse as PbRangeResponse, cluster_server,
};
<<<<<<< HEAD
use common_stat::get_memory_usage_from_cgroups;
use common_telemetry::warn;
=======
>>>>>>> 8a2371a0
use snafu::ResultExt;
use tonic::Request;

use crate::metasrv::Metasrv;
use crate::service::GrpcResult;
use crate::{check_leader, error, metasrv};

#[async_trait::async_trait]
impl cluster_server::Cluster for Metasrv {
    async fn batch_get(&self, req: Request<PbBatchGetRequest>) -> GrpcResult<PbBatchGetResponse> {
        check_leader!(self, req, PbBatchGetResponse, "`batch_get`");

        let req = req.into_inner().into();
        let resp = self
            .in_memory()
            .batch_get(req)
            .await
            .context(error::KvBackendSnafu)?;

        let resp = resp.to_proto_resp(ResponseHeader::success());
        Ok(Response::new(resp))
    }

    async fn range(&self, req: Request<PbRangeRequest>) -> GrpcResult<PbRangeResponse> {
        check_leader!(self, req, PbRangeResponse, "`range`");

        let req = req.into_inner().into();
        let res = self
            .in_memory()
            .range(req)
            .await
            .context(error::KvBackendSnafu)?;

        let resp = res.to_proto_resp(ResponseHeader::success());
        Ok(Response::new(resp))
    }

    async fn metasrv_peers(
        &self,
        req: Request<MetasrvPeersRequest>,
    ) -> GrpcResult<MetasrvPeersResponse> {
        check_leader!(self, req, MetasrvPeersResponse, "`metasrv_peers`");

        let leader_addr = &self.options().grpc.server_addr;
        let (leader, followers) = match self.election() {
            Some(election) => {
                let nodes = election.all_candidates().await?;
                let followers = nodes
                    .into_iter()
                    .filter(|node_info| &node_info.addr != leader_addr)
                    .map(api::v1::meta::MetasrvNodeInfo::from)
                    .collect();
                (self.node_info().into(), followers)
            }
            None => (self.make_node_info(leader_addr), vec![]),
        };

        let resp = MetasrvPeersResponse {
            header: Some(ResponseHeader::success()),
            leader: Some(leader),
            followers,
        };

        Ok(Response::new(resp))
    }
}

impl Metasrv {
    pub fn is_leader(&self) -> bool {
        // Returns true when there is no `election`, indicating the presence of only one `Metasrv` node, which is the leader.
        self.election().map(|x| x.is_leader()).unwrap_or(true)
    }

    fn make_node_info(&self, addr: &str) -> MetasrvNodeInfo {
        let build_info = common_version::build_info();
        metasrv::MetasrvNodeInfo {
            addr: addr.to_string(),
            version: build_info.version.to_string(),
            git_commit: build_info.commit_short.to_string(),
            start_time_ms: self.start_time_ms(),
<<<<<<< HEAD
            total_cpu_millicores: self.resource_spec().total_cpu_millicores,
            total_memory_bytes: self
                .resource_spec()
                .total_memory_bytes
                .unwrap_or_default()
                .as_bytes() as i64,
            // FIXME(zyy17): How to get the accurate cpu usage? It need to be calculated periodically.
            cpu_usage_millicores: 0,
            memory_usage_bytes: get_memory_usage_from_cgroups().unwrap_or_default(),
=======
            cpus: self.resource_spec().cpus as u32,
            memory_bytes: self.resource_spec().memory.unwrap_or_default().as_bytes(),
>>>>>>> 8a2371a0
            hostname: hostname::get()
                .unwrap_or_default()
                .to_string_lossy()
                .to_string(),
        }
        .into()
    }
}<|MERGE_RESOLUTION|>--- conflicted
+++ resolved
@@ -17,11 +17,7 @@
     MetasrvPeersRequest, MetasrvPeersResponse, RangeRequest as PbRangeRequest,
     RangeResponse as PbRangeResponse, cluster_server,
 };
-<<<<<<< HEAD
 use common_stat::get_memory_usage_from_cgroups;
-use common_telemetry::warn;
-=======
->>>>>>> 8a2371a0
 use snafu::ResultExt;
 use tonic::Request;
 
@@ -102,7 +98,6 @@
             version: build_info.version.to_string(),
             git_commit: build_info.commit_short.to_string(),
             start_time_ms: self.start_time_ms(),
-<<<<<<< HEAD
             total_cpu_millicores: self.resource_spec().total_cpu_millicores,
             total_memory_bytes: self
                 .resource_spec()
@@ -112,10 +107,6 @@
             // FIXME(zyy17): How to get the accurate cpu usage? It need to be calculated periodically.
             cpu_usage_millicores: 0,
             memory_usage_bytes: get_memory_usage_from_cgroups().unwrap_or_default(),
-=======
-            cpus: self.resource_spec().cpus as u32,
-            memory_bytes: self.resource_spec().memory.unwrap_or_default().as_bytes(),
->>>>>>> 8a2371a0
             hostname: hostname::get()
                 .unwrap_or_default()
                 .to_string_lossy()
