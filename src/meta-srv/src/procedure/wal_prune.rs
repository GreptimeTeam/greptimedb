// Copyright 2023 Greptime Team
//
// Licensed under the Apache License, Version 2.0 (the "License");
// you may not use this file except in compliance with the License.
// You may obtain a copy of the License at
//
//     http://www.apache.org/licenses/LICENSE-2.0
//
// Unless required by applicable law or agreed to in writing, software
// distributed under the License is distributed on an "AS IS" BASIS,
// WITHOUT WARRANTIES OR CONDITIONS OF ANY KIND, either express or implied.
// See the License for the specific language governing permissions and
// limitations under the License.

use std::collections::{HashMap, HashSet};
use std::sync::Arc;
use std::time::Duration;

use api::v1::meta::MailboxMessage;
use common_error::ext::BoxedError;
use common_meta::instruction::{FlushRegions, Instruction};
use common_meta::key::TableMetadataManagerRef;
use common_meta::lock_key::RemoteWalLock;
use common_meta::peer::Peer;
use common_meta::region_registry::LeaderRegionRegistryRef;
use common_procedure::error::ToJsonSnafu;
use common_procedure::{
    Context as ProcedureContext, Error as ProcedureError, LockKey, Procedure,
    Result as ProcedureResult, Status, StringKey,
};
use common_telemetry::warn;
use itertools::{Itertools, MinMaxResult};
use log_store::kafka::DEFAULT_PARTITION;
use rskafka::client::partition::UnknownTopicHandling;
use rskafka::client::Client;
use serde::{Deserialize, Serialize};
use snafu::ResultExt;
use store_api::logstore::EntryId;
use store_api::storage::RegionId;

use crate::error::{
    self, BuildPartitionClientSnafu, DeleteRecordsSnafu, TableMetadataManagerSnafu,
    UpdateTopicNameValueSnafu,
};
use crate::service::mailbox::{Channel, MailboxRef};
use crate::Result;

type KafkaClientRef = Arc<Client>;

/// No timeout for flush request.
const DELETE_RECORDS_TIMEOUT: Duration = Duration::from_secs(1);

/// The state of WAL pruning.
#[derive(Debug, Serialize, Deserialize)]
pub enum WalPruneState {
    Prepare,
    FlushRegion,
    Prune,
}

pub struct Context {
    /// The Kafka client.
    client: KafkaClientRef,
    /// The table metadata manager.
    table_metadata_manager: TableMetadataManagerRef,
    /// The leader region registry.
    leader_region_registry: LeaderRegionRegistryRef,
    /// Server address of metasrv.
    server_addr: String,
    /// The mailbox to send messages.
    mailbox: MailboxRef,
}

/// The data of WAL pruning.
#[derive(Serialize, Deserialize)]
pub struct WalPruneData {
    /// The topic name to prune.
    pub topic: String,
    /// The minimum flush entry id for topic, which is used to prune the WAL.
    pub min_flushed_entry_id: EntryId,
    pub regions_to_flush: Vec<RegionId>,
    /// If `flushed_entry_id` + `trigger_flush_threshold` < `max_flushed_entry_id`, send a flush request to the region.
    pub trigger_flush_threshold: Option<u64>,
    /// The state.
    pub state: WalPruneState,
}

/// The procedure to prune WAL.
pub struct WalPruneProcedure {
    pub data: WalPruneData,
    pub context: Context,
}

impl WalPruneProcedure {
    const TYPE_NAME: &'static str = "metasrv-procedure::WalPrune";

    pub fn new(topic: String, context: Context, trigger_flush_threshold: Option<u64>) -> Self {
        Self {
            data: WalPruneData {
                topic,
                min_flushed_entry_id: 0,
                trigger_flush_threshold,
                regions_to_flush: vec![],
                state: WalPruneState::Prepare,
            },
            context,
        }
    }

    pub fn from_json(json: &str, context: Context) -> ProcedureResult<Self> {
        let data: WalPruneData = serde_json::from_str(json).context(ToJsonSnafu)?;
        Ok(Self { data, context })
    }

    async fn build_peer_to_region_ids_map(
        &self,
        ctx: &Context,
        region_ids: &[RegionId],
    ) -> Result<HashMap<Peer, Vec<RegionId>>> {
        let table_ids = region_ids
            .iter()
            .map(|region_id| region_id.table_id())
            .collect::<HashSet<_>>()
            .into_iter()
            .collect::<Vec<_>>();
        let table_ids_table_routes_map = ctx
            .table_metadata_manager
            .table_route_manager()
            .batch_get_physical_table_routes(&table_ids)
            .await
            .context(TableMetadataManagerSnafu)?;

        let mut peer_region_ids_map = HashMap::new();
        for region_id in region_ids {
            let table_id = region_id.table_id();
            let table_route = match table_ids_table_routes_map.get(&table_id) {
                Some(route) => route,
                None => return error::TableRouteNotFoundSnafu { table_id }.fail(),
            };
            for region_route in &table_route.region_routes {
                if region_route.region.id != *region_id {
                    continue;
                }
                if let Some(peer) = &region_route.leader_peer {
                    peer_region_ids_map
                        .entry(peer.clone())
                        .or_insert_with(Vec::new)
                        .push(*region_id);
                }
            }
        }
        Ok(peer_region_ids_map)
    }

    fn build_flush_region_instruction(
        &self,
        peer_region_ids_map: HashMap<Peer, Vec<RegionId>>,
    ) -> Result<Vec<(Peer, Instruction)>> {
        let peer_and_instructions = peer_region_ids_map
            .into_iter()
            .map(|(peer, region_ids)| {
                let flush_instruction = Instruction::FlushRegion(FlushRegions { region_ids });
                (peer.clone(), flush_instruction)
            })
            .collect();
        Ok(peer_and_instructions)
    }

    /// Prepare the entry id to prune and regions to flush.
    ///
    /// Retry:
    /// - Failed to retrieve any metadata.
    pub async fn on_prepare(&mut self) -> Result<Status> {
        let region_ids = self
            .context
            .table_metadata_manager
            .topic_region_manager()
            .regions(&self.data.topic)
            .await
            .context(TableMetadataManagerSnafu)
            .map_err(BoxedError::new)
            .with_context(|_| error::RetryLaterWithSourceSnafu {
                reason: "Failed to get topic-region map",
            })?;
        let flush_entry_ids_map: HashMap<_, _> = self
            .context
            .leader_region_registry
            .batch_get(region_ids.iter().cloned())
            .into_iter()
            .map(|(region_id, region)| {
                let flushed_entry_id = region.manifest.min_flushed_entry_id();
                (region_id, flushed_entry_id)
            })
            .collect();

        // Check if the `flush_entry_ids_map` contains all region ids.
        let non_collected_region_ids =
            check_heartbeat_collected_region_ids(&region_ids, &flush_entry_ids_map);
        if !non_collected_region_ids.is_empty() {
            // The heartbeat collected region ids do not contain all region ids in the topic-region map.
            // In this case, we should not prune the WAL.
            warn!("The heartbeat collected region ids do not contain all region ids in the topic-region map. Aborting the WAL prune procedure.
            topic: {}, non-collected region ids: {:?}", self.data.topic, non_collected_region_ids);
            return Ok(Status::done());
        }

        let min_max_result = flush_entry_ids_map.values().minmax();
        let max_flushed_entry_id = match min_max_result {
            MinMaxResult::NoElements => {
                return Ok(Status::done());
            }
            MinMaxResult::OneElement(flushed_entry_id) => {
                self.data.min_flushed_entry_id = *flushed_entry_id;
                *flushed_entry_id
            }
            MinMaxResult::MinMax(min_flushed_entry_id, max_flushed_entry_id) => {
                self.data.min_flushed_entry_id = *min_flushed_entry_id;
                *max_flushed_entry_id
            }
        };
        if let Some(threshold) = self.data.trigger_flush_threshold {
            for (region_id, flushed_entry_id) in flush_entry_ids_map {
                if flushed_entry_id + threshold < max_flushed_entry_id {
                    self.data.regions_to_flush.push(region_id);
                }
            }
            self.data.state = WalPruneState::FlushRegion;
        } else {
            self.data.state = WalPruneState::Prune;
        }
        Ok(Status::executing(true))
    }

    /// Send the flush request to regions with low flush entry id.
    pub async fn on_sending_flush_request(&mut self) -> Result<Status> {
        let peer_to_region_ids_map = self
            .build_peer_to_region_ids_map(&self.context, &self.data.regions_to_flush)
            .await?;
        let flush_instructions = self.build_flush_region_instruction(peer_to_region_ids_map)?;
        for (peer, flush_instruction) in flush_instructions.into_iter() {
            let msg = MailboxMessage::json_message(
                &format!("Flush regions: {}", flush_instruction),
                &format!("Metasrv@{}", self.context.server_addr),
                &format!("Datanode-{}@{}", peer.id, peer.addr),
                common_time::util::current_time_millis(),
                &flush_instruction,
            )
            .with_context(|_| error::SerializeToJsonSnafu {
                input: flush_instruction.to_string(),
            })?;
            let ch = Channel::Datanode(peer.id);
            self.context.mailbox.send_oneway(&ch, msg).await?;
        }
        self.data.state = WalPruneState::Prune;
        Ok(Status::executing(true))
    }

    /// Prune the WAL and persist the minimum flushed entry id.
    ///
    /// Retry:
    /// - Failed to update the minimum flushed entry id in kvbackend.
    /// - Failed to delete records.
    pub async fn on_prune(&mut self) -> Result<Status> {
        // Safety: flushed_entry_ids are loaded in on_prepare.
        let partition_client = self
            .context
            .client
            .partition_client(
                self.data.topic.clone(),
                DEFAULT_PARTITION,
                UnknownTopicHandling::Retry,
            )
            .await
            .context(BuildPartitionClientSnafu {
                topic: self.data.topic.clone(),
                partition: DEFAULT_PARTITION,
            })?;

        // Should update the min flushed entry id in the kv backend before deleting records.
        // Otherwise, when a datanode restarts, it will not be able to find the wal entries.
        let prev = self
            .context
            .table_metadata_manager
            .topic_name_manager()
            .get(&self.data.topic)
            .await
            .context(TableMetadataManagerSnafu)
            .map_err(BoxedError::new)
            .with_context(|_| error::RetryLaterWithSourceSnafu {
                reason: format!("Failed to get TopicNameValue, topic: {}", self.data.topic),
            })?;
        self.context
            .table_metadata_manager
            .topic_name_manager()
            .update(&self.data.topic, self.data.min_flushed_entry_id, prev)
            .await
            .context(UpdateTopicNameValueSnafu {
                topic: &self.data.topic,
            })
            .map_err(BoxedError::new)
            .with_context(|_| error::RetryLaterWithSourceSnafu {
                reason: format!(
                    "Failed to update pruned entry id for topic: {}",
                    self.data.topic
                ),
            })?;
        partition_client
            .delete_records(
                (self.data.min_flushed_entry_id + 1) as i64,
                DELETE_RECORDS_TIMEOUT.as_millis() as i32,
            )
            .await
            .context(DeleteRecordsSnafu {
                topic: &self.data.topic,
                partition: DEFAULT_PARTITION,
                offset: (self.data.min_flushed_entry_id + 1),
            })
            .map_err(BoxedError::new)
            .with_context(|_| error::RetryLaterWithSourceSnafu {
                reason: format!(
                    "Failed to delete records for topic: {}, partition: {}, offset: {}",
                    self.data.topic,
                    DEFAULT_PARTITION,
                    self.data.min_flushed_entry_id + 1
                ),
            })?;
        Ok(Status::done())
    }
}

#[async_trait::async_trait]
impl Procedure for WalPruneProcedure {
    fn type_name(&self) -> &str {
        Self::TYPE_NAME
    }

    fn rollback_supported(&self) -> bool {
        false
    }

    async fn execute(&mut self, _ctx: &ProcedureContext) -> ProcedureResult<Status> {
        let state = &self.data.state;

        match state {
            WalPruneState::Prepare => self.on_prepare().await,
            WalPruneState::FlushRegion => self.on_sending_flush_request().await,
            WalPruneState::Prune => self.on_prune().await,
        }
        .map_err(|e| {
            if e.is_retryable() {
                ProcedureError::retry_later(e)
            } else {
                ProcedureError::external(e)
            }
        })
    }

    fn dump(&self) -> ProcedureResult<String> {
        serde_json::to_string(&self.data).context(ToJsonSnafu)
    }

    /// WAL prune procedure will read the topic-region map from the table metadata manager,
    /// which are modified by `DROP [TABLE|DATABASE]` and `CREATE [TABLE]` operations.
    /// But the modifications are atomic, so it does not conflict with the procedure.
    /// It only abort the procedure sometimes since the `check_heartbeat_collected_region_ids` fails.
    fn lock_key(&self) -> LockKey {
        let lock_key: StringKey = RemoteWalLock::Write(self.data.topic.clone()).into();
        LockKey::new(vec![lock_key])
    }
}

/// Check if the heartbeat collected region ids contains all region ids in the topic-region map.
fn check_heartbeat_collected_region_ids(
    region_ids: &[RegionId],
    heartbeat_collected_region_ids: &HashMap<RegionId, u64>,
) -> Vec<RegionId> {
    let mut non_collected_region_ids = Vec::new();
    for region_id in region_ids {
        if !heartbeat_collected_region_ids.contains_key(region_id) {
            non_collected_region_ids.push(*region_id);
        }
    }
    non_collected_region_ids
}

#[cfg(test)]
mod tests {
    use std::assert_matches::assert_matches;

    use api::v1::meta::HeartbeatResponse;
    use common_meta::key::TableMetadataManager;
    use common_meta::kv_backend::memory::MemoryKvBackend;
    use common_meta::region_registry::LeaderRegionRegistry;
    use common_meta::sequence::SequenceBuilder;
    use common_meta::wal_options_allocator::build_kafka_topic_creator;
    use common_wal::config::kafka::common::{KafkaConnectionConfig, KafkaTopicConfig};
    use common_wal::config::kafka::MetasrvKafkaConfig;
    use common_wal::test_util::run_test_with_kafka_wal;
    use rskafka::record::Record;
    use tokio::sync::mpsc::Receiver;

    use super::*;
    use crate::handler::HeartbeatMailbox;
    use crate::procedure::test_util::{new_wal_prune_metadata, MailboxContext};

    struct TestEnv {
        table_metadata_manager: TableMetadataManagerRef,
        leader_region_registry: LeaderRegionRegistryRef,
        mailbox: MailboxContext,
        server_addr: String,
    }

    impl TestEnv {
        fn new() -> Self {
            let kv_backend = Arc::new(MemoryKvBackend::new());
            let table_metadata_manager = Arc::new(TableMetadataManager::new(kv_backend.clone()));
            let leader_region_registry = Arc::new(LeaderRegionRegistry::new());
            let mailbox_sequence =
                SequenceBuilder::new("test_heartbeat_mailbox", kv_backend.clone()).build();

            let mailbox_ctx = MailboxContext::new(mailbox_sequence);

            Self {
                table_metadata_manager,
                leader_region_registry,
                mailbox: mailbox_ctx,
                server_addr: "localhost".to_string(),
            }
        }

        fn table_metadata_manager(&self) -> &TableMetadataManagerRef {
            &self.table_metadata_manager
        }

        fn leader_region_registry(&self) -> &LeaderRegionRegistryRef {
            &self.leader_region_registry
        }

        fn mailbox_context(&self) -> &MailboxContext {
            &self.mailbox
        }

        fn server_addr(&self) -> &str {
            &self.server_addr
        }
    }

    /// Mock a test env for testing.
    /// Including:
    /// 1. Prepare some data in the table metadata manager and in-memory kv backend.
    /// 2. Generate a `WalPruneProcedure` with the test env.
    /// 3. Return the procedure, the minimum last entry id to prune and the regions to flush.
    async fn mock_test_env(
        topic: String,
        broker_endpoints: Vec<String>,
        env: &TestEnv,
    ) -> (WalPruneProcedure, u64, Vec<RegionId>) {
        // Creates a topic manager.
        let kafka_topic = KafkaTopicConfig {
            replication_factor: broker_endpoints.len() as i16,
            ..Default::default()
        };
        let config = MetasrvKafkaConfig {
            connection: KafkaConnectionConfig {
                broker_endpoints,
                ..Default::default()
            },
            kafka_topic,
            ..Default::default()
        };
        let topic_creator = build_kafka_topic_creator(&config).await.unwrap();
        let table_metadata_manager = env.table_metadata_manager().clone();
        let leader_region_registry = env.leader_region_registry().clone();
        let mailbox = env.mailbox_context().mailbox().clone();

        let n_region = 10;
        let n_table = 5;
        let threshold = 10;
        // 5 entries per region.
        let offsets = mock_wal_entries(
            topic_creator.client().clone(),
            &topic,
            (n_region * n_table * 5) as usize,
        )
        .await;

        let (min_flushed_entry_id, regions_to_flush) = new_wal_prune_metadata(
            table_metadata_manager.clone(),
            leader_region_registry.clone(),
            n_region,
            n_table,
            &offsets,
            threshold,
            topic.clone(),
        )
        .await;

        let context = Context {
            client: topic_creator.client().clone(),
            table_metadata_manager,
            leader_region_registry,
            mailbox,
            server_addr: env.server_addr().to_string(),
        };

        let wal_prune_procedure = WalPruneProcedure::new(topic, context, Some(threshold));
        (wal_prune_procedure, min_flushed_entry_id, regions_to_flush)
    }

    fn record(i: usize) -> Record {
        let key = format!("key_{i}");
        let value = format!("value_{i}");
        Record {
            key: Some(key.into()),
            value: Some(value.into()),
            timestamp: chrono::Utc::now(),
            headers: Default::default(),
        }
    }

    async fn mock_wal_entries(
        client: KafkaClientRef,
        topic_name: &str,
        n_entries: usize,
    ) -> Vec<i64> {
        let controller_client = client.controller_client().unwrap();
        let _ = controller_client
            .create_topic(topic_name, 1, 1, 5_000)
            .await;
        let partition_client = client
            .partition_client(topic_name, 0, UnknownTopicHandling::Retry)
            .await
            .unwrap();
        let mut offsets = Vec::with_capacity(n_entries);
        for i in 0..n_entries {
            let record = vec![record(i)];
            let offset = partition_client
                .produce(
                    record,
                    rskafka::client::partition::Compression::NoCompression,
                )
                .await
                .unwrap();
            offsets.extend(offset);
        }
        offsets
    }

    async fn check_entry_id_existence(
        client: KafkaClientRef,
        topic_name: &str,
        entry_id: i64,
        expect_success: bool,
    ) {
        let partition_client = client
            .partition_client(topic_name, 0, UnknownTopicHandling::Retry)
            .await
            .unwrap();
        let res = partition_client
            .fetch_records(entry_id, 0..10001, 5_000)
            .await;
        if expect_success {
            assert!(res.is_ok());
            let (record, _high_watermark) = res.unwrap();
            assert!(!record.is_empty());
        } else {
            let err = res.unwrap_err();
            // The error is in a private module so we check it through `to_string()`.
            assert!(err.to_string().contains("OffsetOutOfRange"));
        }
    }

    async fn delete_topic(client: KafkaClientRef, topic_name: &str) {
        let controller_client = client.controller_client().unwrap();
        controller_client
            .delete_topic(topic_name, 5_000)
            .await
            .unwrap();
    }

    async fn check_flush_request(
        rx: &mut Receiver<std::result::Result<HeartbeatResponse, tonic::Status>>,
        region_ids: &[RegionId],
    ) {
        let resp = rx.recv().await.unwrap().unwrap();
        let msg = resp.mailbox_message.unwrap();
        let flush_instruction = HeartbeatMailbox::json_instruction(&msg).unwrap();
        let mut flush_requested_region_ids = match flush_instruction {
            Instruction::FlushRegion(FlushRegions { region_ids, .. }) => region_ids,
            _ => unreachable!(),
        };
        let sorted_region_ids = region_ids
            .iter()
            .cloned()
            .sorted_by_key(|a| a.as_u64())
            .collect::<Vec<_>>();
        flush_requested_region_ids.sort_by_key(|a| a.as_u64());
        assert_eq!(flush_requested_region_ids, sorted_region_ids);
    }

    #[tokio::test]
    async fn test_procedure_execution() {
        run_test_with_kafka_wal(|broker_endpoints| {
            Box::pin(async {
                common_telemetry::init_default_ut_logging();
                let topic_name = "greptime_test_topic".to_string();
                let mut env = TestEnv::new();
                let (mut procedure, min_flushed_entry_id, regions_to_flush) =
                    mock_test_env(topic_name.clone(), broker_endpoints, &env).await;

                // Step 1: Test `on_prepare`.
                let status = procedure.on_prepare().await.unwrap();
<<<<<<< HEAD
                assert_matches!(status, Status::Executing { persist: true });
                assert_matches!(procedure.data.state, WalPruneState::FlushRegion);
                assert_eq!(procedure.data.min_flushed_entry_id, min_flushed_entry_id);
                assert_eq!(
                    procedure.data.regions_to_flush.len(),
                    regions_to_flush.len()
                );
                for region_id in &regions_to_flush {
                    assert!(procedure.data.regions_to_flush.contains(region_id));
                }

                // Step 2: Test `on_sending_flush_request`.
                let (tx, mut rx) = tokio::sync::mpsc::channel(1);
                env.mailbox
                    .insert_heartbeat_response_receiver(Channel::Datanode(1), tx)
                    .await;
                let status = procedure.on_sending_flush_request().await.unwrap();
                check_flush_request(&mut rx, &regions_to_flush).await;
                assert_matches!(status, Status::Executing { persist: true });
=======
                assert_matches!(
                    status,
                    Status::Executing {
                        persist: true,
                        clean_poisons: false
                    }
                );
>>>>>>> cf1440fc
                assert_matches!(procedure.data.state, WalPruneState::Prune);

                // Step 3: Test `on_prune`.
                let status = procedure.on_prune().await.unwrap();
                assert_matches!(status, Status::Done { output: None });
                // Check if the entry ids after `min_flushed_entry_id` still exist.
                check_entry_id_existence(
                    procedure.context.client.clone(),
                    &topic_name,
                    procedure.data.min_flushed_entry_id as i64 + 1,
                    true,
                )
                .await;
                // Check if the entry s before `min_flushed_entry_id` are deleted.
                if procedure.data.min_flushed_entry_id > 0 {
                    check_entry_id_existence(
                        procedure.context.client.clone(),
                        &topic_name,
                        procedure.data.min_flushed_entry_id as i64 - 1,
                        false,
                    )
                    .await;
                }

                let min_entry_id = env
                    .table_metadata_manager()
                    .topic_name_manager()
                    .get(&topic_name)
                    .await
                    .unwrap()
                    .unwrap();
                assert_eq!(
                    min_entry_id.pruned_entry_id,
                    procedure.data.min_flushed_entry_id
                );

                // Step 4: Test `on_prepare`, `check_heartbeat_collected_region_ids` fails.
                // Should log a warning and return `Status::Done`.
                procedure.context.leader_region_registry.reset();
                let status = procedure.on_prepare().await.unwrap();
                assert_matches!(status, Status::Done { output: None });

                // Step 5: Test `on_prepare`, don't flush regions.
                procedure.data.trigger_flush_threshold = None;
                procedure.on_prepare().await.unwrap();
                assert_matches!(procedure.data.state, WalPruneState::Prune);
                assert_eq!(
                    min_entry_id.pruned_entry_id,
                    procedure.data.min_flushed_entry_id
                );

                // Clean up the topic.
                delete_topic(procedure.context.client, &topic_name).await;
            })
        })
        .await;
    }
}<|MERGE_RESOLUTION|>--- conflicted
+++ resolved
@@ -610,8 +610,13 @@
 
                 // Step 1: Test `on_prepare`.
                 let status = procedure.on_prepare().await.unwrap();
-<<<<<<< HEAD
-                assert_matches!(status, Status::Executing { persist: true });
+                assert_matches!(
+                    status,
+                    Status::Executing {
+                        persist: true,
+                        clean_poisons: false
+                    }
+                );
                 assert_matches!(procedure.data.state, WalPruneState::FlushRegion);
                 assert_eq!(procedure.data.min_flushed_entry_id, min_flushed_entry_id);
                 assert_eq!(
@@ -629,8 +634,6 @@
                     .await;
                 let status = procedure.on_sending_flush_request().await.unwrap();
                 check_flush_request(&mut rx, &regions_to_flush).await;
-                assert_matches!(status, Status::Executing { persist: true });
-=======
                 assert_matches!(
                     status,
                     Status::Executing {
@@ -638,7 +641,6 @@
                         clean_poisons: false
                     }
                 );
->>>>>>> cf1440fc
                 assert_matches!(procedure.data.state, WalPruneState::Prune);
 
                 // Step 3: Test `on_prune`.
