--- conflicted
+++ resolved
@@ -216,12 +216,8 @@
             Arc::new(MetaSrvTableMetadataAllocator::new(
                 selector_ctx.clone(),
                 selector.clone(),
-<<<<<<< HEAD
-                table_id_sequence.clone(),
+                sequence.clone(),
                 wal_options_allocator,
-=======
-                sequence,
->>>>>>> 9af9c022
             ))
         });
 
