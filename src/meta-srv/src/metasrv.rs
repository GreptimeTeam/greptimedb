// Copyright 2023 Greptime Team
//
// Licensed under the Apache License, Version 2.0 (the "License");
// you may not use this file except in compliance with the License.
// You may obtain a copy of the License at
//
//     http://www.apache.org/licenses/LICENSE-2.0
//
// Unless required by applicable law or agreed to in writing, software
// distributed under the License is distributed on an "AS IS" BASIS,
// WITHOUT WARRANTIES OR CONDITIONS OF ANY KIND, either express or implied.
// See the License for the specific language governing permissions and
// limitations under the License.

pub mod builder;

use std::sync::atomic::{AtomicBool, Ordering};
use std::sync::Arc;

use api::v1::meta::Peer;
use common_catalog::consts::{DEFAULT_CATALOG_NAME, DEFAULT_SCHEMA_NAME};
use common_procedure::ProcedureManagerRef;
use common_telemetry::logging::LoggingOptions;
use common_telemetry::{error, info, warn};
use serde::{Deserialize, Serialize};
use servers::http::HttpOptions;
use snafu::ResultExt;
use tokio::sync::broadcast::error::RecvError;

use crate::cluster::MetaPeerClientRef;
use crate::ddl::DdlManagerRef;
use crate::election::{Election, LeaderChangeMessage};
use crate::error::{RecoverProcedureSnafu, Result};
use crate::handler::HeartbeatHandlerGroup;
use crate::lock::DistLockRef;
use crate::metadata_service::MetadataServiceRef;
use crate::selector::{Selector, SelectorType};
use crate::sequence::SequenceRef;
use crate::service::mailbox::MailboxRef;
use crate::service::store::kv::{KvStoreRef, ResettableKvStoreRef};

pub const TABLE_ID_SEQ: &str = "table_id";

#[derive(Clone, Debug, PartialEq, Eq, Serialize, Deserialize)]
#[serde(default)]
pub struct MetaSrvOptions {
    pub bind_addr: String,
    pub server_addr: String,
    pub store_addr: String,
    pub datanode_lease_secs: i64,
    pub selector: SelectorType,
    pub use_memory_store: bool,
    pub disable_region_failover: bool,
    pub http_opts: HttpOptions,
    pub logging: LoggingOptions,
}

impl Default for MetaSrvOptions {
    fn default() -> Self {
        Self {
            bind_addr: "127.0.0.1:3002".to_string(),
            server_addr: "127.0.0.1:3002".to_string(),
            store_addr: "127.0.0.1:2379".to_string(),
            datanode_lease_secs: 15,
            selector: SelectorType::default(),
            use_memory_store: false,
            disable_region_failover: false,
            http_opts: HttpOptions::default(),
            logging: LoggingOptions::default(),
        }
    }
}

#[derive(Clone)]
pub struct Context {
    pub server_addr: String,
    pub in_memory: ResettableKvStoreRef,
    pub kv_store: KvStoreRef,
    pub leader_cached_kv_store: ResettableKvStoreRef,
    pub meta_peer_client: MetaPeerClientRef,
    pub mailbox: MailboxRef,
    pub election: Option<ElectionRef>,
    pub skip_all: Arc<AtomicBool>,
    pub is_infancy: bool,
}

impl Context {
    pub fn is_skip_all(&self) -> bool {
        self.skip_all.load(Ordering::Relaxed)
    }

    pub fn set_skip_all(&self) {
        self.skip_all.store(true, Ordering::Relaxed);
    }

    pub fn reset_in_memory(&self) {
        self.in_memory.reset();
    }

    pub fn reset_leader_cached_kv_store(&self) {
        self.leader_cached_kv_store.reset();
    }
}

pub struct LeaderValue(pub String);

#[derive(Clone)]
pub struct SelectorContext {
    pub datanode_lease_secs: i64,
    pub server_addr: String,
    pub kv_store: KvStoreRef,
    pub meta_peer_client: MetaPeerClientRef,
    pub catalog: Option<String>,
    pub schema: Option<String>,
    pub table: Option<String>,
}

pub type SelectorRef = Arc<dyn Selector<Context = SelectorContext, Output = Vec<Peer>>>;
pub type ElectionRef = Arc<dyn Election<Leader = LeaderValue>>;

#[derive(Clone)]
pub struct MetaSrv {
    started: Arc<AtomicBool>,
    options: MetaSrvOptions,
    // It is only valid at the leader node and is used to temporarily
    // store some data that will not be persisted.
    in_memory: ResettableKvStoreRef,
    kv_store: KvStoreRef,
    leader_cached_kv_store: ResettableKvStoreRef,
    table_id_sequence: SequenceRef,
    meta_peer_client: MetaPeerClientRef,
    selector: SelectorRef,
    handler_group: HeartbeatHandlerGroup,
    election: Option<ElectionRef>,
    lock: DistLockRef,
    procedure_manager: ProcedureManagerRef,
    metadata_service: MetadataServiceRef,
    mailbox: MailboxRef,
    ddl_manager: DdlManagerRef,
}

impl MetaSrv {
    pub async fn try_start(&self) -> Result<()> {
        if self
            .started
            .compare_exchange(false, true, Ordering::Relaxed, Ordering::Relaxed)
            .is_err()
        {
            warn!("MetaSrv already started");
            return Ok(());
        }

        self.create_default_schema_if_not_exist().await?;

        if let Some(election) = self.election() {
            let procedure_manager = self.procedure_manager.clone();
            let in_memory = self.in_memory.clone();
            let leader_cached_kv_store = self.leader_cached_kv_store.clone();
            let mut rx = election.subscribe_leader_change();
            let _handle = common_runtime::spawn_bg(async move {
                loop {
                    match rx.recv().await {
                        Ok(msg) => {
                            in_memory.reset();
                            leader_cached_kv_store.reset();
                            info!(
                                "Leader's cache has bean cleared on leader change: {:?}",
                                msg
                            );
                            match msg {
                                LeaderChangeMessage::Elected(_) => {
                                    if let Err(e) = procedure_manager.recover().await {
                                        error!("Failed to recover procedures, error: {e}");
                                    }
                                }
                                LeaderChangeMessage::StepDown(leader) => {
                                    error!("Leader :{:?} step down", leader);
                                }
                            }
                        }
                        Err(RecvError::Closed) => {
                            error!("Not expected, is leader election loop still running?");
                            break;
                        }
                        Err(RecvError::Lagged(_)) => {
                            break;
                        }
                    }
                }
            });

            let election = election.clone();
            let started = self.started.clone();
            let _handle = common_runtime::spawn_bg(async move {
                while started.load(Ordering::Relaxed) {
                    let res = election.campaign().await;
                    if let Err(e) = res {
                        warn!("MetaSrv election error: {}", e);
                    }
                    info!("MetaSrv re-initiate election");
                }
                info!("MetaSrv stopped");
            });
        } else {
            self.procedure_manager
                .recover()
                .await
                .context(RecoverProcedureSnafu)?;
        }

        info!("MetaSrv started");
        Ok(())
    }

    async fn create_default_schema_if_not_exist(&self) -> Result<()> {
        self.metadata_service
            .create_schema(DEFAULT_CATALOG_NAME, DEFAULT_SCHEMA_NAME, true)
            .await
    }

    pub fn shutdown(&self) {
        self.started.store(false, Ordering::Relaxed);
    }

    #[inline]
    pub fn options(&self) -> &MetaSrvOptions {
        &self.options
    }

    #[inline]
    pub fn in_memory(&self) -> ResettableKvStoreRef {
        self.in_memory.clone()
    }

    #[inline]
    pub fn kv_store(&self) -> KvStoreRef {
        self.kv_store.clone()
    }

    #[inline]
    pub fn leader_cached_kv_store(&self) -> ResettableKvStoreRef {
        self.leader_cached_kv_store.clone()
    }

    #[inline]
    pub fn meta_peer_client(&self) -> MetaPeerClientRef {
        self.meta_peer_client.clone()
    }

    #[inline]
    pub fn table_id_sequence(&self) -> SequenceRef {
        self.table_id_sequence.clone()
    }

    #[inline]
    pub fn selector(&self) -> SelectorRef {
        self.selector.clone()
    }

    #[inline]
    pub fn handler_group(&self) -> HeartbeatHandlerGroup {
        self.handler_group.clone()
    }

    #[inline]
    pub fn election(&self) -> Option<ElectionRef> {
        self.election.clone()
    }

    #[inline]
    pub fn lock(&self) -> &DistLockRef {
        &self.lock
    }

    #[inline]
    pub fn mailbox(&self) -> MailboxRef {
        self.mailbox.clone()
    }

    #[inline]
<<<<<<< HEAD
    pub fn ddl_manager(&self) -> &DdlManagerRef {
        &self.ddl_manager
    }

=======
>>>>>>> ccee60f3
    pub fn procedure_manager(&self) -> &ProcedureManagerRef {
        &self.procedure_manager
    }

    #[inline]
    pub fn new_ctx(&self) -> Context {
        let server_addr = self.options().server_addr.clone();
        let in_memory = self.in_memory();
        let kv_store = self.kv_store();
        let leader_cached_kv_store = self.leader_cached_kv_store();
        let meta_peer_client = self.meta_peer_client();
        let mailbox = self.mailbox();
        let election = self.election();
        let skip_all = Arc::new(AtomicBool::new(false));
        Context {
            server_addr,
            in_memory,
            kv_store,
            leader_cached_kv_store,
            meta_peer_client,
            mailbox,
            election,
            skip_all,
            is_infancy: false,
        }
    }
}<|MERGE_RESOLUTION|>--- conflicted
+++ resolved
@@ -278,13 +278,10 @@
     }
 
     #[inline]
-<<<<<<< HEAD
     pub fn ddl_manager(&self) -> &DdlManagerRef {
         &self.ddl_manager
     }
 
-=======
->>>>>>> ccee60f3
     pub fn procedure_manager(&self) -> &ProcedureManagerRef {
         &self.procedure_manager
     }
