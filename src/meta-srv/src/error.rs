// Copyright 2023 Greptime Team
//
// Licensed under the Apache License, Version 2.0 (the "License");
// you may not use this file except in compliance with the License.
// You may obtain a copy of the License at
//
//     http://www.apache.org/licenses/LICENSE-2.0
//
// Unless required by applicable law or agreed to in writing, software
// distributed under the License is distributed on an "AS IS" BASIS,
// WITHOUT WARRANTIES OR CONDITIONS OF ANY KIND, either express or implied.
// See the License for the specific language governing permissions and
// limitations under the License.

use common_error::define_into_tonic_status;
use common_error::ext::{BoxedError, ErrorExt};
use common_error::status_code::StatusCode;
use common_macro::stack_trace_debug;
use common_meta::DatanodeId;
use common_runtime::JoinError;
use snafu::{Location, Snafu};
use store_api::storage::RegionId;
use table::metadata::TableId;
use tokio::sync::mpsc::error::SendError;
use tonic::codegen::http;

use crate::election::LeaderChangeMessage;
use crate::metasrv::SelectTarget;
use crate::pubsub::Message;

#[derive(Snafu)]
#[snafu(visibility(pub))]
#[stack_trace_debug]
pub enum Error {
    #[snafu(display("Failed to choose items"))]
    ChooseItems {
        #[snafu(implicit)]
        location: Location,
        #[snafu(source)]
        error: rand::distributions::WeightedError,
    },

    #[snafu(display("Exceeded deadline, operation: {}", operation))]
    ExceededDeadline {
        #[snafu(implicit)]
        location: Location,
        operation: String,
    },

    #[snafu(display("The target peer is unavailable temporally: {}", peer_id))]
    PeerUnavailable {
        #[snafu(implicit)]
        location: Location,
        peer_id: u64,
    },

    #[snafu(display("Failed to lookup peer: {}", peer_id))]
    LookupPeer {
        #[snafu(implicit)]
        location: Location,
        source: common_meta::error::Error,
        peer_id: u64,
    },

    #[snafu(display("Another migration procedure is running for region: {}", region_id))]
    MigrationRunning {
        #[snafu(implicit)]
        location: Location,
        region_id: RegionId,
    },

    #[snafu(display("The region migration procedure aborted, reason: {}", reason))]
    MigrationAbort {
        #[snafu(implicit)]
        location: Location,
        reason: String,
    },

    #[snafu(display(
        "Another procedure is opening the region: {} on peer: {}",
        region_id,
        peer_id
    ))]
    RegionOpeningRace {
        #[snafu(implicit)]
        location: Location,
        peer_id: DatanodeId,
        region_id: RegionId,
    },

    #[snafu(display("Failed to init ddl manager"))]
    InitDdlManager {
        #[snafu(implicit)]
        location: Location,
        source: common_meta::error::Error,
    },

    #[snafu(display("Failed to create default catalog and schema"))]
    InitMetadata {
        #[snafu(implicit)]
        location: Location,
        source: common_meta::error::Error,
    },

    #[snafu(display("Failed to allocate next sequence number"))]
    NextSequence {
        #[snafu(implicit)]
        location: Location,
        source: common_meta::error::Error,
    },

    #[snafu(display("Failed to start telemetry task"))]
    StartTelemetryTask {
        #[snafu(implicit)]
        location: Location,
        source: common_runtime::error::Error,
    },

    #[snafu(display("Failed to submit ddl task"))]
    SubmitDdlTask {
        #[snafu(implicit)]
        location: Location,
        source: common_meta::error::Error,
    },

    #[snafu(display("Failed to invalidate table cache"))]
    InvalidateTableCache {
        #[snafu(implicit)]
        location: Location,
        source: common_meta::error::Error,
    },

    #[snafu(display("Failed to list catalogs"))]
    ListCatalogs {
        #[snafu(implicit)]
        location: Location,
        source: BoxedError,
    },

    #[snafu(display("Failed to list {}'s schemas", catalog))]
    ListSchemas {
        #[snafu(implicit)]
        location: Location,
        catalog: String,
        source: BoxedError,
    },

    #[snafu(display("Failed to list {}.{}'s tables", catalog, schema))]
    ListTables {
        #[snafu(implicit)]
        location: Location,
        catalog: String,
        schema: String,
        source: BoxedError,
    },

    #[snafu(display("Failed to join a future"))]
    Join {
        #[snafu(implicit)]
        location: Location,
        #[snafu(source)]
        error: JoinError,
    },

    #[snafu(display(
        "Failed to request {}, required: {}, but only {} available",
        select_target,
        required,
        available
    ))]
    NoEnoughAvailableNode {
        #[snafu(implicit)]
        location: Location,
        required: usize,
        available: usize,
        select_target: SelectTarget,
    },

    #[snafu(display("Failed to send shutdown signal"))]
    SendShutdownSignal {
        #[snafu(source)]
        error: SendError<()>,
    },

    #[snafu(display("Failed to shutdown {} server", server))]
    ShutdownServer {
        #[snafu(implicit)]
        location: Location,
        source: servers::error::Error,
        server: String,
    },

    #[snafu(display("Empty key is not allowed"))]
    EmptyKey {
        #[snafu(implicit)]
        location: Location,
    },

    #[snafu(display("Failed to execute via Etcd"))]
    EtcdFailed {
        #[snafu(source)]
        error: etcd_client::Error,
        #[snafu(implicit)]
        location: Location,
    },

    #[snafu(display("Failed to connect to Etcd"))]
    ConnectEtcd {
        #[snafu(source)]
        error: etcd_client::Error,
        #[snafu(implicit)]
        location: Location,
    },

    #[snafu(display("Failed to bind address {}", addr))]
    TcpBind {
        addr: String,
        #[snafu(source)]
        error: std::io::Error,
        #[snafu(implicit)]
        location: Location,
    },

    #[snafu(display("Failed to convert to TcpIncoming"))]
    TcpIncoming {
        #[snafu(source)]
        error: Box<dyn std::error::Error + Send + Sync>,
    },

    #[snafu(display("Failed to start gRPC server"))]
    StartGrpc {
        #[snafu(source)]
        error: tonic::transport::Error,
        #[snafu(implicit)]
        location: Location,
    },

    #[snafu(display("Failed to start http server"))]
    StartHttp {
        #[snafu(implicit)]
        location: Location,
        source: servers::error::Error,
    },

    #[snafu(display("Failed to init export metrics task"))]
    InitExportMetricsTask {
        #[snafu(implicit)]
        location: Location,
        source: servers::error::Error,
    },

    #[snafu(display("Failed to parse address {}", addr))]
    ParseAddr {
        addr: String,
        #[snafu(source)]
        error: std::net::AddrParseError,
    },

    #[snafu(display("Invalid lease key: {}", key))]
    InvalidLeaseKey {
        key: String,
        #[snafu(implicit)]
        location: Location,
    },

    #[snafu(display("Invalid datanode stat key: {}", key))]
    InvalidStatKey {
        key: String,
        #[snafu(implicit)]
        location: Location,
    },

    #[snafu(display("Invalid inactive region key: {}", key))]
    InvalidInactiveRegionKey {
        key: String,
        #[snafu(implicit)]
        location: Location,
    },

    #[snafu(display("Failed to parse lease key from utf8"))]
    LeaseKeyFromUtf8 {
        #[snafu(source)]
        error: std::string::FromUtf8Error,
        #[snafu(implicit)]
        location: Location,
    },

    #[snafu(display("Failed to parse lease value from utf8"))]
    LeaseValueFromUtf8 {
        #[snafu(source)]
        error: std::string::FromUtf8Error,
        #[snafu(implicit)]
        location: Location,
    },

    #[snafu(display("Failed to parse invalid region key from utf8"))]
    InvalidRegionKeyFromUtf8 {
        #[snafu(source)]
        error: std::string::FromUtf8Error,
        #[snafu(implicit)]
        location: Location,
    },

    #[snafu(display("Failed to serialize to json: {}", input))]
    SerializeToJson {
        input: String,
        #[snafu(source)]
        error: serde_json::error::Error,
        #[snafu(implicit)]
        location: Location,
    },

    #[snafu(display("Failed to deserialize from json: {}", input))]
    DeserializeFromJson {
        input: String,
        #[snafu(source)]
        error: serde_json::error::Error,
        #[snafu(implicit)]
        location: Location,
    },

    #[snafu(display("Failed to parse number: {}", err_msg))]
    ParseNum {
        err_msg: String,
        #[snafu(source)]
        error: std::num::ParseIntError,
        #[snafu(implicit)]
        location: Location,
    },

    #[snafu(display("Failed to parse bool: {}", err_msg))]
    ParseBool {
        err_msg: String,
        #[snafu(source)]
        error: std::str::ParseBoolError,
        #[snafu(implicit)]
        location: Location,
    },

    #[snafu(display("Invalid arguments: {}", err_msg))]
    InvalidArguments {
        err_msg: String,
        #[snafu(implicit)]
        location: Location,
    },

    #[snafu(display("Failed to find table route for {table_id}"))]
    TableRouteNotFound {
        table_id: TableId,
        #[snafu(implicit)]
        location: Location,
    },

    #[snafu(display("Failed to find table route for {region_id}"))]
    RegionRouteNotFound {
        region_id: RegionId,
        #[snafu(implicit)]
        location: Location,
    },

    #[snafu(display("Table info not found: {}", table_id))]
    TableInfoNotFound {
        table_id: TableId,
        #[snafu(implicit)]
        location: Location,
    },

    #[snafu(display("Datanode table not found: {}, datanode: {}", table_id, datanode_id))]
    DatanodeTableNotFound {
        table_id: TableId,
        datanode_id: DatanodeId,
        #[snafu(implicit)]
        location: Location,
    },

    #[snafu(display("Metasrv has no leader at this moment"))]
    NoLeader {
        #[snafu(implicit)]
        location: Location,
    },

    #[snafu(display("Table {} not found", name))]
    TableNotFound {
        name: String,
        #[snafu(implicit)]
        location: Location,
    },

    #[snafu(display("Unsupported selector type, {}", selector_type))]
    UnsupportedSelectorType {
        selector_type: String,
        #[snafu(implicit)]
        location: Location,
    },

    #[snafu(display("Unexpected, violated: {violated}"))]
    Unexpected {
        violated: String,
        #[snafu(implicit)]
        location: Location,
    },

    #[snafu(display("Failed to create gRPC channel"))]
    CreateChannel {
        #[snafu(implicit)]
        location: Location,
        source: common_grpc::error::Error,
    },

    #[snafu(display("Failed to batch get KVs from leader's in_memory kv store"))]
    BatchGet {
        #[snafu(source)]
        error: tonic::Status,
        #[snafu(implicit)]
        location: Location,
    },

    #[snafu(display("Failed to batch range KVs from leader's in_memory kv store"))]
    Range {
        #[snafu(source)]
        error: tonic::Status,
        #[snafu(implicit)]
        location: Location,
    },

    #[snafu(display("Response header not found"))]
    ResponseHeaderNotFound {
        #[snafu(implicit)]
        location: Location,
    },

    #[snafu(display("The requested meta node is not leader, node addr: {}", node_addr))]
    IsNotLeader {
        node_addr: String,
        #[snafu(implicit)]
        location: Location,
    },

    #[snafu(display("Invalid http body"))]
    InvalidHttpBody {
        #[snafu(source)]
        error: http::Error,
        #[snafu(implicit)]
        location: Location,
    },

    #[snafu(display(
        "The number of retries for the grpc call {} exceeded the limit, {}",
        func_name,
        retry_num
    ))]
    ExceededRetryLimit {
        func_name: String,
        retry_num: usize,
        #[snafu(implicit)]
        location: Location,
    },

    #[snafu(display("Invalid utf-8 value"))]
    InvalidUtf8Value {
        #[snafu(source)]
        error: std::string::FromUtf8Error,
        #[snafu(implicit)]
        location: Location,
    },

    #[snafu(display("Missing required parameter, param: {:?}", param))]
    MissingRequiredParameter { param: String },

    #[snafu(display("Failed to start procedure manager"))]
    StartProcedureManager {
        #[snafu(implicit)]
        location: Location,
        source: common_procedure::Error,
    },

    #[snafu(display("Failed to stop procedure manager"))]
    StopProcedureManager {
        #[snafu(implicit)]
        location: Location,
        source: common_procedure::Error,
    },

    #[snafu(display("Failed to wait procedure done"))]
    WaitProcedure {
        #[snafu(implicit)]
        location: Location,
        source: common_procedure::Error,
    },

    #[snafu(display("Failed to query procedure state"))]
    QueryProcedure {
        #[snafu(implicit)]
        location: Location,
        source: common_procedure::Error,
    },

    #[snafu(display("Procedure not found: {pid}"))]
    ProcedureNotFound {
        #[snafu(implicit)]
        location: Location,
        pid: String,
    },

    #[snafu(display("Failed to submit procedure"))]
    SubmitProcedure {
        #[snafu(implicit)]
        location: Location,
        source: common_procedure::Error,
    },

    #[snafu(display("Schema already exists, name: {schema_name}"))]
    SchemaAlreadyExists {
        schema_name: String,
        #[snafu(implicit)]
        location: Location,
    },

    #[snafu(display("Table already exists: {table_name}"))]
    TableAlreadyExists {
        table_name: String,
        #[snafu(implicit)]
        location: Location,
    },

    #[snafu(display("Pusher not found: {pusher_id}"))]
    PusherNotFound {
        pusher_id: String,
        #[snafu(implicit)]
        location: Location,
    },

    #[snafu(display("Failed to push message: {err_msg}"))]
    PushMessage {
        err_msg: String,
        #[snafu(implicit)]
        location: Location,
    },

    #[snafu(display("Mailbox already closed: {id}"))]
    MailboxClosed {
        id: u64,
        #[snafu(implicit)]
        location: Location,
    },

    #[snafu(display("Mailbox timeout: {id}"))]
    MailboxTimeout {
        id: u64,
        #[snafu(implicit)]
        location: Location,
    },

    #[snafu(display("Mailbox receiver got an error: {id}, {err_msg}"))]
    MailboxReceiver {
        id: u64,
        err_msg: String,
        #[snafu(implicit)]
        location: Location,
    },

    #[snafu(display("Missing request header"))]
    MissingRequestHeader {
        #[snafu(implicit)]
        location: Location,
    },

    #[snafu(display("Failed to register procedure loader, type name: {}", type_name))]
    RegisterProcedureLoader {
        type_name: String,
        #[snafu(implicit)]
        location: Location,
        source: common_procedure::error::Error,
    },

    #[snafu(display(
        "Received unexpected instruction reply, mailbox message: {}, reason: {}",
        mailbox_message,
        reason
    ))]
    UnexpectedInstructionReply {
        mailbox_message: String,
        reason: String,
        #[snafu(implicit)]
        location: Location,
    },

    #[snafu(display("Expected to retry later, reason: {}", reason))]
    RetryLater {
        reason: String,
        #[snafu(implicit)]
        location: Location,
    },

    #[snafu(display("Expected to retry later, reason: {}", reason))]
    RetryLaterWithSource {
        reason: String,
        #[snafu(implicit)]
        location: Location,
        source: BoxedError,
    },

    #[snafu(display("Failed to convert proto data"))]
    ConvertProtoData {
        #[snafu(implicit)]
        location: Location,
        source: common_meta::error::Error,
    },

    // this error is used for custom error mapping
    // please do not delete it
    #[snafu(display("Other error"))]
    Other {
        source: BoxedError,
        #[snafu(implicit)]
        location: Location,
    },

    #[snafu(display("Table metadata manager error"))]
    TableMetadataManager {
        source: common_meta::error::Error,
        #[snafu(implicit)]
        location: Location,
    },

    #[snafu(display("Maintenance mode manager error"))]
    MaintenanceModeManager {
        source: common_meta::error::Error,
        #[snafu(implicit)]
        location: Location,
    },

    #[snafu(display("Keyvalue backend error"))]
    KvBackend {
        source: common_meta::error::Error,
        #[snafu(implicit)]
        location: Location,
    },

    #[snafu(display("Failed to publish message"))]
    PublishMessage {
        #[snafu(source)]
        error: SendError<Message>,
        #[snafu(implicit)]
        location: Location,
    },

    #[snafu(display("Too many partitions"))]
    TooManyPartitions {
        #[snafu(implicit)]
        location: Location,
    },

    #[snafu(display("Unsupported operation {}", operation))]
    Unsupported {
        operation: String,
        #[snafu(implicit)]
        location: Location,
    },

    #[snafu(display("Unexpected table route type: {}", err_msg))]
    UnexpectedLogicalRouteTable {
        #[snafu(implicit)]
        location: Location,
        err_msg: String,
        source: common_meta::error::Error,
    },

    #[snafu(display("Failed to save cluster info"))]
    SaveClusterInfo {
        #[snafu(implicit)]
        location: Location,
        source: common_meta::error::Error,
    },

    #[snafu(display("Invalid cluster info format"))]
    InvalidClusterInfoFormat {
        #[snafu(implicit)]
        location: Location,
        source: common_meta::error::Error,
    },

    #[snafu(display("Invalid datanode stat format"))]
    InvalidDatanodeStatFormat {
        #[snafu(implicit)]
        location: Location,
        source: common_meta::error::Error,
    },

    #[snafu(display("Failed to serialize options to TOML"))]
    TomlFormat {
        #[snafu(implicit)]
        location: Location,
        #[snafu(source(from(common_config::error::Error, Box::new)))]
        source: Box<common_config::error::Error>,
    },

    #[cfg(feature = "pg_kvbackend")]
    #[snafu(display("Failed to execute via postgres"))]
    PostgresExecution {
        #[snafu(source)]
        error: tokio_postgres::Error,
        #[snafu(implicit)]
        location: Location,
    },

    #[cfg(feature = "pg_kvbackend")]
    #[snafu(display("Failed to connect to PostgresSQL"))]
    ConnectPostgres {
        #[snafu(source)]
        error: tokio_postgres::Error,
        #[snafu(implicit)]
        location: Location,
    },

    #[snafu(display("Handler not found: {}", name))]
    HandlerNotFound {
        name: String,
        #[snafu(implicit)]
        location: Location,
    },

<<<<<<< HEAD
    #[snafu(display("Failed to send leader change message"))]
    SendLeaderChange {
        #[snafu(implicit)]
        location: Location,
        #[snafu(source)]
        error: tokio::sync::broadcast::error::SendError<LeaderChangeMessage>,
=======
    #[snafu(display("Flow state handler error"))]
    FlowStateHandler {
        #[snafu(implicit)]
        location: Location,
        source: common_meta::error::Error,
>>>>>>> 6bf574f0
    },
}

impl Error {
    /// Returns `true` if the error is retryable.
    pub fn is_retryable(&self) -> bool {
        matches!(self, Error::RetryLater { .. })
            || matches!(self, Error::RetryLaterWithSource { .. })
    }
}

pub type Result<T> = std::result::Result<T, Error>;

define_into_tonic_status!(Error);

impl ErrorExt for Error {
    fn status_code(&self) -> StatusCode {
        match self {
            Error::EtcdFailed { .. }
            | Error::ConnectEtcd { .. }
            | Error::TcpBind { .. }
            | Error::TcpIncoming { .. }
            | Error::SerializeToJson { .. }
            | Error::DeserializeFromJson { .. }
            | Error::NoLeader { .. }
            | Error::CreateChannel { .. }
            | Error::BatchGet { .. }
            | Error::Range { .. }
            | Error::ResponseHeaderNotFound { .. }
            | Error::IsNotLeader { .. }
            | Error::InvalidHttpBody { .. }
            | Error::ExceededRetryLimit { .. }
            | Error::SendShutdownSignal { .. }
            | Error::PusherNotFound { .. }
            | Error::PushMessage { .. }
            | Error::MailboxClosed { .. }
            | Error::MailboxTimeout { .. }
            | Error::MailboxReceiver { .. }
            | Error::RetryLater { .. }
            | Error::RetryLaterWithSource { .. }
            | Error::StartGrpc { .. }
            | Error::NoEnoughAvailableNode { .. }
            | Error::PublishMessage { .. }
            | Error::SendLeaderChange { .. }
            | Error::Join { .. }
            | Error::PeerUnavailable { .. }
            | Error::ExceededDeadline { .. }
            | Error::ChooseItems { .. }
            | Error::FlowStateHandler { .. } => StatusCode::Internal,

            Error::Unsupported { .. } => StatusCode::Unsupported,

            Error::SchemaAlreadyExists { .. } => StatusCode::DatabaseAlreadyExists,

            Error::TableAlreadyExists { .. } => StatusCode::TableAlreadyExists,
            Error::EmptyKey { .. }
            | Error::MissingRequiredParameter { .. }
            | Error::MissingRequestHeader { .. }
            | Error::InvalidLeaseKey { .. }
            | Error::InvalidStatKey { .. }
            | Error::InvalidInactiveRegionKey { .. }
            | Error::ParseNum { .. }
            | Error::ParseBool { .. }
            | Error::ParseAddr { .. }
            | Error::UnsupportedSelectorType { .. }
            | Error::InvalidArguments { .. }
            | Error::InitExportMetricsTask { .. }
            | Error::ProcedureNotFound { .. }
            | Error::TooManyPartitions { .. }
            | Error::TomlFormat { .. }
            | Error::HandlerNotFound { .. } => StatusCode::InvalidArguments,
            Error::LeaseKeyFromUtf8 { .. }
            | Error::LeaseValueFromUtf8 { .. }
            | Error::InvalidRegionKeyFromUtf8 { .. }
            | Error::TableRouteNotFound { .. }
            | Error::TableInfoNotFound { .. }
            | Error::DatanodeTableNotFound { .. }
            | Error::InvalidUtf8Value { .. }
            | Error::UnexpectedInstructionReply { .. }
            | Error::Unexpected { .. }
            | Error::RegionOpeningRace { .. }
            | Error::RegionRouteNotFound { .. }
            | Error::MigrationAbort { .. }
            | Error::MigrationRunning { .. } => StatusCode::Unexpected,
            Error::TableNotFound { .. } => StatusCode::TableNotFound,
            Error::SaveClusterInfo { source, .. }
            | Error::InvalidClusterInfoFormat { source, .. }
            | Error::InvalidDatanodeStatFormat { source, .. } => source.status_code(),
            Error::InvalidateTableCache { source, .. } => source.status_code(),
            Error::SubmitProcedure { source, .. }
            | Error::WaitProcedure { source, .. }
            | Error::QueryProcedure { source, .. } => source.status_code(),
            Error::ShutdownServer { source, .. } | Error::StartHttp { source, .. } => {
                source.status_code()
            }
            Error::StartProcedureManager { source, .. }
            | Error::StopProcedureManager { source, .. } => source.status_code(),

            Error::ListCatalogs { source, .. }
            | Error::ListSchemas { source, .. }
            | Error::ListTables { source, .. } => source.status_code(),
            Error::StartTelemetryTask { source, .. } => source.status_code(),

            Error::NextSequence { source, .. } => source.status_code(),

            Error::RegisterProcedureLoader { source, .. } => source.status_code(),
            Error::SubmitDdlTask { source, .. } => source.status_code(),
            Error::ConvertProtoData { source, .. }
            | Error::TableMetadataManager { source, .. }
            | Error::MaintenanceModeManager { source, .. }
            | Error::KvBackend { source, .. }
            | Error::UnexpectedLogicalRouteTable { source, .. } => source.status_code(),

            Error::InitMetadata { source, .. } | Error::InitDdlManager { source, .. } => {
                source.status_code()
            }

            Error::Other { source, .. } => source.status_code(),
            Error::LookupPeer { source, .. } => source.status_code(),
            #[cfg(feature = "pg_kvbackend")]
            Error::ConnectPostgres { .. } => StatusCode::Internal,
            #[cfg(feature = "pg_kvbackend")]
            Error::PostgresExecution { .. } => StatusCode::Internal,
        }
    }

    fn as_any(&self) -> &dyn std::any::Any {
        self
    }
}

// for form tonic
pub(crate) fn match_for_io_error(err_status: &tonic::Status) -> Option<&std::io::Error> {
    let mut err: &(dyn std::error::Error + 'static) = err_status;

    loop {
        if let Some(io_err) = err.downcast_ref::<std::io::Error>() {
            return Some(io_err);
        }

        // h2::Error do not expose std::io::Error with `source()`
        // https://github.com/hyperium/h2/pull/462
        if let Some(h2_err) = err.downcast_ref::<h2::Error>() {
            if let Some(io_err) = h2_err.get_io() {
                return Some(io_err);
            }
        }

        err = match err.source() {
            Some(err) => err,
            None => return None,
        };
    }
}<|MERGE_RESOLUTION|>--- conflicted
+++ resolved
@@ -720,20 +720,21 @@
         location: Location,
     },
 
-<<<<<<< HEAD
+
     #[snafu(display("Failed to send leader change message"))]
     SendLeaderChange {
         #[snafu(implicit)]
         location: Location,
         #[snafu(source)]
         error: tokio::sync::broadcast::error::SendError<LeaderChangeMessage>,
-=======
+    },
+
     #[snafu(display("Flow state handler error"))]
     FlowStateHandler {
         #[snafu(implicit)]
         location: Location,
         source: common_meta::error::Error,
->>>>>>> 6bf574f0
+
     },
 }
 
