// Copyright 2023 Greptime Team
//
// Licensed under the Apache License, Version 2.0 (the "License");
// you may not use this file except in compliance with the License.
// You may obtain a copy of the License at
//
//     http://www.apache.org/licenses/LICENSE-2.0
//
// Unless required by applicable law or agreed to in writing, software
// distributed under the License is distributed on an "AS IS" BASIS,
// WITHOUT WARRANTIES OR CONDITIONS OF ANY KIND, either express or implied.
// See the License for the specific language governing permissions and
// limitations under the License.

use std::collections::HashSet;

use common_decimal::Decimal128;
use common_decimal::decimal128::{DECIMAL128_DEFAULT_SCALE, DECIMAL128_MAX_PRECISION};
use common_time::time::Time;
use common_time::timestamp::TimeUnit;
use common_time::{Date, IntervalDayTime, IntervalMonthDayNano, IntervalYearMonth, Timestamp};
use datatypes::prelude::{ConcreteDataType, ValueRef};
<<<<<<< HEAD
use datatypes::scalars::ScalarVector;
use datatypes::types::{
    Int8Type, Int16Type, IntervalType, JsonFormat, StructField, StructType, TimeType,
    TimestampType, UInt8Type, UInt16Type,
};
=======
use datatypes::types::{IntervalType, StructField, StructType, TimeType, TimestampType};
>>>>>>> 5ad1eac9
use datatypes::value::{
    ListValue, ListValueRef, OrderedF32, OrderedF64, StructValue, StructValueRef, Value,
};
use datatypes::vectors::VectorRef;
use greptime_proto::v1::column_data_type_extension::TypeExt;
use greptime_proto::v1::ddl_request::Expr;
use greptime_proto::v1::greptime_request::Request;
use greptime_proto::v1::query_request::Query;
use greptime_proto::v1::value::ValueData;
use greptime_proto::v1::{
    self, ColumnDataTypeExtension, DdlRequest, DecimalTypeExtension, JsonTypeExtension,
    ListTypeExtension, QueryRequest, Row, SemanticType, StructTypeExtension, VectorTypeExtension,
};
use paste::paste;
use snafu::prelude::*;

use crate::error::{self, InconsistentTimeUnitSnafu, InvalidTimeUnitSnafu, Result};
use crate::v1::column::Values;
use crate::v1::{ColumnDataType, Value as GrpcValue};

/// ColumnDataTypeWrapper is a wrapper of ColumnDataType and ColumnDataTypeExtension.
/// It could be used to convert with ConcreteDataType.
#[derive(Debug, PartialEq)]
pub struct ColumnDataTypeWrapper {
    datatype: ColumnDataType,
    datatype_ext: Option<ColumnDataTypeExtension>,
}

impl ColumnDataTypeWrapper {
    /// Try to create a ColumnDataTypeWrapper from i32(ColumnDataType) and ColumnDataTypeExtension.
    pub fn try_new(datatype: i32, datatype_ext: Option<ColumnDataTypeExtension>) -> Result<Self> {
        let datatype = ColumnDataType::try_from(datatype)
            .context(error::UnknownColumnDataTypeSnafu { datatype })?;
        Ok(Self {
            datatype,
            datatype_ext,
        })
    }

    /// Create a ColumnDataTypeWrapper from ColumnDataType and ColumnDataTypeExtension.
    pub fn new(datatype: ColumnDataType, datatype_ext: Option<ColumnDataTypeExtension>) -> Self {
        Self {
            datatype,
            datatype_ext,
        }
    }

    /// Get the ColumnDataType.
    pub fn datatype(&self) -> ColumnDataType {
        self.datatype
    }

    /// Get a tuple of ColumnDataType and ColumnDataTypeExtension.
    pub fn to_parts(&self) -> (ColumnDataType, Option<ColumnDataTypeExtension>) {
        (self.datatype, self.datatype_ext.clone())
    }
}

impl From<ColumnDataTypeWrapper> for ConcreteDataType {
    fn from(datatype_wrapper: ColumnDataTypeWrapper) -> Self {
        match datatype_wrapper.datatype {
            ColumnDataType::Boolean => ConcreteDataType::boolean_datatype(),
            ColumnDataType::Int8 => ConcreteDataType::int8_datatype(),
            ColumnDataType::Int16 => ConcreteDataType::int16_datatype(),
            ColumnDataType::Int32 => ConcreteDataType::int32_datatype(),
            ColumnDataType::Int64 => ConcreteDataType::int64_datatype(),
            ColumnDataType::Uint8 => ConcreteDataType::uint8_datatype(),
            ColumnDataType::Uint16 => ConcreteDataType::uint16_datatype(),
            ColumnDataType::Uint32 => ConcreteDataType::uint32_datatype(),
            ColumnDataType::Uint64 => ConcreteDataType::uint64_datatype(),
            ColumnDataType::Float32 => ConcreteDataType::float32_datatype(),
            ColumnDataType::Float64 => ConcreteDataType::float64_datatype(),
            ColumnDataType::Binary => {
                if let Some(TypeExt::JsonType(_)) = datatype_wrapper
                    .datatype_ext
                    .as_ref()
                    .and_then(|datatype_ext| datatype_ext.type_ext.as_ref())
                {
                    ConcreteDataType::json_datatype()
                } else {
                    ConcreteDataType::binary_datatype()
                }
            }
            ColumnDataType::Json => {
                if let Some(TypeExt::JsonType(json_type_ext)) = datatype_wrapper
                    .datatype_ext
                    .as_ref()
                    .and_then(|datatype_ext| datatype_ext.type_ext.as_ref())
                {
                    if *json_type_ext == JsonTypeExtension::Native as i32 {
                        ConcreteDataType::json_native_datatype()
                    } else {
                        ConcreteDataType::json_datatype()
                    }
                } else {
                    ConcreteDataType::json_datatype()
                }
            }
            ColumnDataType::String => ConcreteDataType::string_datatype(),
            ColumnDataType::Date => ConcreteDataType::date_datatype(),
            ColumnDataType::Datetime => ConcreteDataType::timestamp_microsecond_datatype(),
            ColumnDataType::TimestampSecond => ConcreteDataType::timestamp_second_datatype(),
            ColumnDataType::TimestampMillisecond => {
                ConcreteDataType::timestamp_millisecond_datatype()
            }
            ColumnDataType::TimestampMicrosecond => {
                ConcreteDataType::timestamp_microsecond_datatype()
            }
            ColumnDataType::TimestampNanosecond => {
                ConcreteDataType::timestamp_nanosecond_datatype()
            }
            ColumnDataType::TimeSecond => ConcreteDataType::time_second_datatype(),
            ColumnDataType::TimeMillisecond => ConcreteDataType::time_millisecond_datatype(),
            ColumnDataType::TimeMicrosecond => ConcreteDataType::time_microsecond_datatype(),
            ColumnDataType::TimeNanosecond => ConcreteDataType::time_nanosecond_datatype(),
            ColumnDataType::IntervalYearMonth => ConcreteDataType::interval_year_month_datatype(),
            ColumnDataType::IntervalDayTime => ConcreteDataType::interval_day_time_datatype(),
            ColumnDataType::IntervalMonthDayNano => {
                ConcreteDataType::interval_month_day_nano_datatype()
            }
            ColumnDataType::Decimal128 => {
                if let Some(TypeExt::DecimalType(d)) = datatype_wrapper
                    .datatype_ext
                    .as_ref()
                    .and_then(|datatype_ext| datatype_ext.type_ext.as_ref())
                {
                    ConcreteDataType::decimal128_datatype(d.precision as u8, d.scale as i8)
                } else {
                    ConcreteDataType::decimal128_default_datatype()
                }
            }
            ColumnDataType::Vector => {
                if let Some(TypeExt::VectorType(d)) = datatype_wrapper
                    .datatype_ext
                    .as_ref()
                    .and_then(|datatype_ext| datatype_ext.type_ext.as_ref())
                {
                    ConcreteDataType::vector_datatype(d.dim)
                } else {
                    ConcreteDataType::vector_default_datatype()
                }
            }
            ColumnDataType::List => {
                if let Some(TypeExt::ListType(d)) = datatype_wrapper
                    .datatype_ext
                    .as_ref()
                    .and_then(|datatype_ext| datatype_ext.type_ext.as_ref())
                {
                    let item_type = ColumnDataTypeWrapper {
                        datatype: d.datatype(),
                        datatype_ext: d.datatype_extension.clone().map(|d| *d),
                    };
                    ConcreteDataType::list_datatype(item_type.into())
                } else {
                    // invalid state: type extension not found
                    ConcreteDataType::null_datatype()
                }
            }
            ColumnDataType::Struct => {
                if let Some(TypeExt::StructType(d)) = datatype_wrapper
                    .datatype_ext
                    .as_ref()
                    .and_then(|datatype_ext| datatype_ext.type_ext.as_ref())
                {
                    let fields = d
                        .fields
                        .iter()
                        .map(|f| {
                            let field_type = ColumnDataTypeWrapper {
                                datatype: f.datatype(),
                                datatype_ext: f.datatype_extension.clone(),
                            };
                            StructField::new(f.name.clone(), field_type.into(), true)
                        })
                        .collect::<Vec<_>>();
                    ConcreteDataType::struct_datatype(StructType::from(fields))
                } else {
                    // invalid state: type extension not found
                    ConcreteDataType::null_datatype()
                }
            }
        }
    }
}

/// This macro is used to generate datatype functions
/// with lower style for ColumnDataTypeWrapper.
///
///
/// For example: we can use `ColumnDataTypeWrapper::int8_datatype()`,
/// to get a ColumnDataTypeWrapper with datatype `ColumnDataType::Int8`.
macro_rules! impl_column_type_functions {
    ($($Type: ident), +) => {
        paste! {
            impl ColumnDataTypeWrapper {
                $(
                    pub fn [<$Type:lower _datatype>]() -> ColumnDataTypeWrapper {
                        ColumnDataTypeWrapper {
                            datatype: ColumnDataType::$Type,
                            datatype_ext: None,
                        }
                    }
                )+
            }
        }
    }
}

/// This macro is used to generate datatype functions
/// with snake style for ColumnDataTypeWrapper.
///
///
/// For example: we can use `ColumnDataTypeWrapper::duration_second_datatype()`,
/// to get a ColumnDataTypeWrapper with datatype `ColumnDataType::DurationSecond`.
macro_rules! impl_column_type_functions_with_snake {
    ($($TypeName: ident), +) => {
        paste!{
            impl ColumnDataTypeWrapper {
                $(
                    pub fn [<$TypeName:snake _datatype>]() -> ColumnDataTypeWrapper {
                        ColumnDataTypeWrapper {
                            datatype: ColumnDataType::$TypeName,
                            datatype_ext: None,
                        }
                    }
                )+
            }
        }
    };
}

impl_column_type_functions!(
    Boolean, Uint8, Uint16, Uint32, Uint64, Int8, Int16, Int32, Int64, Float32, Float64, Binary,
    Date, Datetime, String
);

impl_column_type_functions_with_snake!(
    TimestampSecond,
    TimestampMillisecond,
    TimestampMicrosecond,
    TimestampNanosecond,
    TimeSecond,
    TimeMillisecond,
    TimeMicrosecond,
    TimeNanosecond,
    IntervalYearMonth,
    IntervalDayTime,
    IntervalMonthDayNano
);

impl ColumnDataTypeWrapper {
    /// Create a JSON column data type wrapper with the given format.
    pub fn json_datatype(format: i32) -> Self {
        ColumnDataTypeWrapper {
            datatype: ColumnDataType::Json,
            datatype_ext: Some(ColumnDataTypeExtension {
                type_ext: Some(TypeExt::JsonType(format)),
            }),
        }
    }

    pub fn decimal128_datatype(precision: i32, scale: i32) -> Self {
        ColumnDataTypeWrapper {
            datatype: ColumnDataType::Decimal128,
            datatype_ext: Some(ColumnDataTypeExtension {
                type_ext: Some(TypeExt::DecimalType(DecimalTypeExtension {
                    precision,
                    scale,
                })),
            }),
        }
    }

    pub fn vector_datatype(dim: u32) -> Self {
        ColumnDataTypeWrapper {
            datatype: ColumnDataType::Vector,
            datatype_ext: Some(ColumnDataTypeExtension {
                type_ext: Some(TypeExt::VectorType(VectorTypeExtension { dim })),
            }),
        }
    }

    /// Create a list datatype with the given item type.
    pub fn list_datatype(item_type: ColumnDataTypeWrapper) -> Self {
        ColumnDataTypeWrapper {
            datatype: ColumnDataType::List,
            datatype_ext: Some(ColumnDataTypeExtension {
                type_ext: Some(TypeExt::ListType(Box::new(ListTypeExtension {
                    datatype: item_type.datatype() as i32,
                    datatype_extension: item_type.datatype_ext.map(Box::new),
                }))),
            }),
        }
    }

    /// Create a struct datatype with the given field tuples (name, datatype).
    pub fn struct_datatype(fields: Vec<(String, ColumnDataTypeWrapper)>) -> Self {
        let struct_fields = fields
            .into_iter()
            .map(|(name, datatype)| greptime_proto::v1::StructField {
                name,
                datatype: datatype.datatype() as i32,
                datatype_extension: datatype.datatype_ext,
            })
            .collect();
        ColumnDataTypeWrapper {
            datatype: ColumnDataType::Struct,
            datatype_ext: Some(ColumnDataTypeExtension {
                type_ext: Some(TypeExt::StructType(StructTypeExtension {
                    fields: struct_fields,
                })),
            }),
        }
    }
}

impl TryFrom<ConcreteDataType> for ColumnDataTypeWrapper {
    type Error = error::Error;

    fn try_from(datatype: ConcreteDataType) -> Result<Self> {
        let column_datatype = match datatype {
            ConcreteDataType::Boolean(_) => ColumnDataType::Boolean,
            ConcreteDataType::Int8(_) => ColumnDataType::Int8,
            ConcreteDataType::Int16(_) => ColumnDataType::Int16,
            ConcreteDataType::Int32(_) => ColumnDataType::Int32,
            ConcreteDataType::Int64(_) => ColumnDataType::Int64,
            ConcreteDataType::UInt8(_) => ColumnDataType::Uint8,
            ConcreteDataType::UInt16(_) => ColumnDataType::Uint16,
            ConcreteDataType::UInt32(_) => ColumnDataType::Uint32,
            ConcreteDataType::UInt64(_) => ColumnDataType::Uint64,
            ConcreteDataType::Float32(_) => ColumnDataType::Float32,
            ConcreteDataType::Float64(_) => ColumnDataType::Float64,
            ConcreteDataType::Binary(_) => ColumnDataType::Binary,
            ConcreteDataType::String(_) => ColumnDataType::String,
            ConcreteDataType::Date(_) => ColumnDataType::Date,
            ConcreteDataType::Timestamp(t) => match t {
                TimestampType::Second(_) => ColumnDataType::TimestampSecond,
                TimestampType::Millisecond(_) => ColumnDataType::TimestampMillisecond,
                TimestampType::Microsecond(_) => ColumnDataType::TimestampMicrosecond,
                TimestampType::Nanosecond(_) => ColumnDataType::TimestampNanosecond,
            },
            ConcreteDataType::Time(t) => match t {
                TimeType::Second(_) => ColumnDataType::TimeSecond,
                TimeType::Millisecond(_) => ColumnDataType::TimeMillisecond,
                TimeType::Microsecond(_) => ColumnDataType::TimeMicrosecond,
                TimeType::Nanosecond(_) => ColumnDataType::TimeNanosecond,
            },
            ConcreteDataType::Interval(i) => match i {
                IntervalType::YearMonth(_) => ColumnDataType::IntervalYearMonth,
                IntervalType::DayTime(_) => ColumnDataType::IntervalDayTime,
                IntervalType::MonthDayNano(_) => ColumnDataType::IntervalMonthDayNano,
            },
            ConcreteDataType::Decimal128(_) => ColumnDataType::Decimal128,
            ConcreteDataType::Json(_) => ColumnDataType::Json,
            ConcreteDataType::Vector(_) => ColumnDataType::Vector,
            ConcreteDataType::List(_) => ColumnDataType::List,
            ConcreteDataType::Struct(_) => ColumnDataType::Struct,
            ConcreteDataType::Null(_)
            | ConcreteDataType::Dictionary(_)
            | ConcreteDataType::Duration(_) => {
                return error::IntoColumnDataTypeSnafu { from: datatype }.fail();
            }
        };
        let datatype_extension = match column_datatype {
            ColumnDataType::Decimal128 => {
                datatype
                    .as_decimal128()
                    .map(|decimal_type| ColumnDataTypeExtension {
                        type_ext: Some(TypeExt::DecimalType(DecimalTypeExtension {
                            precision: decimal_type.precision() as i32,
                            scale: decimal_type.scale() as i32,
                        })),
                    })
            }
            ColumnDataType::Json => datatype.as_json().map(|json_type| {
                let format = match json_type.format {
                    JsonFormat::Jsonb => JsonTypeExtension::JsonBinary,
                    JsonFormat::Native => JsonTypeExtension::Native,
                };
                ColumnDataTypeExtension {
                    type_ext: Some(TypeExt::JsonType(format.into())),
                }
            }),
            ColumnDataType::Vector => {
                datatype
                    .as_vector()
                    .map(|vector_type| ColumnDataTypeExtension {
                        type_ext: Some(TypeExt::VectorType(VectorTypeExtension {
                            dim: vector_type.dim as _,
                        })),
                    })
            }
            ColumnDataType::List => {
                if let Some(list_type) = datatype.as_list() {
                    let list_item_type =
                        ColumnDataTypeWrapper::try_from(list_type.item_type().clone())?;
                    Some(ColumnDataTypeExtension {
                        type_ext: Some(TypeExt::ListType(Box::new(ListTypeExtension {
                            datatype: list_item_type.datatype.into(),
                            datatype_extension: list_item_type.datatype_ext.map(Box::new),
                        }))),
                    })
                } else {
                    None
                }
            }
            ColumnDataType::Struct => {
                if let Some(struct_type) = datatype.as_struct() {
                    let mut fields = Vec::with_capacity(struct_type.fields().len());
                    for field in struct_type.fields() {
                        let field_type =
                            ColumnDataTypeWrapper::try_from(field.data_type().clone())?;
                        let proto_field = crate::v1::StructField {
                            name: field.name().to_string(),
                            datatype: field_type.datatype.into(),
                            datatype_extension: field_type.datatype_ext,
                        };
                        fields.push(proto_field);
                    }
                    Some(ColumnDataTypeExtension {
                        type_ext: Some(TypeExt::StructType(StructTypeExtension { fields })),
                    })
                } else {
                    None
                }
            }
            _ => None,
        };
        Ok(Self {
            datatype: column_datatype,
            datatype_ext: datatype_extension,
        })
    }
}

pub fn values_with_capacity(datatype: ColumnDataType, capacity: usize) -> Values {
    match datatype {
        ColumnDataType::Boolean => Values {
            bool_values: Vec::with_capacity(capacity),
            ..Default::default()
        },
        ColumnDataType::Int8 => Values {
            i8_values: Vec::with_capacity(capacity),
            ..Default::default()
        },
        ColumnDataType::Int16 => Values {
            i16_values: Vec::with_capacity(capacity),
            ..Default::default()
        },
        ColumnDataType::Int32 => Values {
            i32_values: Vec::with_capacity(capacity),
            ..Default::default()
        },
        ColumnDataType::Int64 => Values {
            i64_values: Vec::with_capacity(capacity),
            ..Default::default()
        },
        ColumnDataType::Uint8 => Values {
            u8_values: Vec::with_capacity(capacity),
            ..Default::default()
        },
        ColumnDataType::Uint16 => Values {
            u16_values: Vec::with_capacity(capacity),
            ..Default::default()
        },
        ColumnDataType::Uint32 => Values {
            u32_values: Vec::with_capacity(capacity),
            ..Default::default()
        },
        ColumnDataType::Uint64 => Values {
            u64_values: Vec::with_capacity(capacity),
            ..Default::default()
        },
        ColumnDataType::Float32 => Values {
            f32_values: Vec::with_capacity(capacity),
            ..Default::default()
        },
        ColumnDataType::Float64 => Values {
            f64_values: Vec::with_capacity(capacity),
            ..Default::default()
        },
        ColumnDataType::Binary => Values {
            binary_values: Vec::with_capacity(capacity),
            ..Default::default()
        },
        ColumnDataType::String => Values {
            string_values: Vec::with_capacity(capacity),
            ..Default::default()
        },
        ColumnDataType::Date => Values {
            date_values: Vec::with_capacity(capacity),
            ..Default::default()
        },
        ColumnDataType::Datetime => Values {
            datetime_values: Vec::with_capacity(capacity),
            ..Default::default()
        },
        ColumnDataType::TimestampSecond => Values {
            timestamp_second_values: Vec::with_capacity(capacity),
            ..Default::default()
        },
        ColumnDataType::TimestampMillisecond => Values {
            timestamp_millisecond_values: Vec::with_capacity(capacity),
            ..Default::default()
        },
        ColumnDataType::TimestampMicrosecond => Values {
            timestamp_microsecond_values: Vec::with_capacity(capacity),
            ..Default::default()
        },
        ColumnDataType::TimestampNanosecond => Values {
            timestamp_nanosecond_values: Vec::with_capacity(capacity),
            ..Default::default()
        },
        ColumnDataType::TimeSecond => Values {
            time_second_values: Vec::with_capacity(capacity),
            ..Default::default()
        },
        ColumnDataType::TimeMillisecond => Values {
            time_millisecond_values: Vec::with_capacity(capacity),
            ..Default::default()
        },
        ColumnDataType::TimeMicrosecond => Values {
            time_microsecond_values: Vec::with_capacity(capacity),
            ..Default::default()
        },
        ColumnDataType::TimeNanosecond => Values {
            time_nanosecond_values: Vec::with_capacity(capacity),
            ..Default::default()
        },
        ColumnDataType::IntervalDayTime => Values {
            interval_day_time_values: Vec::with_capacity(capacity),
            ..Default::default()
        },
        ColumnDataType::IntervalYearMonth => Values {
            interval_year_month_values: Vec::with_capacity(capacity),
            ..Default::default()
        },
        ColumnDataType::IntervalMonthDayNano => Values {
            interval_month_day_nano_values: Vec::with_capacity(capacity),
            ..Default::default()
        },
        ColumnDataType::Decimal128 => Values {
            decimal128_values: Vec::with_capacity(capacity),
            ..Default::default()
        },
        ColumnDataType::Json => Values {
            ..Default::default()
        },
        ColumnDataType::Vector => Values {
            binary_values: Vec::with_capacity(capacity),
            ..Default::default()
        },
        ColumnDataType::List => Values {
            list_values: Vec::with_capacity(capacity),
            ..Default::default()
        },
        ColumnDataType::Struct => Values {
            struct_values: Vec::with_capacity(capacity),
            ..Default::default()
        },
    }
}

/// Returns the type name of the [Request].
pub fn request_type(request: &Request) -> &'static str {
    match request {
        Request::Inserts(_) => "inserts",
        Request::Query(query_req) => query_request_type(query_req),
        Request::Ddl(ddl_req) => ddl_request_type(ddl_req),
        Request::Deletes(_) => "deletes",
        Request::RowInserts(_) => "row_inserts",
        Request::RowDeletes(_) => "row_deletes",
    }
}

/// Returns the type name of the [QueryRequest].
fn query_request_type(request: &QueryRequest) -> &'static str {
    match request.query {
        Some(Query::Sql(_)) => "query.sql",
        Some(Query::LogicalPlan(_)) => "query.logical_plan",
        Some(Query::PromRangeQuery(_)) => "query.prom_range",
        Some(Query::InsertIntoPlan(_)) => "query.insert_into_plan",
        None => "query.empty",
    }
}

/// Returns the type name of the [DdlRequest].
fn ddl_request_type(request: &DdlRequest) -> &'static str {
    match request.expr {
        Some(Expr::CreateDatabase(_)) => "ddl.create_database",
        Some(Expr::CreateTable(_)) => "ddl.create_table",
        Some(Expr::AlterTable(_)) => "ddl.alter_table",
        Some(Expr::DropTable(_)) => "ddl.drop_table",
        Some(Expr::TruncateTable(_)) => "ddl.truncate_table",
        Some(Expr::CreateFlow(_)) => "ddl.create_flow",
        Some(Expr::DropFlow(_)) => "ddl.drop_flow",
        Some(Expr::CreateView(_)) => "ddl.create_view",
        Some(Expr::DropView(_)) => "ddl.drop_view",
        Some(Expr::AlterDatabase(_)) => "ddl.alter_database",
        None => "ddl.empty",
    }
}

/// Converts an interval to google protobuf type [IntervalMonthDayNano].
pub fn convert_month_day_nano_to_pb(v: IntervalMonthDayNano) -> v1::IntervalMonthDayNano {
    v1::IntervalMonthDayNano {
        months: v.months,
        days: v.days,
        nanoseconds: v.nanoseconds,
    }
}

/// Convert common decimal128 to grpc decimal128 without precision and scale.
pub fn convert_to_pb_decimal128(v: Decimal128) -> v1::Decimal128 {
    let (hi, lo) = v.split_value();
    v1::Decimal128 { hi, lo }
}

pub fn pb_value_to_value_ref<'a>(
    value: &'a v1::Value,
    datatype_ext: Option<&'a ColumnDataTypeExtension>,
) -> ValueRef<'a> {
    let Some(value) = &value.value_data else {
        return ValueRef::Null;
    };

    let value_ref = match value {
        ValueData::I8Value(v) => ValueRef::Int8(*v as i8),
        ValueData::I16Value(v) => ValueRef::Int16(*v as i16),
        ValueData::I32Value(v) => ValueRef::Int32(*v),
        ValueData::I64Value(v) => ValueRef::Int64(*v),
        ValueData::U8Value(v) => ValueRef::UInt8(*v as u8),
        ValueData::U16Value(v) => ValueRef::UInt16(*v as u16),
        ValueData::U32Value(v) => ValueRef::UInt32(*v),
        ValueData::U64Value(v) => ValueRef::UInt64(*v),
        ValueData::F32Value(f) => ValueRef::Float32(OrderedF32::from(*f)),
        ValueData::F64Value(f) => ValueRef::Float64(OrderedF64::from(*f)),
        ValueData::BoolValue(b) => ValueRef::Boolean(*b),
        ValueData::BinaryValue(bytes) => ValueRef::Binary(bytes.as_slice()),
        ValueData::StringValue(string) => ValueRef::String(string.as_str()),
        ValueData::DateValue(d) => ValueRef::Date(Date::from(*d)),
        ValueData::TimestampSecondValue(t) => ValueRef::Timestamp(Timestamp::new_second(*t)),
        ValueData::TimestampMillisecondValue(t) => {
            ValueRef::Timestamp(Timestamp::new_millisecond(*t))
        }
        ValueData::DatetimeValue(t) | ValueData::TimestampMicrosecondValue(t) => {
            ValueRef::Timestamp(Timestamp::new_microsecond(*t))
        }
        ValueData::TimestampNanosecondValue(t) => {
            ValueRef::Timestamp(Timestamp::new_nanosecond(*t))
        }
        ValueData::TimeSecondValue(t) => ValueRef::Time(Time::new_second(*t)),
        ValueData::TimeMillisecondValue(t) => ValueRef::Time(Time::new_millisecond(*t)),
        ValueData::TimeMicrosecondValue(t) => ValueRef::Time(Time::new_microsecond(*t)),
        ValueData::TimeNanosecondValue(t) => ValueRef::Time(Time::new_nanosecond(*t)),
        ValueData::IntervalYearMonthValue(v) => {
            ValueRef::IntervalYearMonth(IntervalYearMonth::from_i32(*v))
        }
        ValueData::IntervalDayTimeValue(v) => {
            ValueRef::IntervalDayTime(IntervalDayTime::from_i64(*v))
        }
        ValueData::IntervalMonthDayNanoValue(v) => {
            let interval = IntervalMonthDayNano::new(v.months, v.days, v.nanoseconds);
            ValueRef::IntervalMonthDayNano(interval)
        }
        ValueData::Decimal128Value(v) => {
            // get precision and scale from datatype_extension
            if let Some(TypeExt::DecimalType(d)) = datatype_ext
                .as_ref()
                .and_then(|column_ext| column_ext.type_ext.as_ref())
            {
                ValueRef::Decimal128(Decimal128::from_value_precision_scale(
                    v.hi,
                    v.lo,
                    d.precision as u8,
                    d.scale as i8,
                ))
            } else {
                // If the precision and scale are not set, use the default value.
                ValueRef::Decimal128(Decimal128::from_value_precision_scale(
                    v.hi,
                    v.lo,
                    DECIMAL128_MAX_PRECISION,
                    DECIMAL128_DEFAULT_SCALE,
                ))
            }
        }
        ValueData::ListValue(list) => {
            let list_datatype_ext = datatype_ext
                .as_ref()
                .and_then(|ext| {
                    if let Some(TypeExt::ListType(l)) = &ext.type_ext {
                        Some(l)
                    } else {
                        None
                    }
                })
                .expect("list must contain datatype ext");
            let item_type = ConcreteDataType::from(ColumnDataTypeWrapper::new(
                list_datatype_ext.datatype(),
                list_datatype_ext
                    .datatype_extension
                    .as_ref()
                    .map(|ext| *ext.clone()),
            ));
            let items = list
                .items
                .iter()
                .map(|item| {
                    pb_value_to_value_ref(item, list_datatype_ext.datatype_extension.as_deref())
                })
                .collect::<Vec<_>>();

            let list_value = ListValueRef::RefList {
                val: items,
                item_datatype: item_type.clone(),
            };
            ValueRef::List(list_value)
        }

        ValueData::StructValue(struct_value) => {
            let struct_datatype_ext = datatype_ext
                .as_ref()
                .and_then(|ext| {
                    if let Some(TypeExt::StructType(s)) = &ext.type_ext {
                        Some(s)
                    } else {
                        None
                    }
                })
                .expect("struct must contain datatype ext");

            let struct_fields = struct_datatype_ext
                .fields
                .iter()
                .map(|field| {
                    let field_type = ConcreteDataType::from(ColumnDataTypeWrapper::new(
                        field.datatype(),
                        field.datatype_extension.clone(),
                    ));
                    let field_name = field.name.clone();
                    StructField::new(field_name, field_type, true)
                })
                .collect::<Vec<_>>();

            let items = struct_value
                .items
                .iter()
                .zip(struct_datatype_ext.fields.iter())
                .map(|(item, field)| pb_value_to_value_ref(item, field.datatype_extension.as_ref()))
                .collect::<Vec<ValueRef>>();

            let struct_value_ref = StructValueRef::RefList {
                val: items,
                fields: StructType::new(struct_fields),
            };
            ValueRef::Struct(struct_value_ref)
        }
    };

    // if the data is json native format, wrap it in a json ValueRef
    if let Some(TypeExt::JsonType(json_type_ext)) = datatype_ext.and_then(|d| d.type_ext.as_ref()) {
        if *json_type_ext == JsonTypeExtension::Native as i32 {
            return ValueRef::Json(Box::new(value_ref));
        }
    }

    value_ref
}

<<<<<<< HEAD
pub fn pb_values_to_vector_ref(data_type: &ConcreteDataType, values: Values) -> VectorRef {
    match data_type {
        ConcreteDataType::Boolean(_) => Arc::new(BooleanVector::from(values.bool_values)),
        ConcreteDataType::Int8(_) => Arc::new(PrimitiveVector::<Int8Type>::from_iter_values(
            values.i8_values.into_iter().map(|x| x as i8),
        )),
        ConcreteDataType::Int16(_) => Arc::new(PrimitiveVector::<Int16Type>::from_iter_values(
            values.i16_values.into_iter().map(|x| x as i16),
        )),
        ConcreteDataType::Int32(_) => Arc::new(Int32Vector::from_vec(values.i32_values)),
        ConcreteDataType::Int64(_) => Arc::new(Int64Vector::from_vec(values.i64_values)),
        ConcreteDataType::UInt8(_) => Arc::new(PrimitiveVector::<UInt8Type>::from_iter_values(
            values.u8_values.into_iter().map(|x| x as u8),
        )),
        ConcreteDataType::UInt16(_) => Arc::new(PrimitiveVector::<UInt16Type>::from_iter_values(
            values.u16_values.into_iter().map(|x| x as u16),
        )),
        ConcreteDataType::UInt32(_) => Arc::new(UInt32Vector::from_vec(values.u32_values)),
        ConcreteDataType::UInt64(_) => Arc::new(UInt64Vector::from_vec(values.u64_values)),
        ConcreteDataType::Float32(_) => Arc::new(Float32Vector::from_vec(values.f32_values)),
        ConcreteDataType::Float64(_) => Arc::new(Float64Vector::from_vec(values.f64_values)),
        ConcreteDataType::Binary(_) => Arc::new(BinaryVector::from(values.binary_values)),
        ConcreteDataType::String(_) => Arc::new(StringVector::from_vec(values.string_values)),
        ConcreteDataType::Date(_) => Arc::new(DateVector::from_vec(values.date_values)),
        ConcreteDataType::Timestamp(unit) => match unit {
            TimestampType::Second(_) => Arc::new(TimestampSecondVector::from_vec(
                values.timestamp_second_values,
            )),
            TimestampType::Millisecond(_) => Arc::new(TimestampMillisecondVector::from_vec(
                values.timestamp_millisecond_values,
            )),
            TimestampType::Microsecond(_) => Arc::new(TimestampMicrosecondVector::from_vec(
                values.timestamp_microsecond_values,
            )),
            TimestampType::Nanosecond(_) => Arc::new(TimestampNanosecondVector::from_vec(
                values.timestamp_nanosecond_values,
            )),
        },
        ConcreteDataType::Time(unit) => match unit {
            TimeType::Second(_) => Arc::new(TimeSecondVector::from_iter_values(
                values.time_second_values.iter().map(|x| *x as i32),
            )),
            TimeType::Millisecond(_) => Arc::new(TimeMillisecondVector::from_iter_values(
                values.time_millisecond_values.iter().map(|x| *x as i32),
            )),
            TimeType::Microsecond(_) => Arc::new(TimeMicrosecondVector::from_vec(
                values.time_microsecond_values,
            )),
            TimeType::Nanosecond(_) => Arc::new(TimeNanosecondVector::from_vec(
                values.time_nanosecond_values,
            )),
        },

        ConcreteDataType::Interval(unit) => match unit {
            IntervalType::YearMonth(_) => Arc::new(IntervalYearMonthVector::from_vec(
                values.interval_year_month_values,
            )),
            IntervalType::DayTime(_) => Arc::new(IntervalDayTimeVector::from_iter_values(
                values
                    .interval_day_time_values
                    .iter()
                    .map(|x| IntervalDayTime::from_i64(*x).into()),
            )),
            IntervalType::MonthDayNano(_) => {
                Arc::new(IntervalMonthDayNanoVector::from_iter_values(
                    values
                        .interval_month_day_nano_values
                        .iter()
                        .map(|x| IntervalMonthDayNano::new(x.months, x.days, x.nanoseconds).into()),
                ))
            }
        },
        ConcreteDataType::Decimal128(d) => Arc::new(Decimal128Vector::from_values(
            values.decimal128_values.iter().map(|x| {
                Decimal128::from_value_precision_scale(x.hi, x.lo, d.precision(), d.scale()).into()
            }),
        )),
        ConcreteDataType::Vector(_) => Arc::new(BinaryVector::from_vec(values.binary_values)),
        // TODO(sunng87):
        ConcreteDataType::Null(_)
        | ConcreteDataType::List(_)
        | ConcreteDataType::Struct(_)
        | ConcreteDataType::Dictionary(_)
        | ConcreteDataType::Duration(_)
        | ConcreteDataType::Json(_) => {
            unreachable!()
        }
    }
}

pub fn pb_values_to_values(data_type: &ConcreteDataType, values: Values) -> Vec<Value> {
    match data_type {
        ConcreteDataType::Int64(_) => values
            .i64_values
            .into_iter()
            .map(|val| val.into())
            .collect(),
        ConcreteDataType::Float64(_) => values
            .f64_values
            .into_iter()
            .map(|val| val.into())
            .collect(),
        ConcreteDataType::String(_) => values
            .string_values
            .into_iter()
            .map(|val| val.into())
            .collect(),
        ConcreteDataType::Boolean(_) => values
            .bool_values
            .into_iter()
            .map(|val| val.into())
            .collect(),
        ConcreteDataType::Int8(_) => values
            .i8_values
            .into_iter()
            // Safety: Since i32 only stores i8 data here, so i32 as i8 is safe.
            .map(|val| (val as i8).into())
            .collect(),
        ConcreteDataType::Int16(_) => values
            .i16_values
            .into_iter()
            // Safety: Since i32 only stores i16 data here, so i32 as i16 is safe.
            .map(|val| (val as i16).into())
            .collect(),
        ConcreteDataType::Int32(_) => values
            .i32_values
            .into_iter()
            .map(|val| val.into())
            .collect(),
        ConcreteDataType::UInt8(_) => values
            .u8_values
            .into_iter()
            // Safety: Since i32 only stores u8 data here, so i32 as u8 is safe.
            .map(|val| (val as u8).into())
            .collect(),
        ConcreteDataType::UInt16(_) => values
            .u16_values
            .into_iter()
            // Safety: Since i32 only stores u16 data here, so i32 as u16 is safe.
            .map(|val| (val as u16).into())
            .collect(),
        ConcreteDataType::UInt32(_) => values
            .u32_values
            .into_iter()
            .map(|val| val.into())
            .collect(),
        ConcreteDataType::UInt64(_) => values
            .u64_values
            .into_iter()
            .map(|val| val.into())
            .collect(),
        ConcreteDataType::Float32(_) => values
            .f32_values
            .into_iter()
            .map(|val| val.into())
            .collect(),
        ConcreteDataType::Binary(_) => values
            .binary_values
            .into_iter()
            .map(|val| val.into())
            .collect(),
        ConcreteDataType::Date(_) => values
            .date_values
            .into_iter()
            .map(|v| Value::Date(v.into()))
            .collect(),
        ConcreteDataType::Timestamp(TimestampType::Second(_)) => values
            .timestamp_second_values
            .into_iter()
            .map(|v| Value::Timestamp(Timestamp::new_second(v)))
            .collect(),
        ConcreteDataType::Timestamp(TimestampType::Millisecond(_)) => values
            .timestamp_millisecond_values
            .into_iter()
            .map(|v| Value::Timestamp(Timestamp::new_millisecond(v)))
            .collect(),
        ConcreteDataType::Timestamp(TimestampType::Microsecond(_)) => values
            .timestamp_microsecond_values
            .into_iter()
            .map(|v| Value::Timestamp(Timestamp::new_microsecond(v)))
            .collect(),
        ConcreteDataType::Timestamp(TimestampType::Nanosecond(_)) => values
            .timestamp_nanosecond_values
            .into_iter()
            .map(|v| Value::Timestamp(Timestamp::new_nanosecond(v)))
            .collect(),
        ConcreteDataType::Time(TimeType::Second(_)) => values
            .time_second_values
            .into_iter()
            .map(|v| Value::Time(Time::new_second(v)))
            .collect(),
        ConcreteDataType::Time(TimeType::Millisecond(_)) => values
            .time_millisecond_values
            .into_iter()
            .map(|v| Value::Time(Time::new_millisecond(v)))
            .collect(),
        ConcreteDataType::Time(TimeType::Microsecond(_)) => values
            .time_microsecond_values
            .into_iter()
            .map(|v| Value::Time(Time::new_microsecond(v)))
            .collect(),
        ConcreteDataType::Time(TimeType::Nanosecond(_)) => values
            .time_nanosecond_values
            .into_iter()
            .map(|v| Value::Time(Time::new_nanosecond(v)))
            .collect(),

        ConcreteDataType::Interval(IntervalType::YearMonth(_)) => values
            .interval_year_month_values
            .into_iter()
            .map(|v| Value::IntervalYearMonth(IntervalYearMonth::from_i32(v)))
            .collect(),
        ConcreteDataType::Interval(IntervalType::DayTime(_)) => values
            .interval_day_time_values
            .into_iter()
            .map(|v| Value::IntervalDayTime(IntervalDayTime::from_i64(v)))
            .collect(),
        ConcreteDataType::Interval(IntervalType::MonthDayNano(_)) => values
            .interval_month_day_nano_values
            .into_iter()
            .map(|v| {
                Value::IntervalMonthDayNano(IntervalMonthDayNano::new(
                    v.months,
                    v.days,
                    v.nanoseconds,
                ))
            })
            .collect(),
        ConcreteDataType::Decimal128(d) => values
            .decimal128_values
            .into_iter()
            .map(|v| {
                Value::Decimal128(Decimal128::from_value_precision_scale(
                    v.hi,
                    v.lo,
                    d.precision(),
                    d.scale(),
                ))
            })
            .collect(),
        ConcreteDataType::Vector(_) => values.binary_values.into_iter().map(|v| v.into()).collect(),
        ConcreteDataType::Null(_)
        | ConcreteDataType::List(_)
        | ConcreteDataType::Struct(_)
        | ConcreteDataType::Dictionary(_)
        | ConcreteDataType::Duration(_)
        | ConcreteDataType::Json(_) => {
            unreachable!()
        }
    }
}

=======
>>>>>>> 5ad1eac9
/// Returns true if the pb semantic type is valid.
pub fn is_semantic_type_eq(type_value: i32, semantic_type: SemanticType) -> bool {
    type_value == semantic_type as i32
}

/// Returns true if the pb type value is valid.
pub fn is_column_type_value_eq(
    type_value: i32,
    type_extension: Option<ColumnDataTypeExtension>,
    expect_type: &ConcreteDataType,
) -> bool {
    ColumnDataTypeWrapper::try_new(type_value, type_extension)
        .map(|wrapper| {
            let datatype = ConcreteDataType::from(wrapper);
            expect_type == &datatype
        })
        .unwrap_or(false)
}

/// Convert value into proto's value.
pub fn to_proto_value(value: Value) -> v1::Value {
    match value {
        Value::Null => v1::Value { value_data: None },
        Value::Boolean(v) => v1::Value {
            value_data: Some(ValueData::BoolValue(v)),
        },
        Value::UInt8(v) => v1::Value {
            value_data: Some(ValueData::U8Value(v.into())),
        },
        Value::UInt16(v) => v1::Value {
            value_data: Some(ValueData::U16Value(v.into())),
        },
        Value::UInt32(v) => v1::Value {
            value_data: Some(ValueData::U32Value(v)),
        },
        Value::UInt64(v) => v1::Value {
            value_data: Some(ValueData::U64Value(v)),
        },
        Value::Int8(v) => v1::Value {
            value_data: Some(ValueData::I8Value(v.into())),
        },
        Value::Int16(v) => v1::Value {
            value_data: Some(ValueData::I16Value(v.into())),
        },
        Value::Int32(v) => v1::Value {
            value_data: Some(ValueData::I32Value(v)),
        },
        Value::Int64(v) => v1::Value {
            value_data: Some(ValueData::I64Value(v)),
        },
        Value::Float32(v) => v1::Value {
            value_data: Some(ValueData::F32Value(*v)),
        },
        Value::Float64(v) => v1::Value {
            value_data: Some(ValueData::F64Value(*v)),
        },
        Value::String(v) => v1::Value {
            value_data: Some(ValueData::StringValue(v.as_utf8().to_string())),
        },
        Value::Binary(v) => v1::Value {
            value_data: Some(ValueData::BinaryValue(v.to_vec())),
        },
        Value::Date(v) => v1::Value {
            value_data: Some(ValueData::DateValue(v.val())),
        },
        Value::Timestamp(v) => match v.unit() {
            TimeUnit::Second => v1::Value {
                value_data: Some(ValueData::TimestampSecondValue(v.value())),
            },
            TimeUnit::Millisecond => v1::Value {
                value_data: Some(ValueData::TimestampMillisecondValue(v.value())),
            },
            TimeUnit::Microsecond => v1::Value {
                value_data: Some(ValueData::TimestampMicrosecondValue(v.value())),
            },
            TimeUnit::Nanosecond => v1::Value {
                value_data: Some(ValueData::TimestampNanosecondValue(v.value())),
            },
        },
        Value::Time(v) => match v.unit() {
            TimeUnit::Second => v1::Value {
                value_data: Some(ValueData::TimeSecondValue(v.value())),
            },
            TimeUnit::Millisecond => v1::Value {
                value_data: Some(ValueData::TimeMillisecondValue(v.value())),
            },
            TimeUnit::Microsecond => v1::Value {
                value_data: Some(ValueData::TimeMicrosecondValue(v.value())),
            },
            TimeUnit::Nanosecond => v1::Value {
                value_data: Some(ValueData::TimeNanosecondValue(v.value())),
            },
        },
        Value::IntervalYearMonth(v) => v1::Value {
            value_data: Some(ValueData::IntervalYearMonthValue(v.to_i32())),
        },
        Value::IntervalDayTime(v) => v1::Value {
            value_data: Some(ValueData::IntervalDayTimeValue(v.to_i64())),
        },
        Value::IntervalMonthDayNano(v) => v1::Value {
            value_data: Some(ValueData::IntervalMonthDayNanoValue(
                convert_month_day_nano_to_pb(v),
            )),
        },
        Value::Decimal128(v) => v1::Value {
            value_data: Some(ValueData::Decimal128Value(convert_to_pb_decimal128(v))),
        },
        Value::List(list_value) => v1::Value {
            value_data: Some(ValueData::ListValue(v1::ListValue {
                items: convert_list_to_pb_values(list_value),
            })),
        },
        Value::Struct(struct_value) => v1::Value {
            value_data: Some(ValueData::StructValue(v1::StructValue {
                items: convert_struct_to_pb_values(struct_value),
            })),
        },
        Value::Duration(_) => v1::Value { value_data: None },
        Value::Json(v) => to_proto_value(*v),
    }
}

fn convert_list_to_pb_values(list_value: ListValue) -> Vec<v1::Value> {
    list_value
        .take_items()
        .into_iter()
        .map(to_proto_value)
        .collect()
}

fn convert_struct_to_pb_values(struct_value: StructValue) -> Vec<v1::Value> {
    struct_value
        .take_items()
        .into_iter()
        .map(to_proto_value)
        .collect()
}

/// Returns the [ColumnDataTypeWrapper] of the value.
///
/// If value is null, returns `None`.
pub fn proto_value_type(value: &v1::Value) -> Option<ColumnDataType> {
    let value_type = match value.value_data.as_ref()? {
        ValueData::I8Value(_) => ColumnDataType::Int8,
        ValueData::I16Value(_) => ColumnDataType::Int16,
        ValueData::I32Value(_) => ColumnDataType::Int32,
        ValueData::I64Value(_) => ColumnDataType::Int64,
        ValueData::U8Value(_) => ColumnDataType::Uint8,
        ValueData::U16Value(_) => ColumnDataType::Uint16,
        ValueData::U32Value(_) => ColumnDataType::Uint32,
        ValueData::U64Value(_) => ColumnDataType::Uint64,
        ValueData::F32Value(_) => ColumnDataType::Float32,
        ValueData::F64Value(_) => ColumnDataType::Float64,
        ValueData::BoolValue(_) => ColumnDataType::Boolean,
        ValueData::BinaryValue(_) => ColumnDataType::Binary,
        ValueData::StringValue(_) => ColumnDataType::String,
        ValueData::DateValue(_) => ColumnDataType::Date,
        ValueData::DatetimeValue(_) => ColumnDataType::Datetime,
        ValueData::TimestampSecondValue(_) => ColumnDataType::TimestampSecond,
        ValueData::TimestampMillisecondValue(_) => ColumnDataType::TimestampMillisecond,
        ValueData::TimestampMicrosecondValue(_) => ColumnDataType::TimestampMicrosecond,
        ValueData::TimestampNanosecondValue(_) => ColumnDataType::TimestampNanosecond,
        ValueData::TimeSecondValue(_) => ColumnDataType::TimeSecond,
        ValueData::TimeMillisecondValue(_) => ColumnDataType::TimeMillisecond,
        ValueData::TimeMicrosecondValue(_) => ColumnDataType::TimeMicrosecond,
        ValueData::TimeNanosecondValue(_) => ColumnDataType::TimeNanosecond,
        ValueData::IntervalYearMonthValue(_) => ColumnDataType::IntervalYearMonth,
        ValueData::IntervalDayTimeValue(_) => ColumnDataType::IntervalDayTime,
        ValueData::IntervalMonthDayNanoValue(_) => ColumnDataType::IntervalMonthDayNano,
        ValueData::Decimal128Value(_) => ColumnDataType::Decimal128,
        ValueData::ListValue(_) => ColumnDataType::List,
        ValueData::StructValue(_) => ColumnDataType::Struct,
    };
    Some(value_type)
}

pub fn vectors_to_rows<'a>(
    columns: impl Iterator<Item = &'a VectorRef>,
    row_count: usize,
) -> Vec<Row> {
    let mut rows = vec![Row { values: vec![] }; row_count];
    for column in columns {
        for (row_index, row) in rows.iter_mut().enumerate() {
            row.values.push(value_to_grpc_value(column.get(row_index)))
        }
    }

    rows
}

pub fn value_to_grpc_value(value: Value) -> GrpcValue {
    GrpcValue {
        value_data: match value {
            Value::Null => None,
            Value::Boolean(v) => Some(ValueData::BoolValue(v)),
            Value::UInt8(v) => Some(ValueData::U8Value(v as _)),
            Value::UInt16(v) => Some(ValueData::U16Value(v as _)),
            Value::UInt32(v) => Some(ValueData::U32Value(v)),
            Value::UInt64(v) => Some(ValueData::U64Value(v)),
            Value::Int8(v) => Some(ValueData::I8Value(v as _)),
            Value::Int16(v) => Some(ValueData::I16Value(v as _)),
            Value::Int32(v) => Some(ValueData::I32Value(v)),
            Value::Int64(v) => Some(ValueData::I64Value(v)),
            Value::Float32(v) => Some(ValueData::F32Value(*v)),
            Value::Float64(v) => Some(ValueData::F64Value(*v)),
            Value::String(v) => Some(ValueData::StringValue(v.into_string())),
            Value::Binary(v) => Some(ValueData::BinaryValue(v.to_vec())),
            Value::Date(v) => Some(ValueData::DateValue(v.val())),
            Value::Timestamp(v) => Some(match v.unit() {
                TimeUnit::Second => ValueData::TimestampSecondValue(v.value()),
                TimeUnit::Millisecond => ValueData::TimestampMillisecondValue(v.value()),
                TimeUnit::Microsecond => ValueData::TimestampMicrosecondValue(v.value()),
                TimeUnit::Nanosecond => ValueData::TimestampNanosecondValue(v.value()),
            }),
            Value::Time(v) => Some(match v.unit() {
                TimeUnit::Second => ValueData::TimeSecondValue(v.value()),
                TimeUnit::Millisecond => ValueData::TimeMillisecondValue(v.value()),
                TimeUnit::Microsecond => ValueData::TimeMicrosecondValue(v.value()),
                TimeUnit::Nanosecond => ValueData::TimeNanosecondValue(v.value()),
            }),
            Value::IntervalYearMonth(v) => Some(ValueData::IntervalYearMonthValue(v.to_i32())),
            Value::IntervalDayTime(v) => Some(ValueData::IntervalDayTimeValue(v.to_i64())),
            Value::IntervalMonthDayNano(v) => Some(ValueData::IntervalMonthDayNanoValue(
                convert_month_day_nano_to_pb(v),
            )),
            Value::Decimal128(v) => Some(ValueData::Decimal128Value(convert_to_pb_decimal128(v))),
            Value::List(list_value) => {
                let items = list_value
                    .take_items()
                    .into_iter()
                    .map(value_to_grpc_value)
                    .collect();
                Some(ValueData::ListValue(v1::ListValue { items }))
            }
            Value::Struct(struct_value) => {
                let items = struct_value
                    .take_items()
                    .into_iter()
                    .map(value_to_grpc_value)
                    .collect();
                Some(ValueData::StructValue(v1::StructValue { items }))
            }
            Value::Duration(_) => unreachable!(),
        },
    }
}

pub fn from_pb_time_unit(unit: v1::TimeUnit) -> TimeUnit {
    match unit {
        v1::TimeUnit::Second => TimeUnit::Second,
        v1::TimeUnit::Millisecond => TimeUnit::Millisecond,
        v1::TimeUnit::Microsecond => TimeUnit::Microsecond,
        v1::TimeUnit::Nanosecond => TimeUnit::Nanosecond,
    }
}

pub fn to_pb_time_unit(unit: TimeUnit) -> v1::TimeUnit {
    match unit {
        TimeUnit::Second => v1::TimeUnit::Second,
        TimeUnit::Millisecond => v1::TimeUnit::Millisecond,
        TimeUnit::Microsecond => v1::TimeUnit::Microsecond,
        TimeUnit::Nanosecond => v1::TimeUnit::Nanosecond,
    }
}

pub fn from_pb_time_ranges(time_ranges: v1::TimeRanges) -> Result<Vec<(Timestamp, Timestamp)>> {
    if time_ranges.time_ranges.is_empty() {
        return Ok(vec![]);
    }
    let proto_time_unit = v1::TimeUnit::try_from(time_ranges.time_unit).map_err(|_| {
        InvalidTimeUnitSnafu {
            time_unit: time_ranges.time_unit,
        }
        .build()
    })?;
    let time_unit = from_pb_time_unit(proto_time_unit);
    Ok(time_ranges
        .time_ranges
        .into_iter()
        .map(|r| {
            (
                Timestamp::new(r.start, time_unit),
                Timestamp::new(r.end, time_unit),
            )
        })
        .collect())
}

/// All time_ranges must be of the same time unit.
///
/// if input `time_ranges` is empty, it will return a default `TimeRanges` with `Millisecond` as the time unit.
pub fn to_pb_time_ranges(time_ranges: &[(Timestamp, Timestamp)]) -> Result<v1::TimeRanges> {
    let is_same_time_unit = time_ranges.windows(2).all(|x| {
        x[0].0.unit() == x[1].0.unit()
            && x[0].1.unit() == x[1].1.unit()
            && x[0].0.unit() == x[0].1.unit()
    });

    if !is_same_time_unit {
        let all_time_units: Vec<_> = time_ranges
            .iter()
            .map(|(s, e)| [s.unit(), e.unit()])
            .clone()
            .flatten()
            .collect::<HashSet<_>>()
            .into_iter()
            .collect();
        InconsistentTimeUnitSnafu {
            units: all_time_units,
        }
        .fail()?
    }

    let mut pb_time_ranges = v1::TimeRanges {
        // default time unit is Millisecond
        time_unit: v1::TimeUnit::Millisecond as i32,
        time_ranges: Vec::with_capacity(time_ranges.len()),
    };
    if let Some((start, _end)) = time_ranges.first() {
        pb_time_ranges.time_unit = to_pb_time_unit(start.unit()) as i32;
    }
    for (start, end) in time_ranges {
        pb_time_ranges.time_ranges.push(v1::TimeRange {
            start: start.value(),
            end: end.value(),
        });
    }
    Ok(pb_time_ranges)
}

#[cfg(test)]
mod tests {
    use std::sync::Arc;

    use common_time::interval::IntervalUnit;
    use datatypes::scalars::ScalarVector;
    use datatypes::types::{Int8Type, Int32Type, UInt8Type, UInt32Type};
    use datatypes::vectors::{
        BooleanVector, DateVector, Float32Vector, PrimitiveVector, StringVector,
    };

    use super::*;
    use crate::v1::Column;

    #[test]
    fn test_values_with_capacity() {
        let values = values_with_capacity(ColumnDataType::Int8, 2);
        let values = values.i8_values;
        assert_eq!(2, values.capacity());

        let values = values_with_capacity(ColumnDataType::Int32, 2);
        let values = values.i32_values;
        assert_eq!(2, values.capacity());

        let values = values_with_capacity(ColumnDataType::Int64, 2);
        let values = values.i64_values;
        assert_eq!(2, values.capacity());

        let values = values_with_capacity(ColumnDataType::Uint8, 2);
        let values = values.u8_values;
        assert_eq!(2, values.capacity());

        let values = values_with_capacity(ColumnDataType::Uint32, 2);
        let values = values.u32_values;
        assert_eq!(2, values.capacity());

        let values = values_with_capacity(ColumnDataType::Uint64, 2);
        let values = values.u64_values;
        assert_eq!(2, values.capacity());

        let values = values_with_capacity(ColumnDataType::Float32, 2);
        let values = values.f32_values;
        assert_eq!(2, values.capacity());

        let values = values_with_capacity(ColumnDataType::Float64, 2);
        let values = values.f64_values;
        assert_eq!(2, values.capacity());

        let values = values_with_capacity(ColumnDataType::Binary, 2);
        let values = values.binary_values;
        assert_eq!(2, values.capacity());

        let values = values_with_capacity(ColumnDataType::Boolean, 2);
        let values = values.bool_values;
        assert_eq!(2, values.capacity());

        let values = values_with_capacity(ColumnDataType::String, 2);
        let values = values.string_values;
        assert_eq!(2, values.capacity());

        let values = values_with_capacity(ColumnDataType::Date, 2);
        let values = values.date_values;
        assert_eq!(2, values.capacity());

        let values = values_with_capacity(ColumnDataType::Datetime, 2);
        let values = values.datetime_values;
        assert_eq!(2, values.capacity());

        let values = values_with_capacity(ColumnDataType::TimestampMillisecond, 2);
        let values = values.timestamp_millisecond_values;
        assert_eq!(2, values.capacity());

        let values = values_with_capacity(ColumnDataType::TimeMillisecond, 2);
        let values = values.time_millisecond_values;
        assert_eq!(2, values.capacity());

        let values = values_with_capacity(ColumnDataType::IntervalDayTime, 2);
        let values = values.interval_day_time_values;
        assert_eq!(2, values.capacity());

        let values = values_with_capacity(ColumnDataType::IntervalMonthDayNano, 2);
        let values = values.interval_month_day_nano_values;
        assert_eq!(2, values.capacity());

        let values = values_with_capacity(ColumnDataType::Decimal128, 2);
        let values = values.decimal128_values;
        assert_eq!(2, values.capacity());

        let values = values_with_capacity(ColumnDataType::Vector, 2);
        let values = values.binary_values;
        assert_eq!(2, values.capacity());

        let values = values_with_capacity(ColumnDataType::List, 2);
        let values = values.list_values;
        assert_eq!(2, values.capacity());

        let values = values_with_capacity(ColumnDataType::Struct, 2);
        let values = values.struct_values;
        assert_eq!(2, values.capacity());
    }

    #[test]
    fn test_concrete_datatype_from_column_datatype() {
        assert_eq!(
            ConcreteDataType::boolean_datatype(),
            ColumnDataTypeWrapper::boolean_datatype().into()
        );
        assert_eq!(
            ConcreteDataType::int8_datatype(),
            ColumnDataTypeWrapper::int8_datatype().into()
        );
        assert_eq!(
            ConcreteDataType::int16_datatype(),
            ColumnDataTypeWrapper::int16_datatype().into()
        );
        assert_eq!(
            ConcreteDataType::int32_datatype(),
            ColumnDataTypeWrapper::int32_datatype().into()
        );
        assert_eq!(
            ConcreteDataType::int64_datatype(),
            ColumnDataTypeWrapper::int64_datatype().into()
        );
        assert_eq!(
            ConcreteDataType::uint8_datatype(),
            ColumnDataTypeWrapper::uint8_datatype().into()
        );
        assert_eq!(
            ConcreteDataType::uint16_datatype(),
            ColumnDataTypeWrapper::uint16_datatype().into()
        );
        assert_eq!(
            ConcreteDataType::uint32_datatype(),
            ColumnDataTypeWrapper::uint32_datatype().into()
        );
        assert_eq!(
            ConcreteDataType::uint64_datatype(),
            ColumnDataTypeWrapper::uint64_datatype().into()
        );
        assert_eq!(
            ConcreteDataType::float32_datatype(),
            ColumnDataTypeWrapper::float32_datatype().into()
        );
        assert_eq!(
            ConcreteDataType::float64_datatype(),
            ColumnDataTypeWrapper::float64_datatype().into()
        );
        assert_eq!(
            ConcreteDataType::binary_datatype(),
            ColumnDataTypeWrapper::binary_datatype().into()
        );
        assert_eq!(
            ConcreteDataType::string_datatype(),
            ColumnDataTypeWrapper::string_datatype().into()
        );
        assert_eq!(
            ConcreteDataType::date_datatype(),
            ColumnDataTypeWrapper::date_datatype().into()
        );
        assert_eq!(
            ConcreteDataType::timestamp_microsecond_datatype(),
            ColumnDataTypeWrapper::datetime_datatype().into()
        );
        assert_eq!(
            ConcreteDataType::timestamp_millisecond_datatype(),
            ColumnDataTypeWrapper::timestamp_millisecond_datatype().into()
        );
        assert_eq!(
            ConcreteDataType::time_datatype(TimeUnit::Millisecond),
            ColumnDataTypeWrapper::time_millisecond_datatype().into()
        );
        assert_eq!(
            ConcreteDataType::interval_datatype(IntervalUnit::DayTime),
            ColumnDataTypeWrapper::interval_day_time_datatype().into()
        );
        assert_eq!(
            ConcreteDataType::interval_datatype(IntervalUnit::YearMonth),
            ColumnDataTypeWrapper::interval_year_month_datatype().into()
        );
        assert_eq!(
            ConcreteDataType::interval_datatype(IntervalUnit::MonthDayNano),
            ColumnDataTypeWrapper::interval_month_day_nano_datatype().into()
        );
        assert_eq!(
            ConcreteDataType::decimal128_datatype(10, 2),
            ColumnDataTypeWrapper::decimal128_datatype(10, 2).into()
        );
        assert_eq!(
            ConcreteDataType::vector_datatype(3),
            ColumnDataTypeWrapper::vector_datatype(3).into()
        );
        assert_eq!(
            ConcreteDataType::list_datatype(ConcreteDataType::string_datatype()),
            ColumnDataTypeWrapper::list_datatype(ColumnDataTypeWrapper::string_datatype()).into()
        );
        let struct_type = StructType::new(vec![
            StructField::new("id".to_string(), ConcreteDataType::int64_datatype(), true),
            StructField::new(
                "name".to_string(),
                ConcreteDataType::string_datatype(),
                true,
            ),
            StructField::new("age".to_string(), ConcreteDataType::int32_datatype(), true),
            StructField::new(
                "address".to_string(),
                ConcreteDataType::string_datatype(),
                true,
            ),
        ]);
        assert_eq!(
            ConcreteDataType::struct_datatype(struct_type.clone()),
            ColumnDataTypeWrapper::struct_datatype(vec![
                ("id".to_string(), ColumnDataTypeWrapper::int64_datatype()),
                ("name".to_string(), ColumnDataTypeWrapper::string_datatype()),
                ("age".to_string(), ColumnDataTypeWrapper::int32_datatype()),
                (
                    "address".to_string(),
                    ColumnDataTypeWrapper::string_datatype()
                )
            ])
            .into()
        );
    }

    #[test]
    fn test_column_datatype_from_concrete_datatype() {
        assert_eq!(
            ColumnDataTypeWrapper::boolean_datatype(),
            ConcreteDataType::boolean_datatype().try_into().unwrap()
        );
        assert_eq!(
            ColumnDataTypeWrapper::int8_datatype(),
            ConcreteDataType::int8_datatype().try_into().unwrap()
        );
        assert_eq!(
            ColumnDataTypeWrapper::int16_datatype(),
            ConcreteDataType::int16_datatype().try_into().unwrap()
        );
        assert_eq!(
            ColumnDataTypeWrapper::int32_datatype(),
            ConcreteDataType::int32_datatype().try_into().unwrap()
        );
        assert_eq!(
            ColumnDataTypeWrapper::int64_datatype(),
            ConcreteDataType::int64_datatype().try_into().unwrap()
        );
        assert_eq!(
            ColumnDataTypeWrapper::uint8_datatype(),
            ConcreteDataType::uint8_datatype().try_into().unwrap()
        );
        assert_eq!(
            ColumnDataTypeWrapper::uint16_datatype(),
            ConcreteDataType::uint16_datatype().try_into().unwrap()
        );
        assert_eq!(
            ColumnDataTypeWrapper::uint32_datatype(),
            ConcreteDataType::uint32_datatype().try_into().unwrap()
        );
        assert_eq!(
            ColumnDataTypeWrapper::uint64_datatype(),
            ConcreteDataType::uint64_datatype().try_into().unwrap()
        );
        assert_eq!(
            ColumnDataTypeWrapper::float32_datatype(),
            ConcreteDataType::float32_datatype().try_into().unwrap()
        );
        assert_eq!(
            ColumnDataTypeWrapper::float64_datatype(),
            ConcreteDataType::float64_datatype().try_into().unwrap()
        );
        assert_eq!(
            ColumnDataTypeWrapper::binary_datatype(),
            ConcreteDataType::binary_datatype().try_into().unwrap()
        );
        assert_eq!(
            ColumnDataTypeWrapper::string_datatype(),
            ConcreteDataType::string_datatype().try_into().unwrap()
        );
        assert_eq!(
            ColumnDataTypeWrapper::date_datatype(),
            ConcreteDataType::date_datatype().try_into().unwrap()
        );
        assert_eq!(
            ColumnDataTypeWrapper::timestamp_millisecond_datatype(),
            ConcreteDataType::timestamp_millisecond_datatype()
                .try_into()
                .unwrap()
        );
        assert_eq!(
            ColumnDataTypeWrapper::interval_year_month_datatype(),
            ConcreteDataType::interval_datatype(IntervalUnit::YearMonth)
                .try_into()
                .unwrap()
        );
        assert_eq!(
            ColumnDataTypeWrapper::interval_day_time_datatype(),
            ConcreteDataType::interval_datatype(IntervalUnit::DayTime)
                .try_into()
                .unwrap()
        );
        assert_eq!(
            ColumnDataTypeWrapper::interval_month_day_nano_datatype(),
            ConcreteDataType::interval_datatype(IntervalUnit::MonthDayNano)
                .try_into()
                .unwrap()
        );

        assert_eq!(
            ColumnDataTypeWrapper::decimal128_datatype(10, 2),
            ConcreteDataType::decimal128_datatype(10, 2)
                .try_into()
                .unwrap()
        );
        assert_eq!(
            ColumnDataTypeWrapper::vector_datatype(3),
            ConcreteDataType::vector_datatype(3).try_into().unwrap()
        );

        let result: Result<ColumnDataTypeWrapper> = ConcreteDataType::null_datatype().try_into();
        assert!(result.is_err());
        assert_eq!(
            result.unwrap_err().to_string(),
            "Failed to create column datatype from Null(NullType)"
        );

        assert_eq!(
            ColumnDataTypeWrapper::list_datatype(ColumnDataTypeWrapper::int16_datatype()),
            ConcreteDataType::list_datatype(ConcreteDataType::int16_datatype())
                .try_into()
                .expect("Failed to create column datatype from List(ListType { item_type: Int16(Int16Type) })")
        );

        assert_eq!(
            ColumnDataTypeWrapper::struct_datatype(vec![
                ("a".to_string(), ColumnDataTypeWrapper::int64_datatype()),
                (
                    "a.a".to_string(),
                    ColumnDataTypeWrapper::list_datatype(ColumnDataTypeWrapper::string_datatype())
                )
            ]),
            ConcreteDataType::struct_datatype(StructType::new(vec![
                StructField::new("a".to_string(), ConcreteDataType::int64_datatype(), true),
                StructField::new(
                    "a.a".to_string(),
                    ConcreteDataType::list_datatype(ConcreteDataType::string_datatype()), true
                )
            ])).try_into().expect("Failed to create column datatype from Struct(StructType { fields: [StructField { name: \"a\", data_type: Int64(Int64Type) }, StructField { name: \"a.a\", data_type: List(ListType { item_type: String(StringType) }) }] })")
        )
    }

    #[test]
    fn test_convert_i128_to_interval() {
        let i128_val = 3;
        let interval = convert_month_day_nano_to_pb(IntervalMonthDayNano::from_i128(i128_val));
        assert_eq!(interval.months, 0);
        assert_eq!(interval.days, 0);
        assert_eq!(interval.nanoseconds, 3);
    }

    #[test]
    fn test_vectors_to_rows_for_different_types() {
        let boolean_vec = BooleanVector::from_vec(vec![true, false, true]);
        let int8_vec = PrimitiveVector::<Int8Type>::from_iter_values(vec![1, 2, 3]);
        let int32_vec = PrimitiveVector::<Int32Type>::from_iter_values(vec![100, 200, 300]);
        let uint8_vec = PrimitiveVector::<UInt8Type>::from_iter_values(vec![10, 20, 30]);
        let uint32_vec = PrimitiveVector::<UInt32Type>::from_iter_values(vec![1000, 2000, 3000]);
        let float32_vec = Float32Vector::from_vec(vec![1.1, 2.2, 3.3]);
        let date_vec = DateVector::from_vec(vec![10, 20, 30]);
        let string_vec = StringVector::from_vec(vec!["a", "b", "c"]);

        let vector_refs: Vec<VectorRef> = vec![
            Arc::new(boolean_vec),
            Arc::new(int8_vec),
            Arc::new(int32_vec),
            Arc::new(uint8_vec),
            Arc::new(uint32_vec),
            Arc::new(float32_vec),
            Arc::new(date_vec),
            Arc::new(string_vec),
        ];

        let result = vectors_to_rows(vector_refs.iter(), 3);

        assert_eq!(result.len(), 3);

        assert_eq!(result[0].values.len(), 8);
        let values = result[0]
            .values
            .iter()
            .map(|v| v.value_data.clone().unwrap())
            .collect::<Vec<_>>();
        assert_eq!(values[0], ValueData::BoolValue(true));
        assert_eq!(values[1], ValueData::I8Value(1));
        assert_eq!(values[2], ValueData::I32Value(100));
        assert_eq!(values[3], ValueData::U8Value(10));
        assert_eq!(values[4], ValueData::U32Value(1000));
        assert_eq!(values[5], ValueData::F32Value(1.1));
        assert_eq!(values[6], ValueData::DateValue(10));
        assert_eq!(values[7], ValueData::StringValue("a".to_string()));

        assert_eq!(result[1].values.len(), 8);
        let values = result[1]
            .values
            .iter()
            .map(|v| v.value_data.clone().unwrap())
            .collect::<Vec<_>>();
        assert_eq!(values[0], ValueData::BoolValue(false));
        assert_eq!(values[1], ValueData::I8Value(2));
        assert_eq!(values[2], ValueData::I32Value(200));
        assert_eq!(values[3], ValueData::U8Value(20));
        assert_eq!(values[4], ValueData::U32Value(2000));
        assert_eq!(values[5], ValueData::F32Value(2.2));
        assert_eq!(values[6], ValueData::DateValue(20));
        assert_eq!(values[7], ValueData::StringValue("b".to_string()));

        assert_eq!(result[2].values.len(), 8);
        let values = result[2]
            .values
            .iter()
            .map(|v| v.value_data.clone().unwrap())
            .collect::<Vec<_>>();
        assert_eq!(values[0], ValueData::BoolValue(true));
        assert_eq!(values[1], ValueData::I8Value(3));
        assert_eq!(values[2], ValueData::I32Value(300));
        assert_eq!(values[3], ValueData::U8Value(30));
        assert_eq!(values[4], ValueData::U32Value(3000));
        assert_eq!(values[5], ValueData::F32Value(3.3));
        assert_eq!(values[6], ValueData::DateValue(30));
        assert_eq!(values[7], ValueData::StringValue("c".to_string()));
    }

    #[test]
    fn test_is_column_type_value_eq() {
        // test column type eq
        let column1 = Column {
            column_name: "test".to_string(),
            semantic_type: 0,
            values: Some(Values {
                bool_values: vec![false, true, true],
                ..Default::default()
            }),
            null_mask: vec![2],
            datatype: ColumnDataType::Boolean as i32,
            datatype_extension: None,
            options: None,
        };
        assert!(is_column_type_value_eq(
            column1.datatype,
            column1.datatype_extension,
            &ConcreteDataType::boolean_datatype(),
        ));
    }

    #[test]
    fn test_convert_to_pb_decimal128() {
        let decimal = Decimal128::new(123, 3, 1);
        let pb_decimal = convert_to_pb_decimal128(decimal);
        assert_eq!(pb_decimal.lo, 123);
        assert_eq!(pb_decimal.hi, 0);
    }

    #[test]
    fn test_list_to_pb_value() {
        let value = Value::List(ListValue::new(
            vec![Value::Boolean(true)],
            ConcreteDataType::boolean_datatype(),
        ));

        let pb_value = to_proto_value(value);

        match pb_value.value_data.unwrap() {
            ValueData::ListValue(pb_list_value) => {
                assert_eq!(pb_list_value.items.len(), 1);
            }
            _ => panic!("Unexpected value type"),
        }
    }

    #[test]
    fn test_struct_to_pb_value() {
        let items = vec![Value::Boolean(true), Value::String("tom".into())];

        let value = Value::Struct(
            StructValue::try_new(
                items,
                StructType::new(vec![
                    StructField::new(
                        "a.a".to_string(),
                        ConcreteDataType::boolean_datatype(),
                        true,
                    ),
                    StructField::new("a.b".to_string(), ConcreteDataType::string_datatype(), true),
                ]),
            )
            .unwrap(),
        );

        let pb_value = to_proto_value(value);

        match pb_value.value_data.unwrap() {
            ValueData::StructValue(pb_struct_value) => {
                assert_eq!(pb_struct_value.items.len(), 2);
            }
            _ => panic!("Unexpected value type"),
        }
    }
}<|MERGE_RESOLUTION|>--- conflicted
+++ resolved
@@ -20,15 +20,7 @@
 use common_time::timestamp::TimeUnit;
 use common_time::{Date, IntervalDayTime, IntervalMonthDayNano, IntervalYearMonth, Timestamp};
 use datatypes::prelude::{ConcreteDataType, ValueRef};
-<<<<<<< HEAD
-use datatypes::scalars::ScalarVector;
-use datatypes::types::{
-    Int8Type, Int16Type, IntervalType, JsonFormat, StructField, StructType, TimeType,
-    TimestampType, UInt8Type, UInt16Type,
-};
-=======
 use datatypes::types::{IntervalType, StructField, StructType, TimeType, TimestampType};
->>>>>>> 5ad1eac9
 use datatypes::value::{
     ListValue, ListValueRef, OrderedF32, OrderedF64, StructValue, StructValueRef, Value,
 };
@@ -799,261 +791,6 @@
     value_ref
 }
 
-<<<<<<< HEAD
-pub fn pb_values_to_vector_ref(data_type: &ConcreteDataType, values: Values) -> VectorRef {
-    match data_type {
-        ConcreteDataType::Boolean(_) => Arc::new(BooleanVector::from(values.bool_values)),
-        ConcreteDataType::Int8(_) => Arc::new(PrimitiveVector::<Int8Type>::from_iter_values(
-            values.i8_values.into_iter().map(|x| x as i8),
-        )),
-        ConcreteDataType::Int16(_) => Arc::new(PrimitiveVector::<Int16Type>::from_iter_values(
-            values.i16_values.into_iter().map(|x| x as i16),
-        )),
-        ConcreteDataType::Int32(_) => Arc::new(Int32Vector::from_vec(values.i32_values)),
-        ConcreteDataType::Int64(_) => Arc::new(Int64Vector::from_vec(values.i64_values)),
-        ConcreteDataType::UInt8(_) => Arc::new(PrimitiveVector::<UInt8Type>::from_iter_values(
-            values.u8_values.into_iter().map(|x| x as u8),
-        )),
-        ConcreteDataType::UInt16(_) => Arc::new(PrimitiveVector::<UInt16Type>::from_iter_values(
-            values.u16_values.into_iter().map(|x| x as u16),
-        )),
-        ConcreteDataType::UInt32(_) => Arc::new(UInt32Vector::from_vec(values.u32_values)),
-        ConcreteDataType::UInt64(_) => Arc::new(UInt64Vector::from_vec(values.u64_values)),
-        ConcreteDataType::Float32(_) => Arc::new(Float32Vector::from_vec(values.f32_values)),
-        ConcreteDataType::Float64(_) => Arc::new(Float64Vector::from_vec(values.f64_values)),
-        ConcreteDataType::Binary(_) => Arc::new(BinaryVector::from(values.binary_values)),
-        ConcreteDataType::String(_) => Arc::new(StringVector::from_vec(values.string_values)),
-        ConcreteDataType::Date(_) => Arc::new(DateVector::from_vec(values.date_values)),
-        ConcreteDataType::Timestamp(unit) => match unit {
-            TimestampType::Second(_) => Arc::new(TimestampSecondVector::from_vec(
-                values.timestamp_second_values,
-            )),
-            TimestampType::Millisecond(_) => Arc::new(TimestampMillisecondVector::from_vec(
-                values.timestamp_millisecond_values,
-            )),
-            TimestampType::Microsecond(_) => Arc::new(TimestampMicrosecondVector::from_vec(
-                values.timestamp_microsecond_values,
-            )),
-            TimestampType::Nanosecond(_) => Arc::new(TimestampNanosecondVector::from_vec(
-                values.timestamp_nanosecond_values,
-            )),
-        },
-        ConcreteDataType::Time(unit) => match unit {
-            TimeType::Second(_) => Arc::new(TimeSecondVector::from_iter_values(
-                values.time_second_values.iter().map(|x| *x as i32),
-            )),
-            TimeType::Millisecond(_) => Arc::new(TimeMillisecondVector::from_iter_values(
-                values.time_millisecond_values.iter().map(|x| *x as i32),
-            )),
-            TimeType::Microsecond(_) => Arc::new(TimeMicrosecondVector::from_vec(
-                values.time_microsecond_values,
-            )),
-            TimeType::Nanosecond(_) => Arc::new(TimeNanosecondVector::from_vec(
-                values.time_nanosecond_values,
-            )),
-        },
-
-        ConcreteDataType::Interval(unit) => match unit {
-            IntervalType::YearMonth(_) => Arc::new(IntervalYearMonthVector::from_vec(
-                values.interval_year_month_values,
-            )),
-            IntervalType::DayTime(_) => Arc::new(IntervalDayTimeVector::from_iter_values(
-                values
-                    .interval_day_time_values
-                    .iter()
-                    .map(|x| IntervalDayTime::from_i64(*x).into()),
-            )),
-            IntervalType::MonthDayNano(_) => {
-                Arc::new(IntervalMonthDayNanoVector::from_iter_values(
-                    values
-                        .interval_month_day_nano_values
-                        .iter()
-                        .map(|x| IntervalMonthDayNano::new(x.months, x.days, x.nanoseconds).into()),
-                ))
-            }
-        },
-        ConcreteDataType::Decimal128(d) => Arc::new(Decimal128Vector::from_values(
-            values.decimal128_values.iter().map(|x| {
-                Decimal128::from_value_precision_scale(x.hi, x.lo, d.precision(), d.scale()).into()
-            }),
-        )),
-        ConcreteDataType::Vector(_) => Arc::new(BinaryVector::from_vec(values.binary_values)),
-        // TODO(sunng87):
-        ConcreteDataType::Null(_)
-        | ConcreteDataType::List(_)
-        | ConcreteDataType::Struct(_)
-        | ConcreteDataType::Dictionary(_)
-        | ConcreteDataType::Duration(_)
-        | ConcreteDataType::Json(_) => {
-            unreachable!()
-        }
-    }
-}
-
-pub fn pb_values_to_values(data_type: &ConcreteDataType, values: Values) -> Vec<Value> {
-    match data_type {
-        ConcreteDataType::Int64(_) => values
-            .i64_values
-            .into_iter()
-            .map(|val| val.into())
-            .collect(),
-        ConcreteDataType::Float64(_) => values
-            .f64_values
-            .into_iter()
-            .map(|val| val.into())
-            .collect(),
-        ConcreteDataType::String(_) => values
-            .string_values
-            .into_iter()
-            .map(|val| val.into())
-            .collect(),
-        ConcreteDataType::Boolean(_) => values
-            .bool_values
-            .into_iter()
-            .map(|val| val.into())
-            .collect(),
-        ConcreteDataType::Int8(_) => values
-            .i8_values
-            .into_iter()
-            // Safety: Since i32 only stores i8 data here, so i32 as i8 is safe.
-            .map(|val| (val as i8).into())
-            .collect(),
-        ConcreteDataType::Int16(_) => values
-            .i16_values
-            .into_iter()
-            // Safety: Since i32 only stores i16 data here, so i32 as i16 is safe.
-            .map(|val| (val as i16).into())
-            .collect(),
-        ConcreteDataType::Int32(_) => values
-            .i32_values
-            .into_iter()
-            .map(|val| val.into())
-            .collect(),
-        ConcreteDataType::UInt8(_) => values
-            .u8_values
-            .into_iter()
-            // Safety: Since i32 only stores u8 data here, so i32 as u8 is safe.
-            .map(|val| (val as u8).into())
-            .collect(),
-        ConcreteDataType::UInt16(_) => values
-            .u16_values
-            .into_iter()
-            // Safety: Since i32 only stores u16 data here, so i32 as u16 is safe.
-            .map(|val| (val as u16).into())
-            .collect(),
-        ConcreteDataType::UInt32(_) => values
-            .u32_values
-            .into_iter()
-            .map(|val| val.into())
-            .collect(),
-        ConcreteDataType::UInt64(_) => values
-            .u64_values
-            .into_iter()
-            .map(|val| val.into())
-            .collect(),
-        ConcreteDataType::Float32(_) => values
-            .f32_values
-            .into_iter()
-            .map(|val| val.into())
-            .collect(),
-        ConcreteDataType::Binary(_) => values
-            .binary_values
-            .into_iter()
-            .map(|val| val.into())
-            .collect(),
-        ConcreteDataType::Date(_) => values
-            .date_values
-            .into_iter()
-            .map(|v| Value::Date(v.into()))
-            .collect(),
-        ConcreteDataType::Timestamp(TimestampType::Second(_)) => values
-            .timestamp_second_values
-            .into_iter()
-            .map(|v| Value::Timestamp(Timestamp::new_second(v)))
-            .collect(),
-        ConcreteDataType::Timestamp(TimestampType::Millisecond(_)) => values
-            .timestamp_millisecond_values
-            .into_iter()
-            .map(|v| Value::Timestamp(Timestamp::new_millisecond(v)))
-            .collect(),
-        ConcreteDataType::Timestamp(TimestampType::Microsecond(_)) => values
-            .timestamp_microsecond_values
-            .into_iter()
-            .map(|v| Value::Timestamp(Timestamp::new_microsecond(v)))
-            .collect(),
-        ConcreteDataType::Timestamp(TimestampType::Nanosecond(_)) => values
-            .timestamp_nanosecond_values
-            .into_iter()
-            .map(|v| Value::Timestamp(Timestamp::new_nanosecond(v)))
-            .collect(),
-        ConcreteDataType::Time(TimeType::Second(_)) => values
-            .time_second_values
-            .into_iter()
-            .map(|v| Value::Time(Time::new_second(v)))
-            .collect(),
-        ConcreteDataType::Time(TimeType::Millisecond(_)) => values
-            .time_millisecond_values
-            .into_iter()
-            .map(|v| Value::Time(Time::new_millisecond(v)))
-            .collect(),
-        ConcreteDataType::Time(TimeType::Microsecond(_)) => values
-            .time_microsecond_values
-            .into_iter()
-            .map(|v| Value::Time(Time::new_microsecond(v)))
-            .collect(),
-        ConcreteDataType::Time(TimeType::Nanosecond(_)) => values
-            .time_nanosecond_values
-            .into_iter()
-            .map(|v| Value::Time(Time::new_nanosecond(v)))
-            .collect(),
-
-        ConcreteDataType::Interval(IntervalType::YearMonth(_)) => values
-            .interval_year_month_values
-            .into_iter()
-            .map(|v| Value::IntervalYearMonth(IntervalYearMonth::from_i32(v)))
-            .collect(),
-        ConcreteDataType::Interval(IntervalType::DayTime(_)) => values
-            .interval_day_time_values
-            .into_iter()
-            .map(|v| Value::IntervalDayTime(IntervalDayTime::from_i64(v)))
-            .collect(),
-        ConcreteDataType::Interval(IntervalType::MonthDayNano(_)) => values
-            .interval_month_day_nano_values
-            .into_iter()
-            .map(|v| {
-                Value::IntervalMonthDayNano(IntervalMonthDayNano::new(
-                    v.months,
-                    v.days,
-                    v.nanoseconds,
-                ))
-            })
-            .collect(),
-        ConcreteDataType::Decimal128(d) => values
-            .decimal128_values
-            .into_iter()
-            .map(|v| {
-                Value::Decimal128(Decimal128::from_value_precision_scale(
-                    v.hi,
-                    v.lo,
-                    d.precision(),
-                    d.scale(),
-                ))
-            })
-            .collect(),
-        ConcreteDataType::Vector(_) => values.binary_values.into_iter().map(|v| v.into()).collect(),
-        ConcreteDataType::Null(_)
-        | ConcreteDataType::List(_)
-        | ConcreteDataType::Struct(_)
-        | ConcreteDataType::Dictionary(_)
-        | ConcreteDataType::Duration(_)
-        | ConcreteDataType::Json(_) => {
-            unreachable!()
-        }
-    }
-}
-
-=======
->>>>>>> 5ad1eac9
 /// Returns true if the pb semantic type is valid.
 pub fn is_semantic_type_eq(type_value: i32, semantic_type: SemanticType) -> bool {
     type_value == semantic_type as i32
