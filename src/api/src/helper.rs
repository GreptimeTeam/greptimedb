// Copyright 2023 Greptime Team
//
// Licensed under the Apache License, Version 2.0 (the "License");
// you may not use this file except in compliance with the License.
// You may obtain a copy of the License at
//
//     http://www.apache.org/licenses/LICENSE-2.0
//
// Unless required by applicable law or agreed to in writing, software
// distributed under the License is distributed on an "AS IS" BASIS,
// WITHOUT WARRANTIES OR CONDITIONS OF ANY KIND, either express or implied.
// See the License for the specific language governing permissions and
// limitations under the License.

use std::sync::Arc;

use common_base::BitVec;
use common_time::interval::IntervalUnit;
use common_time::time::Time;
use common_time::timestamp::TimeUnit;
use common_time::{Date, DateTime, Interval, Timestamp};
use datatypes::prelude::{ConcreteDataType, ValueRef};
use datatypes::scalars::ScalarVector;
use datatypes::types::{
    Int16Type, Int8Type, IntervalType, TimeType, TimestampType, UInt16Type, UInt8Type,
};
use datatypes::value::{OrderedF32, OrderedF64, Value};
use datatypes::vectors::{
    BinaryVector, BooleanVector, DateTimeVector, DateVector, Float32Vector, Float64Vector,
    Int32Vector, Int64Vector, IntervalDayTimeVector, IntervalMonthDayNanoVector,
    IntervalYearMonthVector, PrimitiveVector, StringVector, TimeMicrosecondVector,
    TimeMillisecondVector, TimeNanosecondVector, TimeSecondVector, TimestampMicrosecondVector,
    TimestampMillisecondVector, TimestampNanosecondVector, TimestampSecondVector, UInt32Vector,
    UInt64Vector, VectorRef,
};
use greptime_proto::v1::ddl_request::Expr;
use greptime_proto::v1::greptime_request::Request;
use greptime_proto::v1::query_request::Query;
use greptime_proto::v1::value::ValueData;
use greptime_proto::v1::{self, DdlRequest, IntervalMonthDayNano, QueryRequest, Row, SemanticType};
use snafu::prelude::*;

use crate::error::{self, Result};
use crate::v1::column::Values;
use crate::v1::{Column, ColumnDataType, Value as GrpcValue};

#[derive(Debug, PartialEq, Eq)]
pub struct ColumnDataTypeWrapper(ColumnDataType);

impl ColumnDataTypeWrapper {
    pub fn try_new(datatype: i32) -> Result<Self> {
        let datatype = ColumnDataType::from_i32(datatype)
            .context(error::UnknownColumnDataTypeSnafu { datatype })?;
        Ok(Self(datatype))
    }

    pub fn new(datatype: ColumnDataType) -> Self {
        Self(datatype)
    }

    pub fn datatype(&self) -> ColumnDataType {
        self.0
    }
}

impl From<ColumnDataTypeWrapper> for ConcreteDataType {
    fn from(datatype: ColumnDataTypeWrapper) -> Self {
        match datatype.0 {
            ColumnDataType::Boolean => ConcreteDataType::boolean_datatype(),
            ColumnDataType::Int8 => ConcreteDataType::int8_datatype(),
            ColumnDataType::Int16 => ConcreteDataType::int16_datatype(),
            ColumnDataType::Int32 => ConcreteDataType::int32_datatype(),
            ColumnDataType::Int64 => ConcreteDataType::int64_datatype(),
            ColumnDataType::Uint8 => ConcreteDataType::uint8_datatype(),
            ColumnDataType::Uint16 => ConcreteDataType::uint16_datatype(),
            ColumnDataType::Uint32 => ConcreteDataType::uint32_datatype(),
            ColumnDataType::Uint64 => ConcreteDataType::uint64_datatype(),
            ColumnDataType::Float32 => ConcreteDataType::float32_datatype(),
            ColumnDataType::Float64 => ConcreteDataType::float64_datatype(),
            ColumnDataType::Binary => ConcreteDataType::binary_datatype(),
            ColumnDataType::String => ConcreteDataType::string_datatype(),
            ColumnDataType::Date => ConcreteDataType::date_datatype(),
            ColumnDataType::Datetime => ConcreteDataType::datetime_datatype(),
            ColumnDataType::TimestampSecond => ConcreteDataType::timestamp_second_datatype(),
            ColumnDataType::TimestampMillisecond => {
                ConcreteDataType::timestamp_millisecond_datatype()
            }
            ColumnDataType::TimestampMicrosecond => {
                ConcreteDataType::timestamp_microsecond_datatype()
            }
            ColumnDataType::TimestampNanosecond => {
                ConcreteDataType::timestamp_nanosecond_datatype()
            }
            ColumnDataType::TimeSecond => ConcreteDataType::time_second_datatype(),
            ColumnDataType::TimeMillisecond => ConcreteDataType::time_millisecond_datatype(),
            ColumnDataType::TimeMicrosecond => ConcreteDataType::time_microsecond_datatype(),
            ColumnDataType::TimeNanosecond => ConcreteDataType::time_nanosecond_datatype(),
            ColumnDataType::IntervalYearMonth => ConcreteDataType::interval_year_month_datatype(),
            ColumnDataType::IntervalDayTime => ConcreteDataType::interval_day_time_datatype(),
            ColumnDataType::IntervalMonthDayNano => {
                ConcreteDataType::interval_month_day_nano_datatype()
            }
        }
    }
}

impl TryFrom<ConcreteDataType> for ColumnDataTypeWrapper {
    type Error = error::Error;

    fn try_from(datatype: ConcreteDataType) -> Result<Self> {
        let datatype = ColumnDataTypeWrapper(match datatype {
            ConcreteDataType::Boolean(_) => ColumnDataType::Boolean,
            ConcreteDataType::Int8(_) => ColumnDataType::Int8,
            ConcreteDataType::Int16(_) => ColumnDataType::Int16,
            ConcreteDataType::Int32(_) => ColumnDataType::Int32,
            ConcreteDataType::Int64(_) => ColumnDataType::Int64,
            ConcreteDataType::UInt8(_) => ColumnDataType::Uint8,
            ConcreteDataType::UInt16(_) => ColumnDataType::Uint16,
            ConcreteDataType::UInt32(_) => ColumnDataType::Uint32,
            ConcreteDataType::UInt64(_) => ColumnDataType::Uint64,
            ConcreteDataType::Float32(_) => ColumnDataType::Float32,
            ConcreteDataType::Float64(_) => ColumnDataType::Float64,
            ConcreteDataType::Binary(_) => ColumnDataType::Binary,
            ConcreteDataType::String(_) => ColumnDataType::String,
            ConcreteDataType::Date(_) => ColumnDataType::Date,
            ConcreteDataType::DateTime(_) => ColumnDataType::Datetime,
            ConcreteDataType::Timestamp(t) => match t {
                TimestampType::Second(_) => ColumnDataType::TimestampSecond,
                TimestampType::Millisecond(_) => ColumnDataType::TimestampMillisecond,
                TimestampType::Microsecond(_) => ColumnDataType::TimestampMicrosecond,
                TimestampType::Nanosecond(_) => ColumnDataType::TimestampNanosecond,
            },
            ConcreteDataType::Time(t) => match t {
                TimeType::Second(_) => ColumnDataType::TimeSecond,
                TimeType::Millisecond(_) => ColumnDataType::TimeMillisecond,
                TimeType::Microsecond(_) => ColumnDataType::TimeMicrosecond,
                TimeType::Nanosecond(_) => ColumnDataType::TimeNanosecond,
            },
            ConcreteDataType::Interval(i) => match i {
                IntervalType::YearMonth(_) => ColumnDataType::IntervalYearMonth,
                IntervalType::DayTime(_) => ColumnDataType::IntervalDayTime,
                IntervalType::MonthDayNano(_) => ColumnDataType::IntervalMonthDayNano,
            },
            ConcreteDataType::Null(_)
            | ConcreteDataType::List(_)
            | ConcreteDataType::Dictionary(_) => {
                return error::IntoColumnDataTypeSnafu { from: datatype }.fail()
            }
        });
        Ok(datatype)
    }
}

pub fn values_with_capacity(datatype: ColumnDataType, capacity: usize) -> Values {
    match datatype {
        ColumnDataType::Boolean => Values {
            bool_values: Vec::with_capacity(capacity),
            ..Default::default()
        },
        ColumnDataType::Int8 => Values {
            i8_values: Vec::with_capacity(capacity),
            ..Default::default()
        },
        ColumnDataType::Int16 => Values {
            i16_values: Vec::with_capacity(capacity),
            ..Default::default()
        },
        ColumnDataType::Int32 => Values {
            i32_values: Vec::with_capacity(capacity),
            ..Default::default()
        },
        ColumnDataType::Int64 => Values {
            i64_values: Vec::with_capacity(capacity),
            ..Default::default()
        },
        ColumnDataType::Uint8 => Values {
            u8_values: Vec::with_capacity(capacity),
            ..Default::default()
        },
        ColumnDataType::Uint16 => Values {
            u16_values: Vec::with_capacity(capacity),
            ..Default::default()
        },
        ColumnDataType::Uint32 => Values {
            u32_values: Vec::with_capacity(capacity),
            ..Default::default()
        },
        ColumnDataType::Uint64 => Values {
            u64_values: Vec::with_capacity(capacity),
            ..Default::default()
        },
        ColumnDataType::Float32 => Values {
            f32_values: Vec::with_capacity(capacity),
            ..Default::default()
        },
        ColumnDataType::Float64 => Values {
            f64_values: Vec::with_capacity(capacity),
            ..Default::default()
        },
        ColumnDataType::Binary => Values {
            binary_values: Vec::with_capacity(capacity),
            ..Default::default()
        },
        ColumnDataType::String => Values {
            string_values: Vec::with_capacity(capacity),
            ..Default::default()
        },
        ColumnDataType::Date => Values {
            date_values: Vec::with_capacity(capacity),
            ..Default::default()
        },
        ColumnDataType::Datetime => Values {
            datetime_values: Vec::with_capacity(capacity),
            ..Default::default()
        },
        ColumnDataType::TimestampSecond => Values {
            ts_second_values: Vec::with_capacity(capacity),
            ..Default::default()
        },
        ColumnDataType::TimestampMillisecond => Values {
            ts_millisecond_values: Vec::with_capacity(capacity),
            ..Default::default()
        },
        ColumnDataType::TimestampMicrosecond => Values {
            ts_microsecond_values: Vec::with_capacity(capacity),
            ..Default::default()
        },
        ColumnDataType::TimestampNanosecond => Values {
            ts_nanosecond_values: Vec::with_capacity(capacity),
            ..Default::default()
        },
        ColumnDataType::TimeSecond => Values {
            time_second_values: Vec::with_capacity(capacity),
            ..Default::default()
        },
        ColumnDataType::TimeMillisecond => Values {
            time_millisecond_values: Vec::with_capacity(capacity),
            ..Default::default()
        },
        ColumnDataType::TimeMicrosecond => Values {
            time_microsecond_values: Vec::with_capacity(capacity),
            ..Default::default()
        },
        ColumnDataType::TimeNanosecond => Values {
            time_nanosecond_values: Vec::with_capacity(capacity),
            ..Default::default()
        },
        ColumnDataType::IntervalDayTime => Values {
            interval_day_time_values: Vec::with_capacity(capacity),
            ..Default::default()
        },
        ColumnDataType::IntervalYearMonth => Values {
            interval_year_month_values: Vec::with_capacity(capacity),
            ..Default::default()
        },
        ColumnDataType::IntervalMonthDayNano => Values {
            interval_month_day_nano_values: Vec::with_capacity(capacity),
            ..Default::default()
        },
    }
}

// The type of vals must be same.
pub fn push_vals(column: &mut Column, origin_count: usize, vector: VectorRef) {
    let values = column.values.get_or_insert_with(Values::default);
    let mut null_mask = BitVec::from_slice(&column.null_mask);
    let len = vector.len();
    null_mask.reserve_exact(origin_count + len);
    null_mask.extend(BitVec::repeat(false, len));

    (0..len).for_each(|idx| match vector.get(idx) {
        Value::Null => null_mask.set(idx + origin_count, true),
        Value::Boolean(val) => values.bool_values.push(val),
        Value::UInt8(val) => values.u8_values.push(val.into()),
        Value::UInt16(val) => values.u16_values.push(val.into()),
        Value::UInt32(val) => values.u32_values.push(val),
        Value::UInt64(val) => values.u64_values.push(val),
        Value::Int8(val) => values.i8_values.push(val.into()),
        Value::Int16(val) => values.i16_values.push(val.into()),
        Value::Int32(val) => values.i32_values.push(val),
        Value::Int64(val) => values.i64_values.push(val),
        Value::Float32(val) => values.f32_values.push(*val),
        Value::Float64(val) => values.f64_values.push(*val),
        Value::String(val) => values.string_values.push(val.as_utf8().to_string()),
        Value::Binary(val) => values.binary_values.push(val.to_vec()),
        Value::Date(val) => values.date_values.push(val.val()),
        Value::DateTime(val) => values.datetime_values.push(val.val()),
        Value::Timestamp(val) => match val.unit() {
            TimeUnit::Second => values.ts_second_values.push(val.value()),
            TimeUnit::Millisecond => values.ts_millisecond_values.push(val.value()),
            TimeUnit::Microsecond => values.ts_microsecond_values.push(val.value()),
            TimeUnit::Nanosecond => values.ts_nanosecond_values.push(val.value()),
        },
        Value::Time(val) => match val.unit() {
            TimeUnit::Second => values.time_second_values.push(val.value()),
            TimeUnit::Millisecond => values.time_millisecond_values.push(val.value()),
            TimeUnit::Microsecond => values.time_microsecond_values.push(val.value()),
            TimeUnit::Nanosecond => values.time_nanosecond_values.push(val.value()),
        },
        Value::Interval(val) => match val.unit() {
            IntervalUnit::YearMonth => values.interval_year_month_values.push(val.to_i32()),
            IntervalUnit::DayTime => values.interval_day_time_values.push(val.to_i64()),
            IntervalUnit::MonthDayNano => values
                .interval_month_day_nano_values
                .push(convert_i128_to_interval(val.to_i128())),
        },
        Value::List(_) => unreachable!(),
    });
    column.null_mask = null_mask.into_vec();
}

/// Returns the type name of the [Request].
pub fn request_type(request: &Request) -> &'static str {
    match request {
        Request::Inserts(_) => "inserts",
        Request::Query(query_req) => query_request_type(query_req),
        Request::Ddl(ddl_req) => ddl_request_type(ddl_req),
        Request::Deletes(_) => "deletes",
        Request::RowInserts(_) => "row_inserts",
        Request::RowDeletes(_) => "row_deletes",
    }
}

/// Returns the type name of the [QueryRequest].
fn query_request_type(request: &QueryRequest) -> &'static str {
    match request.query {
        Some(Query::Sql(_)) => "query.sql",
        Some(Query::LogicalPlan(_)) => "query.logical_plan",
        Some(Query::PromRangeQuery(_)) => "query.prom_range",
        None => "query.empty",
    }
}

/// Returns the type name of the [DdlRequest].
fn ddl_request_type(request: &DdlRequest) -> &'static str {
    match request.expr {
        Some(Expr::CreateDatabase(_)) => "ddl.create_database",
        Some(Expr::CreateTable(_)) => "ddl.create_table",
        Some(Expr::Alter(_)) => "ddl.alter",
        Some(Expr::DropTable(_)) => "ddl.drop_table",
        Some(Expr::TruncateTable(_)) => "ddl.truncate_table",
        None => "ddl.empty",
    }
}

/// Converts an i128 value to google protobuf type [IntervalMonthDayNano].
pub fn convert_i128_to_interval(v: i128) -> IntervalMonthDayNano {
    let interval = Interval::from_i128(v);
    let (months, days, nanoseconds) = interval.to_month_day_nano();
    IntervalMonthDayNano {
        months,
        days,
        nanoseconds,
    }
}

pub fn pb_value_to_value_ref(value: &v1::Value) -> ValueRef {
    let Some(value) = &value.value_data else {
        return ValueRef::Null;
    };

    match value {
        ValueData::I8Value(v) => ValueRef::Int8(*v as i8),
        ValueData::I16Value(v) => ValueRef::Int16(*v as i16),
        ValueData::I32Value(v) => ValueRef::Int32(*v),
        ValueData::I64Value(v) => ValueRef::Int64(*v),
        ValueData::U8Value(v) => ValueRef::UInt8(*v as u8),
        ValueData::U16Value(v) => ValueRef::UInt16(*v as u16),
        ValueData::U32Value(v) => ValueRef::UInt32(*v),
        ValueData::U64Value(v) => ValueRef::UInt64(*v),
        ValueData::F32Value(f) => ValueRef::Float32(OrderedF32::from(*f)),
        ValueData::F64Value(f) => ValueRef::Float64(OrderedF64::from(*f)),
        ValueData::BoolValue(b) => ValueRef::Boolean(*b),
        ValueData::BinaryValue(bytes) => ValueRef::Binary(bytes.as_slice()),
        ValueData::StringValue(string) => ValueRef::String(string.as_str()),
        ValueData::DateValue(d) => ValueRef::Date(Date::from(*d)),
        ValueData::DatetimeValue(d) => ValueRef::DateTime(DateTime::new(*d)),
        ValueData::TsSecondValue(t) => ValueRef::Timestamp(Timestamp::new_second(*t)),
        ValueData::TsMillisecondValue(t) => ValueRef::Timestamp(Timestamp::new_millisecond(*t)),
        ValueData::TsMicrosecondValue(t) => ValueRef::Timestamp(Timestamp::new_microsecond(*t)),
        ValueData::TsNanosecondValue(t) => ValueRef::Timestamp(Timestamp::new_nanosecond(*t)),
        ValueData::TimeSecondValue(t) => ValueRef::Time(Time::new_second(*t)),
        ValueData::TimeMillisecondValue(t) => ValueRef::Time(Time::new_millisecond(*t)),
        ValueData::TimeMicrosecondValue(t) => ValueRef::Time(Time::new_microsecond(*t)),
        ValueData::TimeNanosecondValue(t) => ValueRef::Time(Time::new_nanosecond(*t)),
        ValueData::IntervalYearMonthValues(v) => ValueRef::Interval(Interval::from_i32(*v)),
        ValueData::IntervalDayTimeValues(v) => ValueRef::Interval(Interval::from_i64(*v)),
        ValueData::IntervalMonthDayNanoValues(v) => {
            let interval = Interval::from_month_day_nano(v.months, v.days, v.nanoseconds);
            ValueRef::Interval(interval)
        }
    }
}

pub fn pb_values_to_vector_ref(data_type: &ConcreteDataType, values: Values) -> VectorRef {
    match data_type {
        ConcreteDataType::Boolean(_) => Arc::new(BooleanVector::from(values.bool_values)),
        ConcreteDataType::Int8(_) => Arc::new(PrimitiveVector::<Int8Type>::from_iter_values(
            values.i8_values.into_iter().map(|x| x as i8),
        )),
        ConcreteDataType::Int16(_) => Arc::new(PrimitiveVector::<Int16Type>::from_iter_values(
            values.i16_values.into_iter().map(|x| x as i16),
        )),
        ConcreteDataType::Int32(_) => Arc::new(Int32Vector::from_vec(values.i32_values)),
        ConcreteDataType::Int64(_) => Arc::new(Int64Vector::from_vec(values.i64_values)),
        ConcreteDataType::UInt8(_) => Arc::new(PrimitiveVector::<UInt8Type>::from_iter_values(
            values.u8_values.into_iter().map(|x| x as u8),
        )),
        ConcreteDataType::UInt16(_) => Arc::new(PrimitiveVector::<UInt16Type>::from_iter_values(
            values.u16_values.into_iter().map(|x| x as u16),
        )),
        ConcreteDataType::UInt32(_) => Arc::new(UInt32Vector::from_vec(values.u32_values)),
        ConcreteDataType::UInt64(_) => Arc::new(UInt64Vector::from_vec(values.u64_values)),
        ConcreteDataType::Float32(_) => Arc::new(Float32Vector::from_vec(values.f32_values)),
        ConcreteDataType::Float64(_) => Arc::new(Float64Vector::from_vec(values.f64_values)),
        ConcreteDataType::Binary(_) => Arc::new(BinaryVector::from(values.binary_values)),
        ConcreteDataType::String(_) => Arc::new(StringVector::from_vec(values.string_values)),
        ConcreteDataType::Date(_) => Arc::new(DateVector::from_vec(values.date_values)),
        ConcreteDataType::DateTime(_) => Arc::new(DateTimeVector::from_vec(values.datetime_values)),
        ConcreteDataType::Timestamp(unit) => match unit {
            TimestampType::Second(_) => {
                Arc::new(TimestampSecondVector::from_vec(values.ts_second_values))
            }
            TimestampType::Millisecond(_) => Arc::new(TimestampMillisecondVector::from_vec(
                values.ts_millisecond_values,
            )),
            TimestampType::Microsecond(_) => Arc::new(TimestampMicrosecondVector::from_vec(
                values.ts_microsecond_values,
            )),
            TimestampType::Nanosecond(_) => Arc::new(TimestampNanosecondVector::from_vec(
                values.ts_nanosecond_values,
            )),
        },
        ConcreteDataType::Time(unit) => match unit {
            TimeType::Second(_) => Arc::new(TimeSecondVector::from_iter_values(
                values.time_second_values.iter().map(|x| *x as i32),
            )),
            TimeType::Millisecond(_) => Arc::new(TimeMillisecondVector::from_iter_values(
                values.time_millisecond_values.iter().map(|x| *x as i32),
            )),
            TimeType::Microsecond(_) => Arc::new(TimeMicrosecondVector::from_vec(
                values.time_microsecond_values,
            )),
            TimeType::Nanosecond(_) => Arc::new(TimeNanosecondVector::from_vec(
                values.time_nanosecond_values,
            )),
        },

        ConcreteDataType::Interval(unit) => match unit {
            IntervalType::YearMonth(_) => Arc::new(IntervalYearMonthVector::from_vec(
                values.interval_year_month_values,
            )),
            IntervalType::DayTime(_) => Arc::new(IntervalDayTimeVector::from_vec(
                values.interval_day_time_values,
            )),
            IntervalType::MonthDayNano(_) => {
                Arc::new(IntervalMonthDayNanoVector::from_iter_values(
                    values.interval_month_day_nano_values.iter().map(|x| {
                        Interval::from_month_day_nano(x.months, x.days, x.nanoseconds).to_i128()
                    }),
                ))
            }
        },
        ConcreteDataType::Null(_) | ConcreteDataType::List(_) | ConcreteDataType::Dictionary(_) => {
            unreachable!()
        }
    }
}

pub fn pb_values_to_values(data_type: &ConcreteDataType, values: Values) -> Vec<Value> {
    // TODO(fys): use macros to optimize code
    match data_type {
        ConcreteDataType::Int64(_) => values
            .i64_values
            .into_iter()
            .map(|val| val.into())
            .collect(),
        ConcreteDataType::Float64(_) => values
            .f64_values
            .into_iter()
            .map(|val| val.into())
            .collect(),
        ConcreteDataType::String(_) => values
            .string_values
            .into_iter()
            .map(|val| val.into())
            .collect(),
        ConcreteDataType::Boolean(_) => values
            .bool_values
            .into_iter()
            .map(|val| val.into())
            .collect(),
        ConcreteDataType::Int8(_) => values
            .i8_values
            .into_iter()
            // Safety: Since i32 only stores i8 data here, so i32 as i8 is safe.
            .map(|val| (val as i8).into())
            .collect(),
        ConcreteDataType::Int16(_) => values
            .i16_values
            .into_iter()
            // Safety: Since i32 only stores i16 data here, so i32 as i16 is safe.
            .map(|val| (val as i16).into())
            .collect(),
        ConcreteDataType::Int32(_) => values
            .i32_values
            .into_iter()
            .map(|val| val.into())
            .collect(),
        ConcreteDataType::UInt8(_) => values
            .u8_values
            .into_iter()
            // Safety: Since i32 only stores u8 data here, so i32 as u8 is safe.
            .map(|val| (val as u8).into())
            .collect(),
        ConcreteDataType::UInt16(_) => values
            .u16_values
            .into_iter()
            // Safety: Since i32 only stores u16 data here, so i32 as u16 is safe.
            .map(|val| (val as u16).into())
            .collect(),
        ConcreteDataType::UInt32(_) => values
            .u32_values
            .into_iter()
            .map(|val| val.into())
            .collect(),
        ConcreteDataType::UInt64(_) => values
            .u64_values
            .into_iter()
            .map(|val| val.into())
            .collect(),
        ConcreteDataType::Float32(_) => values
            .f32_values
            .into_iter()
            .map(|val| val.into())
            .collect(),
        ConcreteDataType::Binary(_) => values
            .binary_values
            .into_iter()
            .map(|val| val.into())
            .collect(),
        ConcreteDataType::DateTime(_) => values
            .datetime_values
            .into_iter()
            .map(|v| Value::DateTime(v.into()))
            .collect(),
        ConcreteDataType::Date(_) => values
            .date_values
            .into_iter()
            .map(|v| Value::Date(v.into()))
            .collect(),
        ConcreteDataType::Timestamp(TimestampType::Second(_)) => values
            .ts_second_values
            .into_iter()
            .map(|v| Value::Timestamp(Timestamp::new_second(v)))
            .collect(),
        ConcreteDataType::Timestamp(TimestampType::Millisecond(_)) => values
            .ts_millisecond_values
            .into_iter()
            .map(|v| Value::Timestamp(Timestamp::new_millisecond(v)))
            .collect(),
        ConcreteDataType::Timestamp(TimestampType::Microsecond(_)) => values
            .ts_microsecond_values
            .into_iter()
            .map(|v| Value::Timestamp(Timestamp::new_microsecond(v)))
            .collect(),
        ConcreteDataType::Timestamp(TimestampType::Nanosecond(_)) => values
            .ts_nanosecond_values
            .into_iter()
            .map(|v| Value::Timestamp(Timestamp::new_nanosecond(v)))
            .collect(),
        ConcreteDataType::Time(TimeType::Second(_)) => values
            .time_second_values
            .into_iter()
            .map(|v| Value::Time(Time::new_second(v)))
            .collect(),
        ConcreteDataType::Time(TimeType::Millisecond(_)) => values
            .time_millisecond_values
            .into_iter()
            .map(|v| Value::Time(Time::new_millisecond(v)))
            .collect(),
        ConcreteDataType::Time(TimeType::Microsecond(_)) => values
            .time_microsecond_values
            .into_iter()
            .map(|v| Value::Time(Time::new_microsecond(v)))
            .collect(),
        ConcreteDataType::Time(TimeType::Nanosecond(_)) => values
            .time_nanosecond_values
            .into_iter()
            .map(|v| Value::Time(Time::new_nanosecond(v)))
            .collect(),

        ConcreteDataType::Interval(IntervalType::YearMonth(_)) => values
            .interval_year_month_values
            .into_iter()
            .map(|v| Value::Interval(Interval::from_i32(v)))
            .collect(),
        ConcreteDataType::Interval(IntervalType::DayTime(_)) => values
            .interval_day_time_values
            .into_iter()
            .map(|v| Value::Interval(Interval::from_i64(v)))
            .collect(),
        ConcreteDataType::Interval(IntervalType::MonthDayNano(_)) => values
            .interval_month_day_nano_values
            .into_iter()
            .map(|v| {
                Value::Interval(Interval::from_month_day_nano(
                    v.months,
                    v.days,
                    v.nanoseconds,
                ))
            })
            .collect(),
        ConcreteDataType::Null(_) | ConcreteDataType::List(_) | ConcreteDataType::Dictionary(_) => {
            unreachable!()
        }
    }
}

/// Returns true if the pb semantic type is valid.
pub fn is_semantic_type_eq(type_value: i32, semantic_type: SemanticType) -> bool {
    type_value == semantic_type as i32
}

/// Returns true if the pb type value is valid.
pub fn is_column_type_value_eq(type_value: i32, expect_type: &ConcreteDataType) -> bool {
    let Some(column_type) = ColumnDataType::from_i32(type_value) else {
        return false;
    };

    is_column_type_eq(column_type, expect_type)
}

/// Convert value into proto's value.
pub fn to_proto_value(value: Value) -> Option<v1::Value> {
    let proto_value = match value {
        Value::Null => v1::Value { value_data: None },
        Value::Boolean(v) => v1::Value {
            value_data: Some(ValueData::BoolValue(v)),
        },
        Value::UInt8(v) => v1::Value {
            value_data: Some(ValueData::U8Value(v.into())),
        },
        Value::UInt16(v) => v1::Value {
            value_data: Some(ValueData::U16Value(v.into())),
        },
        Value::UInt32(v) => v1::Value {
            value_data: Some(ValueData::U32Value(v)),
        },
        Value::UInt64(v) => v1::Value {
            value_data: Some(ValueData::U64Value(v)),
        },
        Value::Int8(v) => v1::Value {
            value_data: Some(ValueData::I8Value(v.into())),
        },
        Value::Int16(v) => v1::Value {
            value_data: Some(ValueData::I16Value(v.into())),
        },
        Value::Int32(v) => v1::Value {
            value_data: Some(ValueData::I32Value(v)),
        },
        Value::Int64(v) => v1::Value {
            value_data: Some(ValueData::I64Value(v)),
        },
        Value::Float32(v) => v1::Value {
            value_data: Some(ValueData::F32Value(*v)),
        },
        Value::Float64(v) => v1::Value {
            value_data: Some(ValueData::F64Value(*v)),
        },
        Value::String(v) => v1::Value {
            value_data: Some(ValueData::StringValue(v.as_utf8().to_string())),
        },
        Value::Binary(v) => v1::Value {
            value_data: Some(ValueData::BinaryValue(v.to_vec())),
        },
        Value::Date(v) => v1::Value {
            value_data: Some(ValueData::DateValue(v.val())),
        },
        Value::DateTime(v) => v1::Value {
            value_data: Some(ValueData::DatetimeValue(v.val())),
        },
        Value::Timestamp(v) => match v.unit() {
            TimeUnit::Second => v1::Value {
                value_data: Some(ValueData::TsSecondValue(v.value())),
            },
            TimeUnit::Millisecond => v1::Value {
                value_data: Some(ValueData::TsMillisecondValue(v.value())),
            },
            TimeUnit::Microsecond => v1::Value {
                value_data: Some(ValueData::TsMicrosecondValue(v.value())),
            },
            TimeUnit::Nanosecond => v1::Value {
                value_data: Some(ValueData::TsNanosecondValue(v.value())),
            },
        },
        Value::Time(v) => match v.unit() {
            TimeUnit::Second => v1::Value {
                value_data: Some(ValueData::TimeSecondValue(v.value())),
            },
            TimeUnit::Millisecond => v1::Value {
                value_data: Some(ValueData::TimeMillisecondValue(v.value())),
            },
            TimeUnit::Microsecond => v1::Value {
                value_data: Some(ValueData::TimeMicrosecondValue(v.value())),
            },
            TimeUnit::Nanosecond => v1::Value {
                value_data: Some(ValueData::TimeNanosecondValue(v.value())),
            },
        },
        Value::Interval(v) => match v.unit() {
            IntervalUnit::YearMonth => v1::Value {
                value_data: Some(ValueData::IntervalYearMonthValues(v.to_i32())),
            },
            IntervalUnit::DayTime => v1::Value {
                value_data: Some(ValueData::IntervalDayTimeValues(v.to_i64())),
            },
            IntervalUnit::MonthDayNano => v1::Value {
                value_data: Some(ValueData::IntervalMonthDayNanoValues(
                    convert_i128_to_interval(v.to_i128()),
                )),
            },
        },
        Value::List(_) => return None,
    };

    Some(proto_value)
}

/// Returns the [ColumnDataType] of the value.
///
/// If value is null, returns `None`.
pub fn proto_value_type(value: &v1::Value) -> Option<ColumnDataType> {
    let value_type = match value.value_data.as_ref()? {
        ValueData::I8Value(_) => ColumnDataType::Int8,
        ValueData::I16Value(_) => ColumnDataType::Int16,
        ValueData::I32Value(_) => ColumnDataType::Int32,
        ValueData::I64Value(_) => ColumnDataType::Int64,
        ValueData::U8Value(_) => ColumnDataType::Uint8,
        ValueData::U16Value(_) => ColumnDataType::Uint16,
        ValueData::U32Value(_) => ColumnDataType::Uint32,
        ValueData::U64Value(_) => ColumnDataType::Uint64,
        ValueData::F32Value(_) => ColumnDataType::Float32,
        ValueData::F64Value(_) => ColumnDataType::Float64,
        ValueData::BoolValue(_) => ColumnDataType::Boolean,
        ValueData::BinaryValue(_) => ColumnDataType::Binary,
        ValueData::StringValue(_) => ColumnDataType::String,
        ValueData::DateValue(_) => ColumnDataType::Date,
        ValueData::DatetimeValue(_) => ColumnDataType::Datetime,
        ValueData::TsSecondValue(_) => ColumnDataType::TimestampSecond,
        ValueData::TsMillisecondValue(_) => ColumnDataType::TimestampMillisecond,
        ValueData::TsMicrosecondValue(_) => ColumnDataType::TimestampMicrosecond,
        ValueData::TsNanosecondValue(_) => ColumnDataType::TimestampNanosecond,
        ValueData::TimeSecondValue(_) => ColumnDataType::TimeSecond,
        ValueData::TimeMillisecondValue(_) => ColumnDataType::TimeMillisecond,
        ValueData::TimeMicrosecondValue(_) => ColumnDataType::TimeMicrosecond,
        ValueData::TimeNanosecondValue(_) => ColumnDataType::TimeNanosecond,
        ValueData::IntervalYearMonthValues(_) => ColumnDataType::IntervalYearMonth,
        ValueData::IntervalDayTimeValues(_) => ColumnDataType::IntervalDayTime,
        ValueData::IntervalMonthDayNanoValues(_) => ColumnDataType::IntervalMonthDayNano,
    };
    Some(value_type)
}

/// Convert [ConcreteDataType] to [ColumnDataType].
pub fn to_column_data_type(data_type: &ConcreteDataType) -> Option<ColumnDataType> {
    let column_data_type = match data_type {
        ConcreteDataType::Boolean(_) => ColumnDataType::Boolean,
        ConcreteDataType::Int8(_) => ColumnDataType::Int8,
        ConcreteDataType::Int16(_) => ColumnDataType::Int16,
        ConcreteDataType::Int32(_) => ColumnDataType::Int32,
        ConcreteDataType::Int64(_) => ColumnDataType::Int64,
        ConcreteDataType::UInt8(_) => ColumnDataType::Uint8,
        ConcreteDataType::UInt16(_) => ColumnDataType::Uint16,
        ConcreteDataType::UInt32(_) => ColumnDataType::Uint32,
        ConcreteDataType::UInt64(_) => ColumnDataType::Uint64,
        ConcreteDataType::Float32(_) => ColumnDataType::Float32,
        ConcreteDataType::Float64(_) => ColumnDataType::Float64,
        ConcreteDataType::Binary(_) => ColumnDataType::Binary,
        ConcreteDataType::String(_) => ColumnDataType::String,
        ConcreteDataType::Date(_) => ColumnDataType::Date,
        ConcreteDataType::DateTime(_) => ColumnDataType::Datetime,
        ConcreteDataType::Timestamp(TimestampType::Second(_)) => ColumnDataType::TimestampSecond,
        ConcreteDataType::Timestamp(TimestampType::Millisecond(_)) => {
            ColumnDataType::TimestampMillisecond
        }
        ConcreteDataType::Timestamp(TimestampType::Microsecond(_)) => {
            ColumnDataType::TimestampMicrosecond
        }
        ConcreteDataType::Timestamp(TimestampType::Nanosecond(_)) => {
            ColumnDataType::TimestampNanosecond
        }
        ConcreteDataType::Time(TimeType::Second(_)) => ColumnDataType::TimeSecond,
        ConcreteDataType::Time(TimeType::Millisecond(_)) => ColumnDataType::TimeMillisecond,
        ConcreteDataType::Time(TimeType::Microsecond(_)) => ColumnDataType::TimeMicrosecond,
        ConcreteDataType::Time(TimeType::Nanosecond(_)) => ColumnDataType::TimeNanosecond,
        ConcreteDataType::Null(_)
        | ConcreteDataType::Interval(_)
        | ConcreteDataType::List(_)
        | ConcreteDataType::Dictionary(_) => return None,
    };

    Some(column_data_type)
}

pub fn vectors_to_rows<'a>(
    columns: impl Iterator<Item = &'a VectorRef>,
    row_count: usize,
) -> Vec<Row> {
    let mut rows = vec![Row { values: vec![] }; row_count];
    for column in columns {
        for (row_index, row) in rows.iter_mut().enumerate() {
<<<<<<< HEAD
            row.values.push(GrpcValue {
                value_data: match column.get(row_index) {
                    Value::Null => None,
                    Value::Boolean(v) => Some(ValueData::BoolValue(v)),
                    Value::UInt8(v) => Some(ValueData::U8Value(v as _)),
                    Value::UInt16(v) => Some(ValueData::U16Value(v as _)),
                    Value::UInt32(v) => Some(ValueData::U32Value(v)),
                    Value::UInt64(v) => Some(ValueData::U64Value(v)),
                    Value::Int8(v) => Some(ValueData::I8Value(v as _)),
                    Value::Int16(v) => Some(ValueData::I16Value(v as _)),
                    Value::Int32(v) => Some(ValueData::I32Value(v)),
                    Value::Int64(v) => Some(ValueData::I64Value(v)),
                    Value::Float32(v) => Some(ValueData::F32Value(*v)),
                    Value::Float64(v) => Some(ValueData::F64Value(*v)),
                    Value::String(v) => Some(ValueData::StringValue(v.as_utf8().to_string())),
                    Value::Binary(v) => Some(ValueData::BinaryValue(v.to_vec())),
                    Value::Date(v) => Some(ValueData::DateValue(v.val())),
                    Value::DateTime(v) => Some(ValueData::DatetimeValue(v.val())),
                    Value::Timestamp(v) => Some(match v.unit() {
                        TimeUnit::Second => ValueData::TsSecondValue(v.value()),
                        TimeUnit::Millisecond => ValueData::TsMillisecondValue(v.value()),
                        TimeUnit::Microsecond => ValueData::TsMicrosecondValue(v.value()),
                        TimeUnit::Nanosecond => ValueData::TsNanosecondValue(v.value()),
                    }),
                    Value::Time(v) => Some(match v.unit() {
                        TimeUnit::Second => ValueData::TimeSecondValue(v.value()),
                        TimeUnit::Millisecond => ValueData::TimeMillisecondValue(v.value()),
                        TimeUnit::Microsecond => ValueData::TimeMicrosecondValue(v.value()),
                        TimeUnit::Nanosecond => ValueData::TimeNanosecondValue(v.value()),
                    }),
                    Value::Interval(v) => Some(match v.unit() {
                        IntervalUnit::YearMonth => ValueData::IntervalYearMonthValues(v.to_i32()),
                        IntervalUnit::DayTime => ValueData::IntervalDayTimeValues(v.to_i64()),
                        IntervalUnit::MonthDayNano => ValueData::IntervalMonthDayNanoValues(
                            convert_i128_to_interval(v.to_i128()),
                        ),
                    }),
                    Value::List(_) => unreachable!(),
                },
            })
=======
            row.values.push(value_to_grpc_value(column.get(row_index)))
>>>>>>> 00783c0b
        }
    }

    rows
}

pub fn value_to_grpc_value(value: Value) -> GrpcValue {
    GrpcValue {
        value_data: match value {
            Value::Null => None,
            Value::Boolean(v) => Some(ValueData::BoolValue(v)),
            Value::UInt8(v) => Some(ValueData::U8Value(v as _)),
            Value::UInt16(v) => Some(ValueData::U16Value(v as _)),
            Value::UInt32(v) => Some(ValueData::U32Value(v)),
            Value::UInt64(v) => Some(ValueData::U64Value(v)),
            Value::Int8(v) => Some(ValueData::I8Value(v as _)),
            Value::Int16(v) => Some(ValueData::I16Value(v as _)),
            Value::Int32(v) => Some(ValueData::I32Value(v)),
            Value::Int64(v) => Some(ValueData::I64Value(v)),
            Value::Float32(v) => Some(ValueData::F32Value(*v)),
            Value::Float64(v) => Some(ValueData::F64Value(*v)),
            Value::String(v) => Some(ValueData::StringValue(v.as_utf8().to_string())),
            Value::Binary(v) => Some(ValueData::BinaryValue(v.to_vec())),
            Value::Date(v) => Some(ValueData::DateValue(v.val())),
            Value::DateTime(v) => Some(ValueData::DatetimeValue(v.val())),
            Value::Timestamp(v) => Some(match v.unit() {
                TimeUnit::Second => ValueData::TimeSecondValue(v.value()),
                TimeUnit::Millisecond => ValueData::TimeMillisecondValue(v.value()),
                TimeUnit::Microsecond => ValueData::TimeMicrosecondValue(v.value()),
                TimeUnit::Nanosecond => ValueData::TimeNanosecondValue(v.value()),
            }),
            Value::Time(v) => Some(match v.unit() {
                TimeUnit::Second => ValueData::TimeSecondValue(v.value()),
                TimeUnit::Millisecond => ValueData::TimeMillisecondValue(v.value()),
                TimeUnit::Microsecond => ValueData::TimeMicrosecondValue(v.value()),
                TimeUnit::Nanosecond => ValueData::TimeNanosecondValue(v.value()),
            }),
            Value::Interval(v) => Some(match v.unit() {
                IntervalUnit::YearMonth => ValueData::IntervalYearMonthValues(v.to_i32()),
                IntervalUnit::DayTime => ValueData::IntervalDayTimeValues(v.to_i64()),
                IntervalUnit::MonthDayNano => {
                    ValueData::IntervalMonthDayNanoValues(convert_i128_to_interval(v.to_i128()))
                }
            }),
            Value::List(_) => unreachable!(),
        },
    }
}

/// Returns true if the column type is equal to expected type.
fn is_column_type_eq(column_type: ColumnDataType, expect_type: &ConcreteDataType) -> bool {
    if let Some(expect) = to_column_data_type(expect_type) {
        column_type == expect
    } else {
        false
    }
}

#[cfg(test)]
mod tests {
    use std::sync::Arc;

    use datatypes::types::{
        Int32Type, IntervalDayTimeType, IntervalMonthDayNanoType, IntervalYearMonthType,
        TimeMillisecondType, TimeSecondType, TimestampMillisecondType, TimestampSecondType,
        UInt32Type,
    };
    use datatypes::vectors::{
        BooleanVector, IntervalDayTimeVector, IntervalMonthDayNanoVector, IntervalYearMonthVector,
        TimeMicrosecondVector, TimeMillisecondVector, TimeNanosecondVector, TimeSecondVector,
        TimestampMicrosecondVector, TimestampMillisecondVector, TimestampNanosecondVector,
        TimestampSecondVector, Vector,
    };
    use paste::paste;

    use super::*;

    #[test]
    fn test_values_with_capacity() {
        let values = values_with_capacity(ColumnDataType::Int8, 2);
        let values = values.i8_values;
        assert_eq!(2, values.capacity());

        let values = values_with_capacity(ColumnDataType::Int32, 2);
        let values = values.i32_values;
        assert_eq!(2, values.capacity());

        let values = values_with_capacity(ColumnDataType::Int64, 2);
        let values = values.i64_values;
        assert_eq!(2, values.capacity());

        let values = values_with_capacity(ColumnDataType::Uint8, 2);
        let values = values.u8_values;
        assert_eq!(2, values.capacity());

        let values = values_with_capacity(ColumnDataType::Uint32, 2);
        let values = values.u32_values;
        assert_eq!(2, values.capacity());

        let values = values_with_capacity(ColumnDataType::Uint64, 2);
        let values = values.u64_values;
        assert_eq!(2, values.capacity());

        let values = values_with_capacity(ColumnDataType::Float32, 2);
        let values = values.f32_values;
        assert_eq!(2, values.capacity());

        let values = values_with_capacity(ColumnDataType::Float64, 2);
        let values = values.f64_values;
        assert_eq!(2, values.capacity());

        let values = values_with_capacity(ColumnDataType::Binary, 2);
        let values = values.binary_values;
        assert_eq!(2, values.capacity());

        let values = values_with_capacity(ColumnDataType::Boolean, 2);
        let values = values.bool_values;
        assert_eq!(2, values.capacity());

        let values = values_with_capacity(ColumnDataType::String, 2);
        let values = values.string_values;
        assert_eq!(2, values.capacity());

        let values = values_with_capacity(ColumnDataType::Date, 2);
        let values = values.date_values;
        assert_eq!(2, values.capacity());

        let values = values_with_capacity(ColumnDataType::Datetime, 2);
        let values = values.datetime_values;
        assert_eq!(2, values.capacity());

        let values = values_with_capacity(ColumnDataType::TimestampMillisecond, 2);
        let values = values.ts_millisecond_values;
        assert_eq!(2, values.capacity());

        let values = values_with_capacity(ColumnDataType::TimeMillisecond, 2);
        let values = values.time_millisecond_values;
        assert_eq!(2, values.capacity());

        let values = values_with_capacity(ColumnDataType::IntervalDayTime, 2);
        let values = values.interval_day_time_values;
        assert_eq!(2, values.capacity());

        let values = values_with_capacity(ColumnDataType::IntervalMonthDayNano, 2);
        let values = values.interval_month_day_nano_values;
        assert_eq!(2, values.capacity());
    }

    #[test]
    fn test_concrete_datatype_from_column_datatype() {
        assert_eq!(
            ConcreteDataType::boolean_datatype(),
            ColumnDataTypeWrapper(ColumnDataType::Boolean).into()
        );
        assert_eq!(
            ConcreteDataType::int8_datatype(),
            ColumnDataTypeWrapper(ColumnDataType::Int8).into()
        );
        assert_eq!(
            ConcreteDataType::int16_datatype(),
            ColumnDataTypeWrapper(ColumnDataType::Int16).into()
        );
        assert_eq!(
            ConcreteDataType::int32_datatype(),
            ColumnDataTypeWrapper(ColumnDataType::Int32).into()
        );
        assert_eq!(
            ConcreteDataType::int64_datatype(),
            ColumnDataTypeWrapper(ColumnDataType::Int64).into()
        );
        assert_eq!(
            ConcreteDataType::uint8_datatype(),
            ColumnDataTypeWrapper(ColumnDataType::Uint8).into()
        );
        assert_eq!(
            ConcreteDataType::uint16_datatype(),
            ColumnDataTypeWrapper(ColumnDataType::Uint16).into()
        );
        assert_eq!(
            ConcreteDataType::uint32_datatype(),
            ColumnDataTypeWrapper(ColumnDataType::Uint32).into()
        );
        assert_eq!(
            ConcreteDataType::uint64_datatype(),
            ColumnDataTypeWrapper(ColumnDataType::Uint64).into()
        );
        assert_eq!(
            ConcreteDataType::float32_datatype(),
            ColumnDataTypeWrapper(ColumnDataType::Float32).into()
        );
        assert_eq!(
            ConcreteDataType::float64_datatype(),
            ColumnDataTypeWrapper(ColumnDataType::Float64).into()
        );
        assert_eq!(
            ConcreteDataType::binary_datatype(),
            ColumnDataTypeWrapper(ColumnDataType::Binary).into()
        );
        assert_eq!(
            ConcreteDataType::string_datatype(),
            ColumnDataTypeWrapper(ColumnDataType::String).into()
        );
        assert_eq!(
            ConcreteDataType::date_datatype(),
            ColumnDataTypeWrapper(ColumnDataType::Date).into()
        );
        assert_eq!(
            ConcreteDataType::datetime_datatype(),
            ColumnDataTypeWrapper(ColumnDataType::Datetime).into()
        );
        assert_eq!(
            ConcreteDataType::timestamp_millisecond_datatype(),
            ColumnDataTypeWrapper(ColumnDataType::TimestampMillisecond).into()
        );
        assert_eq!(
            ConcreteDataType::time_datatype(TimeUnit::Millisecond),
            ColumnDataTypeWrapper(ColumnDataType::TimeMillisecond).into()
        );
        assert_eq!(
            ConcreteDataType::interval_datatype(IntervalUnit::DayTime),
            ColumnDataTypeWrapper(ColumnDataType::IntervalDayTime).into()
        );
        assert_eq!(
            ConcreteDataType::interval_datatype(IntervalUnit::YearMonth),
            ColumnDataTypeWrapper(ColumnDataType::IntervalYearMonth).into()
        );
        assert_eq!(
            ConcreteDataType::interval_datatype(IntervalUnit::MonthDayNano),
            ColumnDataTypeWrapper(ColumnDataType::IntervalMonthDayNano).into()
        );
    }

    #[test]
    fn test_column_datatype_from_concrete_datatype() {
        assert_eq!(
            ColumnDataTypeWrapper(ColumnDataType::Boolean),
            ConcreteDataType::boolean_datatype().try_into().unwrap()
        );
        assert_eq!(
            ColumnDataTypeWrapper(ColumnDataType::Int8),
            ConcreteDataType::int8_datatype().try_into().unwrap()
        );
        assert_eq!(
            ColumnDataTypeWrapper(ColumnDataType::Int16),
            ConcreteDataType::int16_datatype().try_into().unwrap()
        );
        assert_eq!(
            ColumnDataTypeWrapper(ColumnDataType::Int32),
            ConcreteDataType::int32_datatype().try_into().unwrap()
        );
        assert_eq!(
            ColumnDataTypeWrapper(ColumnDataType::Int64),
            ConcreteDataType::int64_datatype().try_into().unwrap()
        );
        assert_eq!(
            ColumnDataTypeWrapper(ColumnDataType::Uint8),
            ConcreteDataType::uint8_datatype().try_into().unwrap()
        );
        assert_eq!(
            ColumnDataTypeWrapper(ColumnDataType::Uint16),
            ConcreteDataType::uint16_datatype().try_into().unwrap()
        );
        assert_eq!(
            ColumnDataTypeWrapper(ColumnDataType::Uint32),
            ConcreteDataType::uint32_datatype().try_into().unwrap()
        );
        assert_eq!(
            ColumnDataTypeWrapper(ColumnDataType::Uint64),
            ConcreteDataType::uint64_datatype().try_into().unwrap()
        );
        assert_eq!(
            ColumnDataTypeWrapper(ColumnDataType::Float32),
            ConcreteDataType::float32_datatype().try_into().unwrap()
        );
        assert_eq!(
            ColumnDataTypeWrapper(ColumnDataType::Float64),
            ConcreteDataType::float64_datatype().try_into().unwrap()
        );
        assert_eq!(
            ColumnDataTypeWrapper(ColumnDataType::Binary),
            ConcreteDataType::binary_datatype().try_into().unwrap()
        );
        assert_eq!(
            ColumnDataTypeWrapper(ColumnDataType::String),
            ConcreteDataType::string_datatype().try_into().unwrap()
        );
        assert_eq!(
            ColumnDataTypeWrapper(ColumnDataType::Date),
            ConcreteDataType::date_datatype().try_into().unwrap()
        );
        assert_eq!(
            ColumnDataTypeWrapper(ColumnDataType::Datetime),
            ConcreteDataType::datetime_datatype().try_into().unwrap()
        );
        assert_eq!(
            ColumnDataTypeWrapper(ColumnDataType::TimestampMillisecond),
            ConcreteDataType::timestamp_millisecond_datatype()
                .try_into()
                .unwrap()
        );
        assert_eq!(
            ColumnDataTypeWrapper(ColumnDataType::IntervalYearMonth),
            ConcreteDataType::interval_datatype(IntervalUnit::YearMonth)
                .try_into()
                .unwrap()
        );
        assert_eq!(
            ColumnDataTypeWrapper(ColumnDataType::IntervalDayTime),
            ConcreteDataType::interval_datatype(IntervalUnit::DayTime)
                .try_into()
                .unwrap()
        );
        assert_eq!(
            ColumnDataTypeWrapper(ColumnDataType::IntervalMonthDayNano),
            ConcreteDataType::interval_datatype(IntervalUnit::MonthDayNano)
                .try_into()
                .unwrap()
        );

        let result: Result<ColumnDataTypeWrapper> = ConcreteDataType::null_datatype().try_into();
        assert!(result.is_err());
        assert_eq!(
            result.unwrap_err().to_string(),
            "Failed to create column datatype from Null(NullType)"
        );

        let result: Result<ColumnDataTypeWrapper> =
            ConcreteDataType::list_datatype(ConcreteDataType::boolean_datatype()).try_into();
        assert!(result.is_err());
        assert_eq!(
            result.unwrap_err().to_string(),
            "Failed to create column datatype from List(ListType { item_type: Boolean(BooleanType) })"
        );
    }

    #[test]
    fn test_column_put_timestamp_values() {
        let mut column = Column {
            column_name: "test".to_string(),
            semantic_type: 0,
            values: Some(Values {
                ..Default::default()
            }),
            null_mask: vec![],
            datatype: 0,
        };

        let vector = Arc::new(TimestampNanosecondVector::from_vec(vec![1, 2, 3]));
        push_vals(&mut column, 3, vector);
        assert_eq!(
            vec![1, 2, 3],
            column.values.as_ref().unwrap().ts_nanosecond_values
        );

        let vector = Arc::new(TimestampMillisecondVector::from_vec(vec![4, 5, 6]));
        push_vals(&mut column, 3, vector);
        assert_eq!(
            vec![4, 5, 6],
            column.values.as_ref().unwrap().ts_millisecond_values
        );

        let vector = Arc::new(TimestampMicrosecondVector::from_vec(vec![7, 8, 9]));
        push_vals(&mut column, 3, vector);
        assert_eq!(
            vec![7, 8, 9],
            column.values.as_ref().unwrap().ts_microsecond_values
        );

        let vector = Arc::new(TimestampSecondVector::from_vec(vec![10, 11, 12]));
        push_vals(&mut column, 3, vector);
        assert_eq!(
            vec![10, 11, 12],
            column.values.as_ref().unwrap().ts_second_values
        );
    }

    #[test]
    fn test_column_put_time_values() {
        let mut column = Column {
            column_name: "test".to_string(),
            semantic_type: 0,
            values: Some(Values {
                ..Default::default()
            }),
            null_mask: vec![],
            datatype: 0,
        };

        let vector = Arc::new(TimeNanosecondVector::from_vec(vec![1, 2, 3]));
        push_vals(&mut column, 3, vector);
        assert_eq!(
            vec![1, 2, 3],
            column.values.as_ref().unwrap().time_nanosecond_values
        );

        let vector = Arc::new(TimeMillisecondVector::from_vec(vec![4, 5, 6]));
        push_vals(&mut column, 3, vector);
        assert_eq!(
            vec![4, 5, 6],
            column.values.as_ref().unwrap().time_millisecond_values
        );

        let vector = Arc::new(TimeMicrosecondVector::from_vec(vec![7, 8, 9]));
        push_vals(&mut column, 3, vector);
        assert_eq!(
            vec![7, 8, 9],
            column.values.as_ref().unwrap().time_microsecond_values
        );

        let vector = Arc::new(TimeSecondVector::from_vec(vec![10, 11, 12]));
        push_vals(&mut column, 3, vector);
        assert_eq!(
            vec![10, 11, 12],
            column.values.as_ref().unwrap().time_second_values
        );
    }

    #[test]
    fn test_column_put_interval_values() {
        let mut column = Column {
            column_name: "test".to_string(),
            semantic_type: 0,
            values: Some(Values {
                ..Default::default()
            }),
            null_mask: vec![],
            datatype: 0,
        };

        let vector = Arc::new(IntervalYearMonthVector::from_vec(vec![1, 2, 3]));
        push_vals(&mut column, 3, vector);
        assert_eq!(
            vec![1, 2, 3],
            column.values.as_ref().unwrap().interval_year_month_values
        );

        let vector = Arc::new(IntervalDayTimeVector::from_vec(vec![4, 5, 6]));
        push_vals(&mut column, 3, vector);
        assert_eq!(
            vec![4, 5, 6],
            column.values.as_ref().unwrap().interval_day_time_values
        );

        let vector = Arc::new(IntervalMonthDayNanoVector::from_vec(vec![7, 8, 9]));
        let len = vector.len();
        push_vals(&mut column, 3, vector);
        (0..len).for_each(|i| {
            assert_eq!(
                7 + i as i64,
                column
                    .values
                    .as_ref()
                    .unwrap()
                    .interval_month_day_nano_values
                    .get(i)
                    .unwrap()
                    .nanoseconds
            );
        });
    }

    #[test]
    fn test_column_put_vector() {
        use crate::v1::SemanticType;
        // Some(false), None, Some(true), Some(true)
        let mut column = Column {
            column_name: "test".to_string(),
            semantic_type: SemanticType::Field as i32,
            values: Some(Values {
                bool_values: vec![false, true, true],
                ..Default::default()
            }),
            null_mask: vec![2],
            datatype: ColumnDataType::Boolean as i32,
        };
        let row_count = 4;

        let vector = Arc::new(BooleanVector::from(vec![Some(true), None, Some(false)]));
        push_vals(&mut column, row_count, vector);
        // Some(false), None, Some(true), Some(true), Some(true), None, Some(false)
        let bool_values = column.values.unwrap().bool_values;
        assert_eq!(vec![false, true, true, true, false], bool_values);
        let null_mask = column.null_mask;
        assert_eq!(34, null_mask[0]);
    }

    #[test]
    fn test_convert_i128_to_interval() {
        let i128_val = 3000;
        let interval = convert_i128_to_interval(i128_val);
        assert_eq!(interval.months, 0);
        assert_eq!(interval.days, 0);
        assert_eq!(interval.nanoseconds, 3000);
    }

    #[test]
    fn test_convert_timestamp_values() {
        // second
        let actual = pb_values_to_values(
            &ConcreteDataType::Timestamp(TimestampType::Second(TimestampSecondType)),
            Values {
                ts_second_values: vec![1_i64, 2_i64, 3_i64],
                ..Default::default()
            },
        );
        let expect = vec![
            Value::Timestamp(Timestamp::new_second(1_i64)),
            Value::Timestamp(Timestamp::new_second(2_i64)),
            Value::Timestamp(Timestamp::new_second(3_i64)),
        ];
        assert_eq!(expect, actual);

        // millisecond
        let actual = pb_values_to_values(
            &ConcreteDataType::Timestamp(TimestampType::Millisecond(TimestampMillisecondType)),
            Values {
                ts_millisecond_values: vec![1_i64, 2_i64, 3_i64],
                ..Default::default()
            },
        );
        let expect = vec![
            Value::Timestamp(Timestamp::new_millisecond(1_i64)),
            Value::Timestamp(Timestamp::new_millisecond(2_i64)),
            Value::Timestamp(Timestamp::new_millisecond(3_i64)),
        ];
        assert_eq!(expect, actual);
    }

    #[test]
    fn test_convert_time_values() {
        // second
        let actual = pb_values_to_values(
            &ConcreteDataType::Time(TimeType::Second(TimeSecondType)),
            Values {
                time_second_values: vec![1_i64, 2_i64, 3_i64],
                ..Default::default()
            },
        );
        let expect = vec![
            Value::Time(Time::new_second(1_i64)),
            Value::Time(Time::new_second(2_i64)),
            Value::Time(Time::new_second(3_i64)),
        ];
        assert_eq!(expect, actual);

        // millisecond
        let actual = pb_values_to_values(
            &ConcreteDataType::Time(TimeType::Millisecond(TimeMillisecondType)),
            Values {
                time_millisecond_values: vec![1_i64, 2_i64, 3_i64],
                ..Default::default()
            },
        );
        let expect = vec![
            Value::Time(Time::new_millisecond(1_i64)),
            Value::Time(Time::new_millisecond(2_i64)),
            Value::Time(Time::new_millisecond(3_i64)),
        ];
        assert_eq!(expect, actual);
    }

    #[test]
    fn test_convert_interval_values() {
        // year_month
        let actual = pb_values_to_values(
            &ConcreteDataType::Interval(IntervalType::YearMonth(IntervalYearMonthType)),
            Values {
                interval_year_month_values: vec![1_i32, 2_i32, 3_i32],
                ..Default::default()
            },
        );
        let expect = vec![
            Value::Interval(Interval::from_year_month(1_i32)),
            Value::Interval(Interval::from_year_month(2_i32)),
            Value::Interval(Interval::from_year_month(3_i32)),
        ];
        assert_eq!(expect, actual);

        // day_time
        let actual = pb_values_to_values(
            &ConcreteDataType::Interval(IntervalType::DayTime(IntervalDayTimeType)),
            Values {
                interval_day_time_values: vec![1_i64, 2_i64, 3_i64],
                ..Default::default()
            },
        );
        let expect = vec![
            Value::Interval(Interval::from_i64(1_i64)),
            Value::Interval(Interval::from_i64(2_i64)),
            Value::Interval(Interval::from_i64(3_i64)),
        ];
        assert_eq!(expect, actual);

        // month_day_nano
        let actual = pb_values_to_values(
            &ConcreteDataType::Interval(IntervalType::MonthDayNano(IntervalMonthDayNanoType)),
            Values {
                interval_month_day_nano_values: vec![
                    IntervalMonthDayNano {
                        months: 1,
                        days: 2,
                        nanoseconds: 3,
                    },
                    IntervalMonthDayNano {
                        months: 5,
                        days: 6,
                        nanoseconds: 7,
                    },
                    IntervalMonthDayNano {
                        months: 9,
                        days: 10,
                        nanoseconds: 11,
                    },
                ],
                ..Default::default()
            },
        );
        let expect = vec![
            Value::Interval(Interval::from_month_day_nano(1, 2, 3)),
            Value::Interval(Interval::from_month_day_nano(5, 6, 7)),
            Value::Interval(Interval::from_month_day_nano(9, 10, 11)),
        ];
        assert_eq!(expect, actual);
    }

    macro_rules! test_convert_values {
        ($grpc_data_type: ident, $values: expr,  $concrete_data_type: ident, $expected_ret: expr) => {
            paste! {
                #[test]
                fn [<test_convert_ $grpc_data_type _values>]() {
                    let values = Values {
                        [<$grpc_data_type _values>]: $values,
                        ..Default::default()
                    };

                    let data_type = ConcreteDataType::[<$concrete_data_type _datatype>]();
                    let result = pb_values_to_values(&data_type, values);

                    assert_eq!(
                        $expected_ret,
                        result
                    );
                }
            }
        };
    }

    test_convert_values!(
        i8,
        vec![1_i32, 2, 3],
        int8,
        vec![Value::Int8(1), Value::Int8(2), Value::Int8(3)]
    );

    test_convert_values!(
        u8,
        vec![1_u32, 2, 3],
        uint8,
        vec![Value::UInt8(1), Value::UInt8(2), Value::UInt8(3)]
    );

    test_convert_values!(
        i16,
        vec![1_i32, 2, 3],
        int16,
        vec![Value::Int16(1), Value::Int16(2), Value::Int16(3)]
    );

    test_convert_values!(
        u16,
        vec![1_u32, 2, 3],
        uint16,
        vec![Value::UInt16(1), Value::UInt16(2), Value::UInt16(3)]
    );

    test_convert_values!(
        i32,
        vec![1, 2, 3],
        int32,
        vec![Value::Int32(1), Value::Int32(2), Value::Int32(3)]
    );

    test_convert_values!(
        u32,
        vec![1, 2, 3],
        uint32,
        vec![Value::UInt32(1), Value::UInt32(2), Value::UInt32(3)]
    );

    test_convert_values!(
        i64,
        vec![1, 2, 3],
        int64,
        vec![Value::Int64(1), Value::Int64(2), Value::Int64(3)]
    );

    test_convert_values!(
        u64,
        vec![1, 2, 3],
        uint64,
        vec![Value::UInt64(1), Value::UInt64(2), Value::UInt64(3)]
    );

    test_convert_values!(
        f32,
        vec![1.0, 2.0, 3.0],
        float32,
        vec![
            Value::Float32(1.0.into()),
            Value::Float32(2.0.into()),
            Value::Float32(3.0.into())
        ]
    );

    test_convert_values!(
        f64,
        vec![1.0, 2.0, 3.0],
        float64,
        vec![
            Value::Float64(1.0.into()),
            Value::Float64(2.0.into()),
            Value::Float64(3.0.into())
        ]
    );

    test_convert_values!(
        string,
        vec!["1".to_string(), "2".to_string(), "3".to_string()],
        string,
        vec![
            Value::String("1".into()),
            Value::String("2".into()),
            Value::String("3".into())
        ]
    );

    test_convert_values!(
        binary,
        vec!["1".into(), "2".into(), "3".into()],
        binary,
        vec![
            Value::Binary(b"1".to_vec().into()),
            Value::Binary(b"2".to_vec().into()),
            Value::Binary(b"3".to_vec().into())
        ]
    );

    test_convert_values!(
        date,
        vec![1, 2, 3],
        date,
        vec![
            Value::Date(1.into()),
            Value::Date(2.into()),
            Value::Date(3.into())
        ]
    );

    test_convert_values!(
        datetime,
        vec![1.into(), 2.into(), 3.into()],
        datetime,
        vec![
            Value::DateTime(1.into()),
            Value::DateTime(2.into()),
            Value::DateTime(3.into())
        ]
    );

    #[test]
    fn test_vectors_to_rows_for_different_types() {
        let boolean_vec = BooleanVector::from_vec(vec![true, false, true]);
        let int8_vec = PrimitiveVector::<Int8Type>::from_iter_values(vec![1, 2, 3]);
        let int32_vec = PrimitiveVector::<Int32Type>::from_iter_values(vec![100, 200, 300]);
        let uint8_vec = PrimitiveVector::<UInt8Type>::from_iter_values(vec![10, 20, 30]);
        let uint32_vec = PrimitiveVector::<UInt32Type>::from_iter_values(vec![1000, 2000, 3000]);
        let float32_vec = Float32Vector::from_vec(vec![1.1, 2.2, 3.3]);
        let date_vec = DateVector::from_vec(vec![10, 20, 30]);
        let string_vec = StringVector::from_vec(vec!["a", "b", "c"]);

        let vector_refs: Vec<VectorRef> = vec![
            Arc::new(boolean_vec),
            Arc::new(int8_vec),
            Arc::new(int32_vec),
            Arc::new(uint8_vec),
            Arc::new(uint32_vec),
            Arc::new(float32_vec),
            Arc::new(date_vec),
            Arc::new(string_vec),
        ];

        let result = vectors_to_rows(vector_refs.iter(), 3);

        assert_eq!(result.len(), 3);

        assert_eq!(result[0].values.len(), 8);
        let values = result[0]
            .values
            .iter()
            .map(|v| v.value_data.clone().unwrap())
            .collect::<Vec<_>>();
        assert_eq!(values[0], ValueData::BoolValue(true));
        assert_eq!(values[1], ValueData::I8Value(1));
        assert_eq!(values[2], ValueData::I32Value(100));
        assert_eq!(values[3], ValueData::U8Value(10));
        assert_eq!(values[4], ValueData::U32Value(1000));
        assert_eq!(values[5], ValueData::F32Value(1.1));
        assert_eq!(values[6], ValueData::DateValue(10));
        assert_eq!(values[7], ValueData::StringValue("a".to_string()));

        assert_eq!(result[1].values.len(), 8);
        let values = result[1]
            .values
            .iter()
            .map(|v| v.value_data.clone().unwrap())
            .collect::<Vec<_>>();
        assert_eq!(values[0], ValueData::BoolValue(false));
        assert_eq!(values[1], ValueData::I8Value(2));
        assert_eq!(values[2], ValueData::I32Value(200));
        assert_eq!(values[3], ValueData::U8Value(20));
        assert_eq!(values[4], ValueData::U32Value(2000));
        assert_eq!(values[5], ValueData::F32Value(2.2));
        assert_eq!(values[6], ValueData::DateValue(20));
        assert_eq!(values[7], ValueData::StringValue("b".to_string()));

        assert_eq!(result[2].values.len(), 8);
        let values = result[2]
            .values
            .iter()
            .map(|v| v.value_data.clone().unwrap())
            .collect::<Vec<_>>();
        assert_eq!(values[0], ValueData::BoolValue(true));
        assert_eq!(values[1], ValueData::I8Value(3));
        assert_eq!(values[2], ValueData::I32Value(300));
        assert_eq!(values[3], ValueData::U8Value(30));
        assert_eq!(values[4], ValueData::U32Value(3000));
        assert_eq!(values[5], ValueData::F32Value(3.3));
        assert_eq!(values[6], ValueData::DateValue(30));
        assert_eq!(values[7], ValueData::StringValue("c".to_string()));
    }
}<|MERGE_RESOLUTION|>--- conflicted
+++ resolved
@@ -810,50 +810,7 @@
     let mut rows = vec![Row { values: vec![] }; row_count];
     for column in columns {
         for (row_index, row) in rows.iter_mut().enumerate() {
-<<<<<<< HEAD
-            row.values.push(GrpcValue {
-                value_data: match column.get(row_index) {
-                    Value::Null => None,
-                    Value::Boolean(v) => Some(ValueData::BoolValue(v)),
-                    Value::UInt8(v) => Some(ValueData::U8Value(v as _)),
-                    Value::UInt16(v) => Some(ValueData::U16Value(v as _)),
-                    Value::UInt32(v) => Some(ValueData::U32Value(v)),
-                    Value::UInt64(v) => Some(ValueData::U64Value(v)),
-                    Value::Int8(v) => Some(ValueData::I8Value(v as _)),
-                    Value::Int16(v) => Some(ValueData::I16Value(v as _)),
-                    Value::Int32(v) => Some(ValueData::I32Value(v)),
-                    Value::Int64(v) => Some(ValueData::I64Value(v)),
-                    Value::Float32(v) => Some(ValueData::F32Value(*v)),
-                    Value::Float64(v) => Some(ValueData::F64Value(*v)),
-                    Value::String(v) => Some(ValueData::StringValue(v.as_utf8().to_string())),
-                    Value::Binary(v) => Some(ValueData::BinaryValue(v.to_vec())),
-                    Value::Date(v) => Some(ValueData::DateValue(v.val())),
-                    Value::DateTime(v) => Some(ValueData::DatetimeValue(v.val())),
-                    Value::Timestamp(v) => Some(match v.unit() {
-                        TimeUnit::Second => ValueData::TsSecondValue(v.value()),
-                        TimeUnit::Millisecond => ValueData::TsMillisecondValue(v.value()),
-                        TimeUnit::Microsecond => ValueData::TsMicrosecondValue(v.value()),
-                        TimeUnit::Nanosecond => ValueData::TsNanosecondValue(v.value()),
-                    }),
-                    Value::Time(v) => Some(match v.unit() {
-                        TimeUnit::Second => ValueData::TimeSecondValue(v.value()),
-                        TimeUnit::Millisecond => ValueData::TimeMillisecondValue(v.value()),
-                        TimeUnit::Microsecond => ValueData::TimeMicrosecondValue(v.value()),
-                        TimeUnit::Nanosecond => ValueData::TimeNanosecondValue(v.value()),
-                    }),
-                    Value::Interval(v) => Some(match v.unit() {
-                        IntervalUnit::YearMonth => ValueData::IntervalYearMonthValues(v.to_i32()),
-                        IntervalUnit::DayTime => ValueData::IntervalDayTimeValues(v.to_i64()),
-                        IntervalUnit::MonthDayNano => ValueData::IntervalMonthDayNanoValues(
-                            convert_i128_to_interval(v.to_i128()),
-                        ),
-                    }),
-                    Value::List(_) => unreachable!(),
-                },
-            })
-=======
             row.values.push(value_to_grpc_value(column.get(row_index)))
->>>>>>> 00783c0b
         }
     }
 
@@ -880,10 +837,10 @@
             Value::Date(v) => Some(ValueData::DateValue(v.val())),
             Value::DateTime(v) => Some(ValueData::DatetimeValue(v.val())),
             Value::Timestamp(v) => Some(match v.unit() {
-                TimeUnit::Second => ValueData::TimeSecondValue(v.value()),
-                TimeUnit::Millisecond => ValueData::TimeMillisecondValue(v.value()),
-                TimeUnit::Microsecond => ValueData::TimeMicrosecondValue(v.value()),
-                TimeUnit::Nanosecond => ValueData::TimeNanosecondValue(v.value()),
+                TimeUnit::Second => ValueData::TsSecondValue(v.value()),
+                TimeUnit::Millisecond => ValueData::TsMillisecondValue(v.value()),
+                TimeUnit::Microsecond => ValueData::TsMicrosecondValue(v.value()),
+                TimeUnit::Nanosecond => ValueData::TsNanosecondValue(v.value()),
             }),
             Value::Time(v) => Some(match v.unit() {
                 TimeUnit::Second => ValueData::TimeSecondValue(v.value()),
