--- conflicted
+++ resolved
@@ -798,9 +798,6 @@
             };
             ValueRef::Struct(struct_value_ref)
         }
-<<<<<<< HEAD
-        ValueData::JsonValue(_) => todo!(),
-=======
 
         ValueData::JsonValue(inner_value) => {
             let json_datatype_ext = datatype_ext
@@ -819,7 +816,6 @@
                 json_datatype_ext.datatype_extension.as_deref(),
             )))
         }
->>>>>>> 145c1024
     }
 }
 
@@ -997,11 +993,7 @@
         ValueData::Decimal128Value(_) => ColumnDataType::Decimal128,
         ValueData::ListValue(_) => ColumnDataType::List,
         ValueData::StructValue(_) => ColumnDataType::Struct,
-<<<<<<< HEAD
-        ValueData::JsonValue(_) => todo!(),
-=======
         ValueData::JsonValue(_) => ColumnDataType::Json,
->>>>>>> 145c1024
     };
     Some(value_type)
 }
