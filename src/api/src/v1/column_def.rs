--- conflicted
+++ resolved
@@ -120,18 +120,11 @@
     Ok((!options.options.is_empty()).then_some(options))
 }
 
-<<<<<<< HEAD
-pub fn options_from_skipping_index(index: &SkippingIndexOptions) -> Result<Option<ColumnOptions>> {
-    let mut options = ColumnOptions::default();
-
-    let v = serde_json::to_string(index).context(error::SerializeJsonSnafu)?;
-=======
 /// Tries to construct a `ColumnOptions` from the given `SkippingIndexOptions`.
 pub fn options_from_skipping(skipping: &SkippingIndexOptions) -> Result<Option<ColumnOptions>> {
     let mut options = ColumnOptions::default();
 
     let v = serde_json::to_string(skipping).context(error::SerializeJsonSnafu)?;
->>>>>>> 31f29d8a
     options
         .options
         .insert(SKIPPING_INDEX_GRPC_KEY.to_string(), v);
