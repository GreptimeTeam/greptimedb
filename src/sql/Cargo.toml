--- conflicted
+++ resolved
@@ -6,10 +6,7 @@
 # See more keys and their definitions at https://doc.rust-lang.org/cargo/reference/manifest.html
 
 [dependencies]
-<<<<<<< HEAD
 datafusion = { git = "ssh://git@github.com/GrepTimeTeam/arrow-datafusion.git" , branch = "arrow2", features = ["simd"]}
-=======
->>>>>>> cb74f1ac
 query = { path = "../query" }
 snafu = "0.7.0"
 sqlparser = "0.16.0"