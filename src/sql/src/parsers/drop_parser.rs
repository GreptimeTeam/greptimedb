--- conflicted
+++ resolved
@@ -29,12 +29,8 @@
         }
         let _ = self.parser.next_token();
 
-<<<<<<< HEAD
         let if_exists = self.parser.parse_keywords(&[Keyword::IF, Keyword::EXISTS]);
-        let table_ident =
-=======
         let raw_table_ident =
->>>>>>> 781f2422
             self.parser
                 .parse_object_name()
                 .with_context(|_| error::UnexpectedSnafu {
