--- conflicted
+++ resolved
@@ -21,12 +21,8 @@
 };
 use crate::parser::ParserContext;
 use crate::statements::show::{
-<<<<<<< HEAD
-    ShowColumns, ShowCreateFlow, ShowCreateTable, ShowDatabases, ShowIndex, ShowKind, ShowTables,
-=======
-    ShowColumns, ShowCreateTable, ShowDatabases, ShowIndex, ShowKind, ShowStatus, ShowTables,
->>>>>>> 43afea1a
-    ShowVariables,
+    ShowColumns, ShowCreateFlow, ShowCreateTable, ShowDatabases, ShowIndex, ShowKind, ShowStatus,
+    ShowTables, ShowVariables,
 };
 use crate::statements::statement::Statement;
 
