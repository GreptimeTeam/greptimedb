--- conflicted
+++ resolved
@@ -347,8 +347,6 @@
         let sql = r"create table if not exists demo(
             host string,
             ts timestamp,
-<<<<<<< HEAD
-=======
             cpu double default 0,
             memory double,
             TIME INDEX (ts),
@@ -371,7 +369,6 @@
         let sql = r"create table if not exists demo(
             host string,
             ts timestamp,
->>>>>>> 58bd065c
             cpu double default 0,
             memory double,
             TIME INDEX (ts),
@@ -383,10 +380,6 @@
 ";
         let result =
             ParserContext::create_with_dialect(sql, &GreptimeDbDialect {}, ParseOptions::default());
-<<<<<<< HEAD
         assert_matches!(result, Err(InvalidTableOption { .. }))
-=======
-        assert!(matches!(result, Err(Error::InvalidTableOption { .. })));
->>>>>>> 58bd065c
     }
 }