--- conflicted
+++ resolved
@@ -26,68 +26,7 @@
 use crate::sql::SqlHandler;
 
 impl SqlHandler {
-<<<<<<< HEAD
-    pub(crate) async fn alter(&self, req: AlterTableRequest) -> Result<Output> {
-        if let Some(procedure_manager) = &self.procedure_manager {
-            return self.alter_table_by_procedure(procedure_manager, req).await;
-        }
-
-        let ctx = EngineContext {};
-        let table_name = req.table_name.clone();
-        let table_ref = TableReference {
-            catalog: &req.catalog_name,
-            schema: &req.schema_name,
-            table: &table_name,
-        };
-
-        let full_table_name = table_ref.to_string();
-
-        // fetches table via catalog
-        let table = self.get_table(&table_ref).await?;
-        // checks the table engine exist
-        let table_engine = self.table_engine(table)?;
-        ensure!(
-            table_engine.table_exists(&ctx, &table_ref),
-            error::TableNotFoundSnafu {
-                table_name: &full_table_name,
-            }
-        );
-        let is_rename = req.is_rename_table();
-
-        let table = table_engine
-            .alter_table(&ctx, req)
-            .await
-            .context(error::AlterTableSnafu {
-                table_name: full_table_name,
-            })?;
-
-        info!("Table engine alter finished");
-        if is_rename {
-            let table_info = &table.table_info();
-            let rename_table_req = RenameTableRequest {
-                catalog: table_info.catalog_name.clone(),
-                schema: table_info.schema_name.clone(),
-                table_name,
-                new_table_name: table_info.name.clone(),
-                table_id: table_info.ident.table_id,
-            };
-            self.catalog_manager
-                .rename_table(rename_table_req)
-                .await
-                .context(error::RenameTableSnafu)?;
-        }
-        // Tried in MySQL, it really prints "Affected Rows: 0".
-        Ok(Output::AffectedRows(0))
-    }
-
-    pub(crate) async fn alter_table_by_procedure(
-        &self,
-        procedure_manager: &ProcedureManagerRef,
-        req: AlterTableRequest,
-    ) -> Result<Output> {
-=======
     pub(crate) async fn alter_table(&self, req: AlterTableRequest) -> Result<Output> {
->>>>>>> 4d9afee8
         let table_name = req.table_name.clone();
         let table_ref = TableReference {
             catalog: &req.catalog_name,
