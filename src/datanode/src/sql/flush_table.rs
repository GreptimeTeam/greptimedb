--- conflicted
+++ resolved
@@ -32,38 +32,13 @@
             })?;
 
         if let Some(table) = &req.table_name {
-<<<<<<< HEAD
-            self.flush_table_inner(schema, table, req.region_number)
+            self.flush_table_inner(schema, table, req.region_number, req.wait)
                 .await?;
-=======
-            self.flush_table_inner(
-                &req.catalog_name,
-                &req.schema_name,
-                table,
-                req.region_number,
-                req.wait,
-            )
-            .await?;
->>>>>>> 21ce9c11
         } else {
             let all_table_names = schema.table_names().context(CatalogSnafu)?;
-<<<<<<< HEAD
-            futures::future::join_all(
-                all_table_names
-                    .iter()
-                    .map(|table| self.flush_table_inner(schema.clone(), table, req.region_number)),
-            )
-=======
             futures::future::join_all(all_table_names.iter().map(|table| {
-                self.flush_table_inner(
-                    &req.catalog_name,
-                    &req.schema_name,
-                    table,
-                    req.region_number,
-                    req.wait,
-                )
+                self.flush_table_inner(schema.clone(), table, req.region_number, req.wait)
             }))
->>>>>>> 21ce9c11
             .await
             .into_iter()
             .collect::<Result<Vec<_>>>()?;
@@ -78,30 +53,13 @@
         region: Option<u32>,
         wait: Option<bool>,
     ) -> Result<()> {
-<<<<<<< HEAD
         schema
             .table(table_name)
             .await
             .context(error::FindTableSnafu { table_name })?
             .context(error::TableNotFoundSnafu { table_name })?
-            .flush(region)
+            .flush(region, wait)
             .await
             .context(error::FlushTableSnafu { table_name })
-=======
-        let table_ref = TableReference {
-            catalog,
-            schema,
-            table,
-        };
-
-        let full_table_name = table_ref.to_string();
-        let table = self.get_table(&table_ref)?;
-        table
-            .flush(region, wait)
-            .await
-            .context(error::FlushTableSnafu {
-                table_name: full_table_name,
-            })
->>>>>>> 21ce9c11
     }
 }