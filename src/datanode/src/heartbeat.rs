--- conflicted
+++ resolved
@@ -254,15 +254,12 @@
                     version: build_info.version.to_string(),
                     git_commit: build_info.commit_short.to_string(),
                     start_time_ms: node_epoch,
-<<<<<<< HEAD
                     total_cpu_millicores,
                     total_memory_bytes,
                     cpu_usage_millicores: 0,
                     memory_usage_bytes: 0,
-=======
-                    cpus,
-                    memory_bytes,
->>>>>>> 8a2371a0
+                    cpus: total_cpu_millicores as u32,
+                    memory_bytes: total_memory_bytes as u64,
                     hostname: hostname::get()
                         .unwrap_or_default()
                         .to_string_lossy()
