--- conflicted
+++ resolved
@@ -39,11 +39,8 @@
 use metric_engine::engine::MetricEngine;
 use mito2::config::MitoConfig;
 use mito2::engine::{MitoEngine, MitoEngineBuilder};
-<<<<<<< HEAD
 use mito2::region::opener::PartitionExprFetcherRef;
-=======
 use mito2::sst::file_ref::{FileReferenceManager, FileReferenceManagerRef};
->>>>>>> 24e5c9f6
 use object_store::manager::{ObjectStoreManager, ObjectStoreManagerRef};
 use object_store::util::normalize_dir;
 use query::dummy_catalog::{DummyCatalogManager, TableProviderFactoryRef};
@@ -463,8 +460,8 @@
                 mito_engine_config,
                 schema_metadata_manager.clone(),
                 file_ref_manager.clone(),
+                fetcher.clone(),
                 plugins.clone(),
-                fetcher.clone(),
             )
             .await?;
 
@@ -490,8 +487,8 @@
         mut config: MitoConfig,
         schema_metadata_manager: SchemaMetadataManagerRef,
         file_ref_manager: FileReferenceManagerRef,
+        partition_expr_fetcher: PartitionExprFetcherRef,
         plugins: Plugins,
-        partition_expr_fetcher: PartitionExprFetcherRef,
     ) -> Result<MitoEngine> {
         let opts = &self.opts;
         if opts.storage.is_object_storage() {
@@ -513,8 +510,8 @@
                     object_store_manager,
                     schema_metadata_manager,
                     file_ref_manager,
+                    partition_expr_fetcher.clone(),
                     plugins,
-                    partition_expr_fetcher.clone(),
                 );
 
                 #[cfg(feature = "enterprise")]
@@ -555,8 +552,8 @@
                     object_store_manager,
                     schema_metadata_manager,
                     file_ref_manager,
+                    partition_expr_fetcher,
                     plugins,
-                    partition_expr_fetcher,
                 );
 
                 #[cfg(feature = "enterprise")]
