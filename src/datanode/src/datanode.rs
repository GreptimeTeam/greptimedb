--- conflicted
+++ resolved
@@ -32,12 +32,8 @@
     pub mysql_addr: String,
     pub mysql_runtime_size: usize,
     pub postgres_addr: String,
-<<<<<<< HEAD
-    pub postgres_runtime_size: u32,
+    pub postgres_runtime_size: usize,
     pub meta_client_opts: MetaClientOpts,
-=======
-    pub postgres_runtime_size: usize,
->>>>>>> db2b5776
     pub wal_dir: String,
     pub storage: ObjectStoreConfig,
 }
