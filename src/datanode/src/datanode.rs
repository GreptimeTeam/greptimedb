--- conflicted
+++ resolved
@@ -73,6 +73,7 @@
     region_server: RegionServer,
     greptimedb_telemetry_task: Arc<GreptimeDBTelemetryTask>,
     leases_notifier: Option<Arc<Notify>>,
+    plugins: Arc<Plugins>,
 }
 
 impl Datanode {
@@ -137,6 +138,10 @@
 
     pub fn region_server(&self) -> RegionServer {
         self.region_server.clone()
+    }
+
+    pub fn plugins(&self) -> Arc<Plugins> {
+        self.plugins.clone()
     }
 }
 
@@ -263,6 +268,7 @@
             greptimedb_telemetry_task,
             region_event_receiver,
             leases_notifier,
+            plugins: self.plugins.clone(),
         })
     }
 
@@ -316,20 +322,6 @@
         Ok(())
     }
 
-<<<<<<< HEAD
-/// Datanode service.
-pub struct Datanode {
-    opts: DatanodeOptions,
-    services: Option<Services>,
-    heartbeat_task: Option<HeartbeatTask>,
-    region_server: RegionServer,
-    greptimedb_telemetry_task: Arc<GreptimeDBTelemetryTask>,
-    plugins: Arc<Plugins>,
-}
-
-impl Datanode {
-=======
->>>>>>> 5805e8d4
     async fn new_region_server(
         opts: &DatanodeOptions,
         plugins: Arc<Plugins>,
@@ -364,67 +356,8 @@
         Ok(region_server)
     }
 
-<<<<<<< HEAD
-    pub async fn start(&mut self) -> Result<()> {
-        info!("Starting datanode instance...");
-
-        self.start_heartbeat().await?;
-
-        let _ = self.greptimedb_telemetry_task.start();
-        self.start_services().await
-    }
-
-    pub async fn start_heartbeat(&self) -> Result<()> {
-        if let Some(task) = &self.heartbeat_task {
-            task.start().await?;
-        }
-        Ok(())
-    }
-
-    /// Start services of datanode. This method call will block until services are shutdown.
-    pub async fn start_services(&mut self) -> Result<()> {
-        if let Some(service) = self.services.as_mut() {
-            service.start(&self.opts).await
-        } else {
-            Ok(())
-        }
-    }
-
-    async fn shutdown_services(&self) -> Result<()> {
-        if let Some(service) = self.services.as_ref() {
-            service.shutdown().await
-        } else {
-            Ok(())
-        }
-    }
-
-    pub async fn shutdown(&self) -> Result<()> {
-        // We must shutdown services first
-        self.shutdown_services().await?;
-        let _ = self.greptimedb_telemetry_task.stop().await;
-        if let Some(heartbeat_task) = &self.heartbeat_task {
-            heartbeat_task
-                .close()
-                .await
-                .map_err(BoxedError::new)
-                .context(ShutdownInstanceSnafu)?;
-        }
-        self.region_server.stop().await?;
-        Ok(())
-    }
-
-    pub fn region_server(&self) -> RegionServer {
-        self.region_server.clone()
-    }
-
-    pub fn plugins(&self) -> Arc<Plugins> {
-        self.plugins.clone()
-    }
-
     // internal utils
 
-=======
->>>>>>> 5805e8d4
     /// Build [RaftEngineLogStore]
     async fn build_log_store(opts: &DatanodeOptions) -> Result<Arc<RaftEngineLogStore>> {
         let data_home = normalize_dir(&opts.storage.data_home);
