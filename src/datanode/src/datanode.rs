--- conflicted
+++ resolved
@@ -37,11 +37,8 @@
 use log_store::kafka::log_store::KafkaLogStore;
 use log_store::raft_engine::log_store::RaftEngineLogStore;
 use meta_client::client::MetaClient;
-<<<<<<< HEAD
+use metric_engine::engine::MetricEngine;
 use mito2::config::MitoConfig;
-=======
-use metric_engine::engine::MetricEngine;
->>>>>>> 839e653e
 use mito2::engine::MitoEngine;
 use object_store::manager::{ObjectStoreManager, ObjectStoreManagerRef};
 use object_store::util::normalize_dir;
@@ -456,21 +453,13 @@
         for engine in &opts.region_engine {
             match engine {
                 RegionEngineConfig::Mito(config) => {
-<<<<<<< HEAD
-                    let engine =
+                    let mito_engine =
                         Self::build_mito_engine(opts, object_store_manager.clone(), config.clone())
                             .await?;
-                    engines.push(Arc::new(engine) as _);
-=======
-                    let mito_engine: MitoEngine = MitoEngine::new(
-                        config.clone(),
-                        log_store.clone(),
-                        object_store_manager.clone(),
-                    );
+
                     let metric_engine = MetricEngine::new(mito_engine.clone());
                     engines.push(Arc::new(mito_engine) as _);
                     engines.push(Arc::new(metric_engine) as _);
->>>>>>> 839e653e
                 }
                 RegionEngineConfig::File(config) => {
                     let engine = FileRegionEngine::new(
