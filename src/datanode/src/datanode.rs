// Copyright 2023 Greptime Team
//
// Licensed under the Apache License, Version 2.0 (the "License");
// you may not use this file except in compliance with the License.
// You may obtain a copy of the License at
//
//     http://www.apache.org/licenses/LICENSE-2.0
//
// Unless required by applicable law or agreed to in writing, software
// distributed under the License is distributed on an "AS IS" BASIS,
// WITHOUT WARRANTIES OR CONDITIONS OF ANY KIND, either express or implied.
// See the License for the specific language governing permissions and
// limitations under the License.

//! Datanode configurations

use std::path::Path;
use std::sync::Arc;
use std::time::Duration;

use catalog::local::MemoryCatalogManager;
use common_base::readable_size::ReadableSize;
use common_base::Plugins;
use common_config::WalConfig;
use common_error::ext::BoxedError;
use common_greptimedb_telemetry::GreptimeDBTelemetryTask;
pub use common_procedure::options::ProcedureConfig;
use common_runtime::Runtime;
use common_telemetry::info;
use common_telemetry::logging::LoggingOptions;
use log_store::raft_engine::log_store::RaftEngineLogStore;
use meta_client::MetaClientOptions;
use mito2::config::MitoConfig;
use mito2::engine::MitoEngine;
use object_store::util::normalize_dir;
use query::{QueryEngineFactory, QueryEngineRef};
use secrecy::SecretString;
use serde::{Deserialize, Serialize};
use servers::heartbeat_options::HeartbeatOptions;
use servers::http::HttpOptions;
use servers::Mode;
use snafu::ResultExt;
use storage::config::{
    EngineConfig as StorageEngineConfig, DEFAULT_AUTO_FLUSH_INTERVAL, DEFAULT_MAX_FLUSH_TASKS,
    DEFAULT_PICKER_SCHEDULE_INTERVAL, DEFAULT_REGION_WRITE_BUFFER_SIZE,
};
use storage::scheduler::SchedulerConfig;
use store_api::logstore::LogStore;
use store_api::path_utils::WAL_DIR;
use store_api::region_engine::RegionEngineRef;
use tokio::fs;

use crate::error::{
    CreateDirSnafu, OpenLogStoreSnafu, Result, RuntimeResourceSnafu, ShutdownInstanceSnafu,
};
use crate::greptimedb_telemetry::get_greptimedb_telemetry_task;
use crate::heartbeat::HeartbeatTask;
use crate::region_server::RegionServer;
use crate::server::Services;
use crate::store;

pub const DEFAULT_OBJECT_STORE_CACHE_SIZE: ReadableSize = ReadableSize(1024);

/// Default data home in file storage
const DEFAULT_DATA_HOME: &str = "/tmp/greptimedb";

/// Object storage config
#[derive(Debug, Clone, Serialize, Deserialize)]
#[serde(tag = "type")]
pub enum ObjectStoreConfig {
    File(FileConfig),
    S3(S3Config),
    Oss(OssConfig),
    Azblob(AzblobConfig),
    Gcs(GcsConfig),
}

/// Storage engine config
#[derive(Debug, Clone, Serialize, Deserialize)]
#[serde(default)]
pub struct StorageConfig {
    /// Retention period for all tables.
    ///
    /// Default value is `None`, which means no TTL.
    ///
    /// The precedence order is: ttl in table options > global ttl.
    #[serde(with = "humantime_serde")]
    pub global_ttl: Option<Duration>,
    /// The working directory of database
    pub data_home: String,
    #[serde(flatten)]
    pub store: ObjectStoreConfig,
    pub compaction: CompactionConfig,
    pub manifest: RegionManifestConfig,
    pub flush: FlushConfig,
}

impl Default for StorageConfig {
    fn default() -> Self {
        Self {
            global_ttl: None,
            data_home: DEFAULT_DATA_HOME.to_string(),
            store: ObjectStoreConfig::default(),
            compaction: CompactionConfig::default(),
            manifest: RegionManifestConfig::default(),
            flush: FlushConfig::default(),
        }
    }
}

#[derive(Debug, Clone, Serialize, Default, Deserialize)]
#[serde(default)]
pub struct FileConfig {}

#[derive(Debug, Clone, Serialize, Deserialize)]
#[serde(default)]
pub struct S3Config {
    pub bucket: String,
    pub root: String,
    #[serde(skip_serializing)]
    pub access_key_id: SecretString,
    #[serde(skip_serializing)]
    pub secret_access_key: SecretString,
    pub endpoint: Option<String>,
    pub region: Option<String>,
    pub cache_path: Option<String>,
    pub cache_capacity: Option<ReadableSize>,
}

#[derive(Debug, Clone, Serialize, Deserialize)]
#[serde(default)]
pub struct OssConfig {
    pub bucket: String,
    pub root: String,
    #[serde(skip_serializing)]
    pub access_key_id: SecretString,
    #[serde(skip_serializing)]
    pub access_key_secret: SecretString,
    pub endpoint: String,
    pub cache_path: Option<String>,
    pub cache_capacity: Option<ReadableSize>,
}

#[derive(Debug, Clone, Serialize, Deserialize)]
#[serde(default)]
pub struct AzblobConfig {
    pub container: String,
    pub root: String,
    #[serde(skip_serializing)]
    pub account_name: SecretString,
    #[serde(skip_serializing)]
    pub account_key: SecretString,
    pub endpoint: String,
    pub sas_token: Option<String>,
    pub cache_path: Option<String>,
    pub cache_capacity: Option<ReadableSize>,
}

#[derive(Debug, Clone, Serialize, Deserialize)]
#[serde(default)]
pub struct GcsConfig {
    pub root: String,
    pub bucket: String,
    pub scope: String,
    #[serde(skip_serializing)]
    pub credential_path: SecretString,
    pub endpoint: String,
    pub cache_path: Option<String>,
    pub cache_capacity: Option<ReadableSize>,
}

impl Default for S3Config {
    fn default() -> Self {
        Self {
            bucket: String::default(),
            root: String::default(),
            access_key_id: SecretString::from(String::default()),
            secret_access_key: SecretString::from(String::default()),
            endpoint: Option::default(),
            region: Option::default(),
            cache_path: Option::default(),
            cache_capacity: Option::default(),
        }
    }
}

impl Default for OssConfig {
    fn default() -> Self {
        Self {
            bucket: String::default(),
            root: String::default(),
            access_key_id: SecretString::from(String::default()),
            access_key_secret: SecretString::from(String::default()),
            endpoint: String::default(),
            cache_path: Option::default(),
            cache_capacity: Option::default(),
        }
    }
}

impl Default for AzblobConfig {
    fn default() -> Self {
        Self {
            container: String::default(),
            root: String::default(),
            account_name: SecretString::from(String::default()),
            account_key: SecretString::from(String::default()),
            endpoint: String::default(),
            cache_path: Option::default(),
            cache_capacity: Option::default(),
            sas_token: Option::default(),
        }
    }
}

impl Default for GcsConfig {
    fn default() -> Self {
        Self {
            root: String::default(),
            bucket: String::default(),
            scope: String::default(),
            credential_path: SecretString::from(String::default()),
            endpoint: String::default(),
            cache_path: Option::default(),
            cache_capacity: Option::default(),
        }
    }
}

impl Default for ObjectStoreConfig {
    fn default() -> Self {
        ObjectStoreConfig::File(FileConfig {})
    }
}

/// Options for region manifest
#[derive(Debug, Clone, Serialize, Deserialize, Eq, PartialEq)]
#[serde(default)]
pub struct RegionManifestConfig {
    /// Region manifest checkpoint actions margin.
    /// Manifest service create a checkpoint every [checkpoint_margin] actions.
    pub checkpoint_margin: Option<u16>,
    /// Region manifest logs and checkpoints gc task execution duration.
    #[serde(with = "humantime_serde")]
    pub gc_duration: Option<Duration>,
    /// Whether to compress manifest and checkpoint file by gzip
    pub compress: bool,
}

impl Default for RegionManifestConfig {
    fn default() -> Self {
        Self {
            checkpoint_margin: Some(10u16),
            gc_duration: Some(Duration::from_secs(600)),
            compress: false,
        }
    }
}

/// Options for table compaction
#[derive(Debug, Clone, Serialize, Deserialize, Eq, PartialEq)]
#[serde(default)]
pub struct CompactionConfig {
    /// Max task number that can concurrently run.
    pub max_inflight_tasks: usize,
    /// Max files in level 0 to trigger compaction.
    pub max_files_in_level0: usize,
    /// Max task number for SST purge task after compaction.
    pub max_purge_tasks: usize,
    /// Buffer threshold while writing SST files
    pub sst_write_buffer_size: ReadableSize,
}

impl Default for CompactionConfig {
    fn default() -> Self {
        Self {
            max_inflight_tasks: 4,
            max_files_in_level0: 8,
            max_purge_tasks: 32,
            sst_write_buffer_size: ReadableSize::mb(8),
        }
    }
}

#[derive(Debug, Clone, Serialize, Deserialize, Eq, PartialEq)]
#[serde(default)]
pub struct FlushConfig {
    /// Max inflight flush tasks.
    pub max_flush_tasks: usize,
    /// Default write buffer size for a region.
    pub region_write_buffer_size: ReadableSize,
    /// Interval to schedule auto flush picker to find region to flush.
    #[serde(with = "humantime_serde")]
    pub picker_schedule_interval: Duration,
    /// Interval to auto flush a region if it has not flushed yet.
    #[serde(with = "humantime_serde")]
    pub auto_flush_interval: Duration,
    /// Global write buffer size for all regions.
    pub global_write_buffer_size: Option<ReadableSize>,
}

impl Default for FlushConfig {
    fn default() -> Self {
        Self {
            max_flush_tasks: DEFAULT_MAX_FLUSH_TASKS,
            region_write_buffer_size: DEFAULT_REGION_WRITE_BUFFER_SIZE,
            picker_schedule_interval: Duration::from_millis(
                DEFAULT_PICKER_SCHEDULE_INTERVAL.into(),
            ),
            auto_flush_interval: Duration::from_millis(DEFAULT_AUTO_FLUSH_INTERVAL.into()),
            global_write_buffer_size: None,
        }
    }
}

impl From<&DatanodeOptions> for SchedulerConfig {
    fn from(value: &DatanodeOptions) -> Self {
        Self {
            max_inflight_tasks: value.storage.compaction.max_inflight_tasks,
        }
    }
}

impl From<&DatanodeOptions> for StorageEngineConfig {
    fn from(value: &DatanodeOptions) -> Self {
        Self {
            compress_manifest: value.storage.manifest.compress,
            manifest_checkpoint_margin: value.storage.manifest.checkpoint_margin,
            manifest_gc_duration: value.storage.manifest.gc_duration,
            max_files_in_l0: value.storage.compaction.max_files_in_level0,
            max_purge_tasks: value.storage.compaction.max_purge_tasks,
            sst_write_buffer_size: value.storage.compaction.sst_write_buffer_size,
            max_flush_tasks: value.storage.flush.max_flush_tasks,
            region_write_buffer_size: value.storage.flush.region_write_buffer_size,
            picker_schedule_interval: value.storage.flush.picker_schedule_interval,
            auto_flush_interval: value.storage.flush.auto_flush_interval,
            global_write_buffer_size: value.storage.flush.global_write_buffer_size,
            global_ttl: value.storage.global_ttl,
        }
    }
}

#[derive(Clone, Debug, Serialize, Deserialize)]
#[serde(default)]
pub struct DatanodeOptions {
    pub mode: Mode,
    pub node_id: Option<u64>,
    pub rpc_addr: String,
    pub rpc_hostname: Option<String>,
    pub rpc_runtime_size: usize,
    pub heartbeat: HeartbeatOptions,
    pub http_opts: HttpOptions,
    pub meta_client_options: Option<MetaClientOptions>,
    pub wal: WalConfig,
    pub storage: StorageConfig,
    /// Options for different store engines.
    pub region_engine: Vec<RegionEngineConfig>,
    pub logging: LoggingOptions,
    pub enable_telemetry: bool,
}

impl Default for DatanodeOptions {
    fn default() -> Self {
        Self {
            mode: Mode::Standalone,
            node_id: None,
            rpc_addr: "127.0.0.1:3001".to_string(),
            rpc_hostname: None,
            rpc_runtime_size: 8,
            http_opts: HttpOptions::default(),
            meta_client_options: None,
            wal: WalConfig::default(),
            storage: StorageConfig::default(),
            region_engine: vec![],
            logging: LoggingOptions::default(),
            heartbeat: HeartbeatOptions::default(),
            enable_telemetry: true,
        }
    }
}

impl DatanodeOptions {
    pub fn env_list_keys() -> Option<&'static [&'static str]> {
        Some(&["meta_client_options.metasrv_addrs"])
    }

    pub fn to_toml_string(&self) -> String {
        toml::to_string(&self).unwrap()
    }
}

#[derive(Debug, Serialize, Deserialize, Clone)]
pub enum RegionEngineConfig {
    #[serde(rename = "mito")]
    Mito(MitoConfig),
}

/// Datanode service.
pub struct Datanode {
    opts: DatanodeOptions,
    services: Option<Services>,
    heartbeat_task: Option<HeartbeatTask>,
    region_server: RegionServer,
<<<<<<< HEAD
    query_engine: QueryEngineRef,
=======
    greptimedb_telemetry_task: Arc<GreptimeDBTelemetryTask>,
>>>>>>> 90a809bd
}

impl Datanode {
    pub async fn new(opts: DatanodeOptions, plugins: Arc<Plugins>) -> Result<Datanode> {
        let query_engine_factory = QueryEngineFactory::new_with_plugins(
            // query engine in datanode only executes plan with resolved table source.
            MemoryCatalogManager::with_default_setup(),
            None,
            false,
            plugins,
        );
        let query_engine = query_engine_factory.query_engine();

        let runtime = Arc::new(
            Runtime::builder()
                .worker_threads(opts.rpc_runtime_size)
                .thread_name("io-handlers")
                .build()
                .context(RuntimeResourceSnafu)?,
        );

<<<<<<< HEAD
        let mut region_server = RegionServer::new(query_engine.clone(), runtime);
=======
        let mut region_server = RegionServer::new(query_engine, runtime.clone());
>>>>>>> 90a809bd
        let log_store = Self::build_log_store(&opts).await?;
        let object_store = store::new_object_store(&opts).await?;
        let engines = Self::build_store_engines(&opts, log_store, object_store).await?;
        for engine in engines {
            region_server.register_engine(engine);
        }

        // build optional things with different modes
        let services = match opts.mode {
            Mode::Distributed => Some(Services::try_new(region_server.clone(), &opts).await?),
            Mode::Standalone => None,
        };
        let heartbeat_task = match opts.mode {
            Mode::Distributed => {
                Some(HeartbeatTask::try_new(&opts, Some(region_server.clone())).await?)
            }
            Mode::Standalone => None,
        };
        let greptimedb_telemetry_task = get_greptimedb_telemetry_task(
            Some(opts.storage.data_home.clone()),
            &opts.mode,
            opts.enable_telemetry,
        )
        .await;

        Ok(Self {
            opts,
            services,
            heartbeat_task,
            region_server,
<<<<<<< HEAD
            query_engine,
=======
            greptimedb_telemetry_task,
>>>>>>> 90a809bd
        })
    }

    pub async fn start(&mut self) -> Result<()> {
        info!("Starting datanode instance...");
        if let Some(task) = &self.heartbeat_task {
            task.start().await?;
        }
        let _ = self.greptimedb_telemetry_task.start();
        self.start_services().await
    }

    /// Start services of datanode. This method call will block until services are shutdown.
    pub async fn start_services(&mut self) -> Result<()> {
        if let Some(service) = self.services.as_mut() {
            service.start(&self.opts).await
        } else {
            Ok(())
        }
    }

    async fn shutdown_services(&self) -> Result<()> {
        if let Some(service) = self.services.as_ref() {
            service.shutdown().await
        } else {
            Ok(())
        }
    }

    pub async fn shutdown(&self) -> Result<()> {
        // We must shutdown services first
        self.shutdown_services().await?;
        let _ = self.greptimedb_telemetry_task.stop().await;
        if let Some(heartbeat_task) = &self.heartbeat_task {
            heartbeat_task
                .close()
                .await
                .map_err(BoxedError::new)
                .context(ShutdownInstanceSnafu)?;
        }
        Ok(())
    }

    pub fn region_server(&self) -> RegionServer {
        self.region_server.clone()
    }

    pub fn query_engine(&self) -> QueryEngineRef {
        self.query_engine.clone()
    }

    // internal utils

    /// Build [RaftEngineLogStore]
    async fn build_log_store(opts: &DatanodeOptions) -> Result<Arc<RaftEngineLogStore>> {
        let data_home = normalize_dir(&opts.storage.data_home);
        let wal_dir = format!("{}{WAL_DIR}", data_home);
        let wal_config = opts.wal.clone();

        // create WAL directory
        fs::create_dir_all(Path::new(&wal_dir))
            .await
            .context(CreateDirSnafu { dir: &wal_dir })?;
        info!(
            "Creating logstore with config: {:?} and storage path: {}",
            wal_config, &wal_dir
        );
        let logstore = RaftEngineLogStore::try_new(wal_dir, wal_config)
            .await
            .map_err(Box::new)
            .context(OpenLogStoreSnafu)?;
        Ok(Arc::new(logstore))
    }

    /// Build [RegionEngineRef] from `store_engine` section in `opts`
    async fn build_store_engines<S>(
        opts: &DatanodeOptions,
        log_store: Arc<S>,
        object_store: object_store::ObjectStore,
    ) -> Result<Vec<RegionEngineRef>>
    where
        S: LogStore,
    {
        let mut engines = vec![];
        for engine in &opts.region_engine {
            match engine {
                RegionEngineConfig::Mito(config) => {
                    let engine: MitoEngine =
                        MitoEngine::new(config.clone(), log_store.clone(), object_store.clone());
                    engines.push(Arc::new(engine) as _);
                }
            }
        }
        Ok(engines)
    }
}

#[cfg(test)]
mod tests {
    use secrecy::ExposeSecret;

    use super::*;

    #[test]
    fn test_toml() {
        let opts = DatanodeOptions::default();
        let toml_string = toml::to_string(&opts).unwrap();
        let _parsed: DatanodeOptions = toml::from_str(&toml_string).unwrap();
    }

    #[test]
    fn test_secstr() {
        let toml_str = r#"
            [storage]
            type = "S3"
            access_key_id = "access_key_id"
            secret_access_key = "secret_access_key"
        "#;
        let opts: DatanodeOptions = toml::from_str(toml_str).unwrap();
        match opts.storage.store {
            ObjectStoreConfig::S3(cfg) => {
                assert_eq!(
                    "Secret([REDACTED alloc::string::String])".to_string(),
                    format!("{:?}", cfg.access_key_id)
                );
                assert_eq!("access_key_id", cfg.access_key_id.expose_secret());
            }
            _ => unreachable!(),
        }
    }
}<|MERGE_RESOLUTION|>--- conflicted
+++ resolved
@@ -401,11 +401,8 @@
     services: Option<Services>,
     heartbeat_task: Option<HeartbeatTask>,
     region_server: RegionServer,
-<<<<<<< HEAD
     query_engine: QueryEngineRef,
-=======
     greptimedb_telemetry_task: Arc<GreptimeDBTelemetryTask>,
->>>>>>> 90a809bd
 }
 
 impl Datanode {
@@ -427,11 +424,7 @@
                 .context(RuntimeResourceSnafu)?,
         );
 
-<<<<<<< HEAD
-        let mut region_server = RegionServer::new(query_engine.clone(), runtime);
-=======
-        let mut region_server = RegionServer::new(query_engine, runtime.clone());
->>>>>>> 90a809bd
+        let mut region_server = RegionServer::new(query_engine.clone(), runtime.clone());
         let log_store = Self::build_log_store(&opts).await?;
         let object_store = store::new_object_store(&opts).await?;
         let engines = Self::build_store_engines(&opts, log_store, object_store).await?;
@@ -462,11 +455,8 @@
             services,
             heartbeat_task,
             region_server,
-<<<<<<< HEAD
             query_engine,
-=======
             greptimedb_telemetry_task,
->>>>>>> 90a809bd
         })
     }
 
