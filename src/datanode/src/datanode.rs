// Copyright 2023 Greptime Team
//
// Licensed under the Apache License, Version 2.0 (the "License");
// you may not use this file except in compliance with the License.
// You may obtain a copy of the License at
//
//     http://www.apache.org/licenses/LICENSE-2.0
//
// Unless required by applicable law or agreed to in writing, software
// distributed under the License is distributed on an "AS IS" BASIS,
// WITHOUT WARRANTIES OR CONDITIONS OF ANY KIND, either express or implied.
// See the License for the specific language governing permissions and
// limitations under the License.

//! Datanode configurations

use std::path::Path;
use std::sync::Arc;
use std::time::Duration;

use catalog::local::MemoryCatalogManager;
use common_base::readable_size::ReadableSize;
use common_base::Plugins;
use common_config::WalConfig;
use common_error::ext::BoxedError;
pub use common_procedure::options::ProcedureConfig;
use common_runtime::Runtime;
use common_telemetry::info;
use common_telemetry::logging::LoggingOptions;
use log_store::raft_engine::log_store::RaftEngineLogStore;
use meta_client::MetaClientOptions;
use mito2::config::MitoConfig;
use mito2::engine::MitoEngine;
use object_store::util::normalize_dir;
use query::QueryEngineFactory;
use secrecy::SecretString;
use serde::{Deserialize, Serialize};
use servers::heartbeat_options::HeartbeatOptions;
use servers::http::HttpOptions;
use servers::Mode;
use snafu::ResultExt;
use storage::config::{
    EngineConfig as StorageEngineConfig, DEFAULT_AUTO_FLUSH_INTERVAL, DEFAULT_MAX_FLUSH_TASKS,
    DEFAULT_PICKER_SCHEDULE_INTERVAL, DEFAULT_REGION_WRITE_BUFFER_SIZE,
};
use storage::scheduler::SchedulerConfig;
use store_api::logstore::LogStore;
use store_api::path_utils::WAL_DIR;
use store_api::region_engine::RegionEngineRef;
use tokio::fs;

use crate::error::{
    CreateDirSnafu, OpenLogStoreSnafu, Result, RuntimeResourceSnafu, ShutdownInstanceSnafu,
};
use crate::heartbeat::HeartbeatTask;
use crate::region_server::RegionServer;
use crate::server::Services;
use crate::store;

pub const DEFAULT_OBJECT_STORE_CACHE_SIZE: ReadableSize = ReadableSize(1024);

/// Default data home in file storage
const DEFAULT_DATA_HOME: &str = "/tmp/greptimedb";

/// Object storage config
#[derive(Debug, Clone, Serialize, Deserialize)]
#[serde(tag = "type")]
pub enum ObjectStoreConfig {
    File(FileConfig),
    S3(S3Config),
    Oss(OssConfig),
    Azblob(AzblobConfig),
    Gcs(GcsConfig),
}

/// Storage engine config
#[derive(Debug, Clone, Serialize, Deserialize)]
#[serde(default)]
pub struct StorageConfig {
    /// Retention period for all tables.
    ///
    /// Default value is `None`, which means no TTL.
    ///
    /// The precedence order is: ttl in table options > global ttl.
    #[serde(with = "humantime_serde")]
    pub global_ttl: Option<Duration>,
    /// The working directory of database
    pub data_home: String,
    #[serde(flatten)]
    pub store: ObjectStoreConfig,
    pub compaction: CompactionConfig,
    pub manifest: RegionManifestConfig,
    pub flush: FlushConfig,
}

impl Default for StorageConfig {
    fn default() -> Self {
        Self {
            global_ttl: None,
            data_home: DEFAULT_DATA_HOME.to_string(),
            store: ObjectStoreConfig::default(),
            compaction: CompactionConfig::default(),
            manifest: RegionManifestConfig::default(),
            flush: FlushConfig::default(),
        }
    }
}

#[derive(Debug, Clone, Serialize, Default, Deserialize)]
#[serde(default)]
pub struct FileConfig {}

#[derive(Debug, Clone, Serialize, Deserialize)]
#[serde(default)]
pub struct S3Config {
    pub bucket: String,
    pub root: String,
    #[serde(skip_serializing)]
    pub access_key_id: SecretString,
    #[serde(skip_serializing)]
    pub secret_access_key: SecretString,
    pub endpoint: Option<String>,
    pub region: Option<String>,
    pub cache_path: Option<String>,
    pub cache_capacity: Option<ReadableSize>,
}

#[derive(Debug, Clone, Serialize, Deserialize)]
#[serde(default)]
pub struct OssConfig {
    pub bucket: String,
    pub root: String,
    #[serde(skip_serializing)]
    pub access_key_id: SecretString,
    #[serde(skip_serializing)]
    pub access_key_secret: SecretString,
    pub endpoint: String,
    pub cache_path: Option<String>,
    pub cache_capacity: Option<ReadableSize>,
}

#[derive(Debug, Clone, Serialize, Deserialize)]
#[serde(default)]
pub struct AzblobConfig {
    pub container: String,
    pub root: String,
    #[serde(skip_serializing)]
    pub account_name: SecretString,
    #[serde(skip_serializing)]
    pub account_key: SecretString,
    pub endpoint: String,
    pub sas_token: Option<String>,
    pub cache_path: Option<String>,
    pub cache_capacity: Option<ReadableSize>,
}

#[derive(Debug, Clone, Serialize, Deserialize)]
#[serde(default)]
pub struct GcsConfig {
    pub root: String,
    pub bucket: String,
    pub scope: String,
    #[serde(skip_serializing)]
    pub credential_path: SecretString,
    pub endpoint: String,
    pub cache_path: Option<String>,
    pub cache_capacity: Option<ReadableSize>,
}

impl Default for S3Config {
    fn default() -> Self {
        Self {
            bucket: String::default(),
            root: String::default(),
            access_key_id: SecretString::from(String::default()),
            secret_access_key: SecretString::from(String::default()),
            endpoint: Option::default(),
            region: Option::default(),
            cache_path: Option::default(),
            cache_capacity: Option::default(),
        }
    }
}

impl Default for OssConfig {
    fn default() -> Self {
        Self {
            bucket: String::default(),
            root: String::default(),
            access_key_id: SecretString::from(String::default()),
            access_key_secret: SecretString::from(String::default()),
            endpoint: String::default(),
            cache_path: Option::default(),
            cache_capacity: Option::default(),
        }
    }
}

impl Default for AzblobConfig {
    fn default() -> Self {
        Self {
            container: String::default(),
            root: String::default(),
            account_name: SecretString::from(String::default()),
            account_key: SecretString::from(String::default()),
            endpoint: String::default(),
            cache_path: Option::default(),
            cache_capacity: Option::default(),
            sas_token: Option::default(),
        }
    }
}

impl Default for GcsConfig {
    fn default() -> Self {
        Self {
            root: String::default(),
            bucket: String::default(),
            scope: String::default(),
            credential_path: SecretString::from(String::default()),
            endpoint: String::default(),
            cache_path: Option::default(),
            cache_capacity: Option::default(),
        }
    }
}

impl Default for ObjectStoreConfig {
    fn default() -> Self {
        ObjectStoreConfig::File(FileConfig {})
    }
}

/// Options for region manifest
#[derive(Debug, Clone, Serialize, Deserialize, Eq, PartialEq)]
#[serde(default)]
pub struct RegionManifestConfig {
    /// Region manifest checkpoint actions margin.
    /// Manifest service create a checkpoint every [checkpoint_margin] actions.
    pub checkpoint_margin: Option<u16>,
    /// Region manifest logs and checkpoints gc task execution duration.
    #[serde(with = "humantime_serde")]
    pub gc_duration: Option<Duration>,
    /// Whether to compress manifest and checkpoint file by gzip
    pub compress: bool,
}

impl Default for RegionManifestConfig {
    fn default() -> Self {
        Self {
            checkpoint_margin: Some(10u16),
            gc_duration: Some(Duration::from_secs(600)),
            compress: false,
        }
    }
}

/// Options for table compaction
#[derive(Debug, Clone, Serialize, Deserialize, Eq, PartialEq)]
#[serde(default)]
pub struct CompactionConfig {
    /// Max task number that can concurrently run.
    pub max_inflight_tasks: usize,
    /// Max files in level 0 to trigger compaction.
    pub max_files_in_level0: usize,
    /// Max task number for SST purge task after compaction.
    pub max_purge_tasks: usize,
    /// Buffer threshold while writing SST files
    pub sst_write_buffer_size: ReadableSize,
}

impl Default for CompactionConfig {
    fn default() -> Self {
        Self {
            max_inflight_tasks: 4,
            max_files_in_level0: 8,
            max_purge_tasks: 32,
            sst_write_buffer_size: ReadableSize::mb(8),
        }
    }
}

#[derive(Debug, Clone, Serialize, Deserialize, Eq, PartialEq)]
#[serde(default)]
pub struct FlushConfig {
    /// Max inflight flush tasks.
    pub max_flush_tasks: usize,
    /// Default write buffer size for a region.
    pub region_write_buffer_size: ReadableSize,
    /// Interval to schedule auto flush picker to find region to flush.
    #[serde(with = "humantime_serde")]
    pub picker_schedule_interval: Duration,
    /// Interval to auto flush a region if it has not flushed yet.
    #[serde(with = "humantime_serde")]
    pub auto_flush_interval: Duration,
    /// Global write buffer size for all regions.
    pub global_write_buffer_size: Option<ReadableSize>,
}

impl Default for FlushConfig {
    fn default() -> Self {
        Self {
            max_flush_tasks: DEFAULT_MAX_FLUSH_TASKS,
            region_write_buffer_size: DEFAULT_REGION_WRITE_BUFFER_SIZE,
            picker_schedule_interval: Duration::from_millis(
                DEFAULT_PICKER_SCHEDULE_INTERVAL.into(),
            ),
            auto_flush_interval: Duration::from_millis(DEFAULT_AUTO_FLUSH_INTERVAL.into()),
            global_write_buffer_size: None,
        }
    }
}

impl From<&DatanodeOptions> for SchedulerConfig {
    fn from(value: &DatanodeOptions) -> Self {
        Self {
            max_inflight_tasks: value.storage.compaction.max_inflight_tasks,
        }
    }
}

impl From<&DatanodeOptions> for StorageEngineConfig {
    fn from(value: &DatanodeOptions) -> Self {
        Self {
            compress_manifest: value.storage.manifest.compress,
            manifest_checkpoint_margin: value.storage.manifest.checkpoint_margin,
            manifest_gc_duration: value.storage.manifest.gc_duration,
            max_files_in_l0: value.storage.compaction.max_files_in_level0,
            max_purge_tasks: value.storage.compaction.max_purge_tasks,
            sst_write_buffer_size: value.storage.compaction.sst_write_buffer_size,
            max_flush_tasks: value.storage.flush.max_flush_tasks,
            region_write_buffer_size: value.storage.flush.region_write_buffer_size,
            picker_schedule_interval: value.storage.flush.picker_schedule_interval,
            auto_flush_interval: value.storage.flush.auto_flush_interval,
            global_write_buffer_size: value.storage.flush.global_write_buffer_size,
            global_ttl: value.storage.global_ttl,
        }
    }
}

#[derive(Clone, Debug, Serialize, Deserialize)]
#[serde(default)]
pub struct DatanodeOptions {
    pub mode: Mode,
    pub node_id: Option<u64>,
    pub rpc_addr: String,
    pub rpc_hostname: Option<String>,
    pub rpc_runtime_size: usize,
    pub heartbeat: HeartbeatOptions,
    pub http_opts: HttpOptions,
    pub meta_client_options: Option<MetaClientOptions>,
    pub wal: WalConfig,
    pub storage: StorageConfig,
    /// Options for different store engines.
    pub region_engine: Vec<RegionEngineConfig>,
    pub logging: LoggingOptions,
    pub enable_telemetry: bool,
}

impl Default for DatanodeOptions {
    fn default() -> Self {
        Self {
            mode: Mode::Standalone,
            node_id: None,
            rpc_addr: "127.0.0.1:3001".to_string(),
            rpc_hostname: None,
            rpc_runtime_size: 8,
            http_opts: HttpOptions::default(),
            meta_client_options: None,
            wal: WalConfig::default(),
            storage: StorageConfig::default(),
            region_engine: vec![],
            logging: LoggingOptions::default(),
            heartbeat: HeartbeatOptions::default(),
            enable_telemetry: true,
        }
    }
}

impl DatanodeOptions {
    pub fn env_list_keys() -> Option<&'static [&'static str]> {
        Some(&["meta_client_options.metasrv_addrs"])
    }

    pub fn to_toml_string(&self) -> String {
        toml::to_string(&self).unwrap()
    }
}

#[derive(Debug, Serialize, Deserialize, Clone)]
pub enum RegionEngineConfig {
    #[serde(rename = "mito")]
    Mito(MitoConfig),
}

/// Datanode service.
pub struct Datanode {
    opts: DatanodeOptions,
    services: Option<Services>,
    heartbeat_task: Option<HeartbeatTask>,
    region_server: RegionServer,
}

impl Datanode {
    pub async fn new(opts: DatanodeOptions, plugins: Arc<Plugins>) -> Result<Datanode> {
        let query_engine_factory = QueryEngineFactory::new_with_plugins(
            // query engine in datanode only executes plan with resolved table source.
            MemoryCatalogManager::with_default_setup(),
            false,
            None,
            None,
            plugins,
        );
        let query_engine = query_engine_factory.query_engine();

        let runtime = Arc::new(
            Runtime::builder()
                .worker_threads(opts.rpc_runtime_size)
                .thread_name("io-handlers")
                .build()
                .context(RuntimeResourceSnafu)?,
        );

        let mut region_server = RegionServer::new(query_engine, runtime);
        let log_store = Self::build_log_store(&opts).await?;
        let object_store = store::new_object_store(&opts).await?;
        let engines = Self::build_store_engines(&opts, log_store, object_store).await?;
        for engine in engines {
            region_server.register_engine(engine);
        }

        // build optional things with different modes
        let services = match opts.mode {
            Mode::Distributed => Some(Services::try_new(region_server.clone(), &opts).await?),
            Mode::Standalone => None,
        };
        let heartbeat_task = match opts.mode {
            Mode::Distributed => {
                Some(HeartbeatTask::try_new(&opts, Some(region_server.clone())).await?)
            }
            Mode::Standalone => None,
        };

        Ok(Self {
            opts,
            services,
            heartbeat_task,
            region_server,
        })
    }

    pub async fn start(&mut self) -> Result<()> {
        info!("Starting datanode instance...");
        if let Some(task) = &self.heartbeat_task {
            task.start().await?;
        }
        self.start_services().await
    }

    /// Start services of datanode. This method call will block until services are shutdown.
    pub async fn start_services(&mut self) -> Result<()> {
        if let Some(service) = self.services.as_mut() {
            service.start(&self.opts).await
        } else {
            Ok(())
        }
    }

    async fn shutdown_services(&self) -> Result<()> {
        if let Some(service) = self.services.as_ref() {
            service.shutdown().await
        } else {
            Ok(())
        }
    }

    pub async fn shutdown(&self) -> Result<()> {
        // We must shutdown services first
        self.shutdown_services().await?;
        if let Some(heartbeat_task) = &self.heartbeat_task {
            heartbeat_task
                .close()
                .await
                .map_err(BoxedError::new)
                .context(ShutdownInstanceSnafu)?;
        }
        Ok(())
    }

<<<<<<< HEAD
    pub fn region_server(&self) -> RegionServer {
        self.region_server.clone()
=======
    // internal utils

    /// Build [RaftEngineLogStore]
    async fn build_log_store(opts: &DatanodeOptions) -> Result<Arc<RaftEngineLogStore>> {
        let data_home = normalize_dir(&opts.storage.data_home);
        let wal_dir = format!("{}{WAL_DIR}", data_home);
        let wal_config = opts.wal.clone();

        // create WAL directory
        fs::create_dir_all(Path::new(&wal_dir))
            .await
            .context(CreateDirSnafu { dir: &wal_dir })?;
        info!(
            "Creating logstore with config: {:?} and storage path: {}",
            wal_config, &wal_dir
        );
        let logstore = RaftEngineLogStore::try_new(wal_dir, wal_config)
            .await
            .map_err(Box::new)
            .context(OpenLogStoreSnafu)?;
        Ok(Arc::new(logstore))
    }

    /// Build [RegionEngineRef] from `store_engine` section in `opts`
    async fn build_store_engines<S>(
        opts: &DatanodeOptions,
        log_store: Arc<S>,
        object_store: object_store::ObjectStore,
    ) -> Result<Vec<RegionEngineRef>>
    where
        S: LogStore,
    {
        let mut engines = vec![];
        for engine in &opts.region_engine {
            match engine {
                RegionEngineConfig::Mito(config) => {
                    let engine: MitoEngine =
                        MitoEngine::new(config.clone(), log_store.clone(), object_store.clone());
                    engines.push(Arc::new(engine) as _);
                }
            }
        }
        Ok(engines)
>>>>>>> cef8a39c
    }
}

#[cfg(test)]
mod tests {
    use secrecy::ExposeSecret;

    use super::*;

    #[test]
    fn test_toml() {
        let opts = DatanodeOptions::default();
        let toml_string = toml::to_string(&opts).unwrap();
        let _parsed: DatanodeOptions = toml::from_str(&toml_string).unwrap();
    }

    #[test]
    fn test_secstr() {
        let toml_str = r#"
            [storage]
            type = "S3"
            access_key_id = "access_key_id"
            secret_access_key = "secret_access_key"
        "#;
        let opts: DatanodeOptions = toml::from_str(toml_str).unwrap();
        match opts.storage.store {
            ObjectStoreConfig::S3(cfg) => {
                assert_eq!(
                    "Secret([REDACTED alloc::string::String])".to_string(),
                    format!("{:?}", cfg.access_key_id)
                );
                assert_eq!("access_key_id", cfg.access_key_id.expose_secret());
            }
            _ => unreachable!(),
        }
    }
}<|MERGE_RESOLUTION|>--- conflicted
+++ resolved
@@ -487,10 +487,10 @@
         Ok(())
     }
 
-<<<<<<< HEAD
     pub fn region_server(&self) -> RegionServer {
         self.region_server.clone()
-=======
+    }
+
     // internal utils
 
     /// Build [RaftEngineLogStore]
@@ -534,7 +534,6 @@
             }
         }
         Ok(engines)
->>>>>>> cef8a39c
     }
 }
 
