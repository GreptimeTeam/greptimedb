--- conflicted
+++ resolved
@@ -109,17 +109,15 @@
     #[snafu(display("Failed to storage engine, source: {}", source))]
     OpenStorageEngine { source: StorageError },
 
-<<<<<<< HEAD
-    #[snafu(display("Failed to convert datafusion type: {}", from))]
-    Conversion { from: String },
-=======
     #[snafu(display("Failed to init backend, dir: {}, source: {}", dir, source))]
     InitBackend {
         dir: String,
         source: std::io::Error,
         backtrace: Backtrace,
     },
->>>>>>> 28b7a7cf
+
+    #[snafu(display("Failed to convert datafusion type: {}", from))]
+    Conversion { from: String },
 }
 
 pub type Result<T> = std::result::Result<T, Error>;
@@ -144,13 +142,9 @@
             | Error::ParseAddr { .. }
             | Error::TcpBind { .. }
             | Error::StartGrpc { .. }
-<<<<<<< HEAD
             | Error::CreateDir { .. }
             | Error::Conversion { .. } => StatusCode::Internal,
-=======
-            | Error::CreateDir { .. } => StatusCode::Internal,
             Error::InitBackend { .. } => StatusCode::StorageUnavailable,
->>>>>>> 28b7a7cf
             Error::OpenLogStore { source } => source.status_code(),
             Error::OpenStorageEngine { source } => source.status_code(),
         }
