// Copyright 2023 Greptime Team
//
// Licensed under the Apache License, Version 2.0 (the "License");
// you may not use this file except in compliance with the License.
// You may obtain a copy of the License at
//
//     http://www.apache.org/licenses/LICENSE-2.0
//
// Unless required by applicable law or agreed to in writing, software
// distributed under the License is distributed on an "AS IS" BASIS,
// WITHOUT WARRANTIES OR CONDITIONS OF ANY KIND, either express or implied.
// See the License for the specific language governing permissions and
// limitations under the License.

use std::any::Any;
use std::sync::Arc;

use common_base::readable_size::ReadableSize;
use common_error::ext::{BoxedError, ErrorExt};
use common_error::status_code::StatusCode;
use common_macro::stack_trace_debug;
use servers::define_into_tonic_status;
use snafu::{Location, Snafu};
use store_api::storage::RegionId;
use table::error::Error as TableError;

/// Business error of datanode.
#[derive(Snafu)]
#[snafu(visibility(pub))]
#[stack_trace_debug]
pub enum Error {
    #[snafu(display("Failed to execute async task"))]
    AsyncTaskExecute {
        location: Location,
        source: Arc<Error>,
    },

    #[snafu(display("Failed to watch change"))]
    WatchAsyncTaskChange {
        location: Location,
        #[snafu(source)]
        error: tokio::sync::watch::error::RecvError,
    },

    #[snafu(display("Failed to handle heartbeat response"))]
    HandleHeartbeatResponse {
        location: Location,
        source: common_meta::error::Error,
    },

    #[snafu(display("Failed to get info from meta server"))]
    GetMetadata {
        location: Location,
        source: common_meta::error::Error,
    },

    #[snafu(display("Failed to execute logical plan"))]
    ExecuteLogicalPlan {
        location: Location,
        source: query::error::Error,
    },

    #[snafu(display("Failed to decode logical plan"))]
    DecodeLogicalPlan {
        location: Location,
        source: substrait::error::Error,
    },

    #[snafu(display("Incorrect internal state: {}", state))]
    IncorrectInternalState { state: String, location: Location },

    #[snafu(display("Catalog not found: {}", name))]
    CatalogNotFound { name: String, location: Location },

    #[snafu(display("Schema not found: {}", name))]
    SchemaNotFound { name: String, location: Location },

    #[snafu(display("Missing timestamp column in request"))]
    MissingTimestampColumn { location: Location },

    #[snafu(display(
        "Columns and values number mismatch, columns: {}, values: {}",
        columns,
        values
    ))]
    ColumnValuesNumberMismatch { columns: usize, values: usize },

    #[snafu(display("Failed to delete value from table: {}", table_name))]
    Delete {
        table_name: String,
        location: Location,
        source: TableError,
    },

    #[snafu(display("Failed to start server"))]
    StartServer {
        location: Location,
        source: servers::error::Error,
    },

    #[snafu(display("Failed to parse address {}", addr))]
    ParseAddr {
        addr: String,
        #[snafu(source)]
        error: std::net::AddrParseError,
    },

    #[snafu(display("Failed to create directory {}", dir))]
    CreateDir {
        dir: String,
        #[snafu(source)]
        error: std::io::Error,
    },

    #[snafu(display("Failed to remove directory {}", dir))]
    RemoveDir {
        dir: String,
        #[snafu(source)]
        error: std::io::Error,
    },

    #[snafu(display("Failed to open log store"))]
    OpenLogStore {
        location: Location,
        source: Box<log_store::error::Error>,
    },

    #[snafu(display("Failed to init backend"))]
    InitBackend {
        #[snafu(source)]
        error: object_store::Error,
        location: Location,
    },

    #[snafu(display("Runtime resource error"))]
    RuntimeResource {
        location: Location,
        source: common_runtime::error::Error,
    },

    #[snafu(display("Expect KvBackend but not found"))]
    MissingKvBackend { location: Location },

    #[snafu(display("Invalid SQL, error: {}", msg))]
    InvalidSql { msg: String },

    #[snafu(display("Not support SQL, error: {}", msg))]
    NotSupportSql { msg: String },

    #[snafu(display("Specified timestamp key or primary key column not found: {}", name))]
    KeyColumnNotFound { name: String, location: Location },

    #[snafu(display("Illegal primary keys definition: {}", msg))]
    IllegalPrimaryKeysDef { msg: String, location: Location },

    #[snafu(display("Schema {} already exists", name))]
    SchemaExists { name: String, location: Location },

    #[snafu(display("Failed to access catalog"))]
    Catalog {
        location: Location,
        source: catalog::error::Error,
    },

    #[snafu(display("Failed to initialize meta client"))]
    MetaClientInit {
        location: Location,
        source: meta_client::error::Error,
    },

    #[snafu(display(
        "Table id provider not found, cannot execute SQL directly on datanode in distributed mode"
    ))]
    TableIdProviderNotFound { location: Location },

    #[snafu(display("Missing node id in Datanode config"))]
    MissingNodeId { location: Location },

    #[snafu(display("Missing required field: {}", name))]
    MissingRequiredField { name: String, location: Location },

    #[snafu(display("Cannot find requested database: {}-{}", catalog, schema))]
    DatabaseNotFound { catalog: String, schema: String },

    #[snafu(display(
        "No valid default value can be built automatically, column: {}",
        column,
    ))]
    ColumnNoneDefaultValue { column: String, location: Location },

    #[snafu(display("Failed to shutdown server"))]
    ShutdownServer {
        location: Location,
        source: servers::error::Error,
    },

    #[snafu(display("Failed to shutdown instance"))]
    ShutdownInstance {
        location: Location,
        source: BoxedError,
    },

    #[snafu(display("Payload not exist"))]
    PayloadNotExist { location: Location },

    #[snafu(display("Missing WAL dir config"))]
    MissingWalDirConfig { location: Location },

    #[snafu(display("Unexpected, violated: {}", violated))]
    Unexpected {
        violated: String,
        location: Location,
    },

    #[snafu(display("Failed to handle request for region {}", region_id))]
    HandleRegionRequest {
        region_id: RegionId,
        location: Location,
        source: BoxedError,
    },

    #[snafu(display("RegionId {} not found", region_id))]
    RegionNotFound {
        region_id: RegionId,
        location: Location,
    },

    #[snafu(display("Region {} not ready", region_id))]
    RegionNotReady {
        region_id: RegionId,
        location: Location,
    },

    #[snafu(display("Region {} is busy", region_id))]
    RegionBusy {
        region_id: RegionId,
        location: Location,
    },

    #[snafu(display("Region engine {} is not registered", name))]
    RegionEngineNotFound { name: String, location: Location },

    #[snafu(display("Unsupported gRPC request, kind: {}", kind))]
    UnsupportedGrpcRequest { kind: String, location: Location },

    #[snafu(display("Unsupported output type, expected: {}", expected))]
    UnsupportedOutput {
        expected: String,
        location: Location,
    },

    #[snafu(display(
        "Failed to get metadata from engine {} for region_id {}",
        engine,
        region_id,
    ))]
    GetRegionMetadata {
        engine: String,
        region_id: RegionId,
        location: Location,
        source: BoxedError,
    },

    #[snafu(display("Failed to build region requests"))]
    BuildRegionRequests {
        location: Location,
        source: store_api::metadata::MetadataError,
    },

    #[snafu(display("Failed to stop region engine {}", name))]
    StopRegionEngine {
        name: String,
        location: Location,
        source: BoxedError,
    },

<<<<<<< HEAD
    #[snafu(display("Too large max_batch_size which should be less than 1MB as Kafka requires, max_batch_size: {}", max_batch_size))]
    TooLargeMaxBatchSize {
        max_batch_size: ReadableSize,
=======
    #[snafu(display(
        "Failed to find logical regions in physical region {}",
        physical_region_id
    ))]
    FindLogicalRegions {
        physical_region_id: RegionId,
        source: metric_engine::error::Error,
>>>>>>> 702ea325
        location: Location,
    },
}

pub type Result<T> = std::result::Result<T, Error>;

impl ErrorExt for Error {
    fn status_code(&self) -> StatusCode {
        use Error::*;
        match self {
            ExecuteLogicalPlan { source, .. } => source.status_code(),

            BuildRegionRequests { source, .. } => source.status_code(),
            HandleHeartbeatResponse { source, .. } | GetMetadata { source, .. } => {
                source.status_code()
            }

            DecodeLogicalPlan { source, .. } => source.status_code(),

            Delete { source, .. } => source.status_code(),

            ColumnValuesNumberMismatch { .. }
            | InvalidSql { .. }
            | NotSupportSql { .. }
            | KeyColumnNotFound { .. }
            | IllegalPrimaryKeysDef { .. }
            | MissingTimestampColumn { .. }
            | CatalogNotFound { .. }
            | SchemaNotFound { .. }
            | SchemaExists { .. }
            | DatabaseNotFound { .. }
            | MissingNodeId { .. }
            | ColumnNoneDefaultValue { .. }
            | MissingWalDirConfig { .. }
            | MissingKvBackend { .. }
            | TooLargeMaxBatchSize { .. } => StatusCode::InvalidArguments,

            PayloadNotExist { .. } | Unexpected { .. } | WatchAsyncTaskChange { .. } => {
                StatusCode::Unexpected
            }

            AsyncTaskExecute { source, .. } => source.status_code(),

            // TODO(yingwen): Further categorize http error.
            ParseAddr { .. }
            | CreateDir { .. }
            | RemoveDir { .. }
            | Catalog { .. }
            | MissingRequiredField { .. }
            | IncorrectInternalState { .. }
            | ShutdownInstance { .. }
            | RegionEngineNotFound { .. }
            | UnsupportedOutput { .. }
            | GetRegionMetadata { .. } => StatusCode::Internal,

            RegionNotFound { .. } => StatusCode::RegionNotFound,
            RegionNotReady { .. } => StatusCode::RegionNotReady,
            RegionBusy { .. } => StatusCode::RegionBusy,

            StartServer { source, .. } | ShutdownServer { source, .. } => source.status_code(),

            InitBackend { .. } => StatusCode::StorageUnavailable,

            OpenLogStore { source, .. } => source.status_code(),
            RuntimeResource { .. } => StatusCode::RuntimeResourcesExhausted,
            MetaClientInit { source, .. } => source.status_code(),
            TableIdProviderNotFound { .. } | UnsupportedGrpcRequest { .. } => {
                StatusCode::Unsupported
            }
            HandleRegionRequest { source, .. } => source.status_code(),
            StopRegionEngine { source, .. } => source.status_code(),

            FindLogicalRegions { source, .. } => source.status_code(),
        }
    }

    fn as_any(&self) -> &dyn Any {
        self
    }
}

define_into_tonic_status!(Error);<|MERGE_RESOLUTION|>--- conflicted
+++ resolved
@@ -274,19 +274,19 @@
         source: BoxedError,
     },
 
-<<<<<<< HEAD
+    #[snafu(display(
+        "Failed to find logical regions in physical region {}",
+        physical_region_id
+    ))]
+    FindLogicalRegions {
+        physical_region_id: RegionId,
+        source: metric_engine::error::Error,
+        location: Location,
+    },
+
     #[snafu(display("Too large max_batch_size which should be less than 1MB as Kafka requires, max_batch_size: {}", max_batch_size))]
     TooLargeMaxBatchSize {
         max_batch_size: ReadableSize,
-=======
-    #[snafu(display(
-        "Failed to find logical regions in physical region {}",
-        physical_region_id
-    ))]
-    FindLogicalRegions {
-        physical_region_id: RegionId,
-        source: metric_engine::error::Error,
->>>>>>> 702ea325
         location: Location,
     },
 }
