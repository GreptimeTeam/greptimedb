// Copyright 2023 Greptime Team
//
// Licensed under the Apache License, Version 2.0 (the "License");
// you may not use this file except in compliance with the License.
// You may obtain a copy of the License at
//
//     http://www.apache.org/licenses/LICENSE-2.0
//
// Unless required by applicable law or agreed to in writing, software
// distributed under the License is distributed on an "AS IS" BASIS,
// WITHOUT WARRANTIES OR CONDITIONS OF ANY KIND, either express or implied.
// See the License for the specific language governing permissions and
// limitations under the License.

//! Datanode configurations

use common_base::readable_size::ReadableSize;
use common_base::secrets::{ExposeSecret, SecretString};
use common_config::Configurable;
pub use common_procedure::options::ProcedureConfig;
use common_telemetry::logging::{LoggingOptions, TracingOptions};
use common_wal::config::DatanodeWalConfig;
use file_engine::config::EngineConfig as FileEngineConfig;
use meta_client::MetaClientOptions;
use mito2::config::MitoConfig;
use serde::{Deserialize, Serialize};
use servers::export_metrics::ExportMetricsOption;
use servers::grpc::GrpcOptions;
use servers::heartbeat_options::HeartbeatOptions;
use servers::http::HttpOptions;
use servers::Mode;

pub const DEFAULT_OBJECT_STORE_CACHE_SIZE: ReadableSize = ReadableSize::mb(256);

/// Default data home in file storage
const DEFAULT_DATA_HOME: &str = "/tmp/greptimedb";

/// Object storage config
#[derive(Debug, Clone, Serialize, Deserialize, PartialEq)]
#[serde(tag = "type")]
pub enum ObjectStoreConfig {
    File(FileConfig),
    S3(S3Config),
    Oss(OssConfig),
    Azblob(AzblobConfig),
    Gcs(GcsConfig),
}

impl ObjectStoreConfig {
    pub fn name(&self) -> &'static str {
        match self {
            Self::File(_) => "File",
            Self::S3(_) => "S3",
            Self::Oss(_) => "Oss",
            Self::Azblob(_) => "Azblob",
            Self::Gcs(_) => "Gcs",
        }
    }
}

/// Storage engine config
#[derive(Debug, Clone, Serialize, Deserialize, PartialEq)]
#[serde(default)]
pub struct StorageConfig {
    /// The working directory of database
    pub data_home: String,
    #[serde(flatten)]
    pub store: ObjectStoreConfig,
    pub providers: Vec<ObjectStoreConfig>,
}

impl Default for StorageConfig {
    fn default() -> Self {
        Self {
            data_home: DEFAULT_DATA_HOME.to_string(),
            store: ObjectStoreConfig::default(),
            providers: vec![],
        }
    }
}

#[derive(Debug, Clone, Serialize, Default, Deserialize, Eq, PartialEq)]
#[serde(default)]
pub struct FileConfig {}

#[derive(Debug, Clone, Serialize, Deserialize, Default, PartialEq)]
#[serde(default)]
pub struct ObjectStorageCacheConfig {
    /// The local file cache directory
    pub cache_path: Option<String>,
    /// The cache capacity in bytes
    pub cache_capacity: Option<ReadableSize>,
}

#[derive(Debug, Clone, Serialize, Deserialize)]
#[serde(default)]
pub struct S3Config {
    pub bucket: String,
    pub root: String,
    #[serde(skip_serializing)]
    pub access_key_id: SecretString,
    #[serde(skip_serializing)]
    pub secret_access_key: SecretString,
    pub endpoint: Option<String>,
    pub region: Option<String>,
    #[serde(flatten)]
    pub cache: ObjectStorageCacheConfig,
}

impl PartialEq for S3Config {
    fn eq(&self, other: &Self) -> bool {
        self.bucket == other.bucket
            && self.root == other.root
            && self.access_key_id.expose_secret() == other.access_key_id.expose_secret()
            && self.secret_access_key.expose_secret() == other.secret_access_key.expose_secret()
            && self.endpoint == other.endpoint
            && self.region == other.region
            && self.cache == other.cache
    }
}

#[derive(Debug, Clone, Serialize, Deserialize)]
#[serde(default)]
pub struct OssConfig {
    pub bucket: String,
    pub root: String,
    #[serde(skip_serializing)]
    pub access_key_id: SecretString,
    #[serde(skip_serializing)]
    pub access_key_secret: SecretString,
    pub endpoint: String,
    #[serde(flatten)]
    pub cache: ObjectStorageCacheConfig,
}

impl PartialEq for OssConfig {
    fn eq(&self, other: &Self) -> bool {
        self.bucket == other.bucket
            && self.root == other.root
            && self.access_key_id.expose_secret() == other.access_key_id.expose_secret()
            && self.access_key_secret.expose_secret() == other.access_key_secret.expose_secret()
            && self.endpoint == other.endpoint
            && self.cache == other.cache
    }
}

#[derive(Debug, Clone, Serialize, Deserialize)]
#[serde(default)]
pub struct AzblobConfig {
    pub container: String,
    pub root: String,
    #[serde(skip_serializing)]
    pub account_name: SecretString,
    #[serde(skip_serializing)]
    pub account_key: SecretString,
    pub endpoint: String,
    pub sas_token: Option<String>,
    #[serde(flatten)]
    pub cache: ObjectStorageCacheConfig,
}

impl PartialEq for AzblobConfig {
    fn eq(&self, other: &Self) -> bool {
        self.container == other.container
            && self.root == other.root
            && self.account_name.expose_secret() == other.account_name.expose_secret()
            && self.account_key.expose_secret() == other.account_key.expose_secret()
            && self.endpoint == other.endpoint
            && self.sas_token == other.sas_token
            && self.cache == other.cache
    }
}

#[derive(Debug, Clone, Serialize, Deserialize)]
#[serde(default)]
pub struct GcsConfig {
    pub root: String,
    pub bucket: String,
    pub scope: String,
    #[serde(skip_serializing)]
    pub credential_path: SecretString,
    pub endpoint: String,
    #[serde(flatten)]
    pub cache: ObjectStorageCacheConfig,
}

impl PartialEq for GcsConfig {
    fn eq(&self, other: &Self) -> bool {
        self.root == other.root
            && self.bucket == other.bucket
            && self.scope == other.scope
            && self.credential_path.expose_secret() == other.credential_path.expose_secret()
            && self.endpoint == other.endpoint
            && self.cache == other.cache
    }
}

impl Default for S3Config {
    fn default() -> Self {
        Self {
            bucket: String::default(),
            root: String::default(),
            access_key_id: SecretString::from(String::default()),
            secret_access_key: SecretString::from(String::default()),
            endpoint: Option::default(),
            region: Option::default(),
            cache: ObjectStorageCacheConfig::default(),
        }
    }
}

impl Default for OssConfig {
    fn default() -> Self {
        Self {
            bucket: String::default(),
            root: String::default(),
            access_key_id: SecretString::from(String::default()),
            access_key_secret: SecretString::from(String::default()),
            endpoint: String::default(),
            cache: ObjectStorageCacheConfig::default(),
        }
    }
}

impl Default for AzblobConfig {
    fn default() -> Self {
        Self {
            container: String::default(),
            root: String::default(),
            account_name: SecretString::from(String::default()),
            account_key: SecretString::from(String::default()),
            endpoint: String::default(),
            sas_token: Option::default(),
            cache: ObjectStorageCacheConfig::default(),
        }
    }
}

impl Default for GcsConfig {
    fn default() -> Self {
        Self {
            root: String::default(),
            bucket: String::default(),
            scope: String::default(),
            credential_path: SecretString::from(String::default()),
            endpoint: String::default(),
            cache: ObjectStorageCacheConfig::default(),
        }
    }
}

impl Default for ObjectStoreConfig {
    fn default() -> Self {
        ObjectStoreConfig::File(FileConfig {})
    }
}

#[derive(Clone, Debug, Serialize, Deserialize, PartialEq)]
#[serde(default)]
pub struct DatanodeOptions {
    pub mode: Mode,
    pub node_id: Option<u64>,
    pub require_lease_before_startup: bool,
    pub init_regions_in_background: bool,
<<<<<<< HEAD
    pub grpc: GrpcOptions,
=======
    pub init_regions_parallelism: usize,
    pub rpc_addr: String,
    pub rpc_hostname: Option<String>,
    pub rpc_runtime_size: usize,
    // Max gRPC receiving(decoding) message size
    pub rpc_max_recv_message_size: ReadableSize,
    // Max gRPC sending(encoding) message size
    pub rpc_max_send_message_size: ReadableSize,
>>>>>>> d8b51cfa
    pub heartbeat: HeartbeatOptions,
    pub http: HttpOptions,
    pub meta_client: Option<MetaClientOptions>,
    pub wal: DatanodeWalConfig,
    pub storage: StorageConfig,
    /// Options for different store engines.
    pub region_engine: Vec<RegionEngineConfig>,
    pub logging: LoggingOptions,
    pub enable_telemetry: bool,
    pub export_metrics: ExportMetricsOption,
    pub tracing: TracingOptions,
}

impl Default for DatanodeOptions {
    fn default() -> Self {
        Self {
            mode: Mode::Standalone,
            node_id: None,
            require_lease_before_startup: false,
            init_regions_in_background: false,
<<<<<<< HEAD
            grpc: GrpcOptions::default().with_addr("127.0.0.1:3001"),
=======
            init_regions_parallelism: 16,
            rpc_addr: "127.0.0.1:3001".to_string(),
            rpc_hostname: None,
            rpc_runtime_size: 8,
            rpc_max_recv_message_size: DEFAULT_MAX_GRPC_RECV_MESSAGE_SIZE,
            rpc_max_send_message_size: DEFAULT_MAX_GRPC_SEND_MESSAGE_SIZE,
>>>>>>> d8b51cfa
            http: HttpOptions::default(),
            meta_client: None,
            wal: DatanodeWalConfig::default(),
            storage: StorageConfig::default(),
            region_engine: vec![
                RegionEngineConfig::Mito(MitoConfig::default()),
                RegionEngineConfig::File(FileEngineConfig::default()),
            ],
            logging: LoggingOptions::default(),
            heartbeat: HeartbeatOptions::datanode_default(),
            enable_telemetry: true,
            export_metrics: ExportMetricsOption::default(),
            tracing: TracingOptions::default(),
        }
    }
}

impl Configurable for DatanodeOptions {
    fn env_list_keys() -> Option<&'static [&'static str]> {
        Some(&["meta_client.metasrv_addrs", "wal.broker_endpoints"])
    }
}

#[allow(clippy::large_enum_variant)]
#[derive(Debug, Serialize, Deserialize, Clone, PartialEq, Eq)]
pub enum RegionEngineConfig {
    #[serde(rename = "mito")]
    Mito(MitoConfig),
    #[serde(rename = "file")]
    File(FileEngineConfig),
}

#[cfg(test)]
mod tests {
    use common_base::secrets::ExposeSecret;

    use super::*;

    #[test]
    fn test_toml() {
        let opts = DatanodeOptions::default();
        let toml_string = toml::to_string(&opts).unwrap();
        let _parsed: DatanodeOptions = toml::from_str(&toml_string).unwrap();
    }

    #[test]
    fn test_secstr() {
        let toml_str = r#"
            [storage]
            type = "S3"
            access_key_id = "access_key_id"
            secret_access_key = "secret_access_key"
        "#;
        let opts: DatanodeOptions = toml::from_str(toml_str).unwrap();
        match &opts.storage.store {
            ObjectStoreConfig::S3(cfg) => {
                assert_eq!(
                    "SecretBox<alloc::string::String>([REDACTED])".to_string(),
                    format!("{:?}", cfg.access_key_id)
                );
                assert_eq!("access_key_id", cfg.access_key_id.expose_secret());
            }
            _ => unreachable!(),
        }
    }
}<|MERGE_RESOLUTION|>--- conflicted
+++ resolved
@@ -262,18 +262,8 @@
     pub node_id: Option<u64>,
     pub require_lease_before_startup: bool,
     pub init_regions_in_background: bool,
-<<<<<<< HEAD
+    pub init_regions_parallelism: usize,
     pub grpc: GrpcOptions,
-=======
-    pub init_regions_parallelism: usize,
-    pub rpc_addr: String,
-    pub rpc_hostname: Option<String>,
-    pub rpc_runtime_size: usize,
-    // Max gRPC receiving(decoding) message size
-    pub rpc_max_recv_message_size: ReadableSize,
-    // Max gRPC sending(encoding) message size
-    pub rpc_max_send_message_size: ReadableSize,
->>>>>>> d8b51cfa
     pub heartbeat: HeartbeatOptions,
     pub http: HttpOptions,
     pub meta_client: Option<MetaClientOptions>,
@@ -294,16 +284,8 @@
             node_id: None,
             require_lease_before_startup: false,
             init_regions_in_background: false,
-<<<<<<< HEAD
+            init_regions_parallelism: 16,
             grpc: GrpcOptions::default().with_addr("127.0.0.1:3001"),
-=======
-            init_regions_parallelism: 16,
-            rpc_addr: "127.0.0.1:3001".to_string(),
-            rpc_hostname: None,
-            rpc_runtime_size: 8,
-            rpc_max_recv_message_size: DEFAULT_MAX_GRPC_RECV_MESSAGE_SIZE,
-            rpc_max_send_message_size: DEFAULT_MAX_GRPC_SEND_MESSAGE_SIZE,
->>>>>>> d8b51cfa
             http: HttpOptions::default(),
             meta_client: None,
             wal: DatanodeWalConfig::default(),
