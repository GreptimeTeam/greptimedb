// Copyright 2023 Greptime Team
//
// Licensed under the Apache License, Version 2.0 (the "License");
// you may not use this file except in compliance with the License.
// You may obtain a copy of the License at
//
//     http://www.apache.org/licenses/LICENSE-2.0
//
// Unless required by applicable law or agreed to in writing, software
// distributed under the License is distributed on an "AS IS" BASIS,
// WITHOUT WARRANTIES OR CONDITIONS OF ANY KIND, either express or implied.
// See the License for the specific language governing permissions and
// limitations under the License.

use std::collections::HashMap;
use std::sync::Arc;
use std::time::Duration;
use std::{fs, path};

use api::v1::meta::Role;
use catalog::remote::MetaKvBackend;
use catalog::{CatalogManager, CatalogManagerRef, RegisterTableRequest};
use common_base::readable_size::ReadableSize;
use common_catalog::consts::{DEFAULT_CATALOG_NAME, DEFAULT_SCHEMA_NAME, MIN_USER_TABLE_ID};
use common_error::prelude::BoxedError;
use common_grpc::channel_manager::{ChannelConfig, ChannelManager};
use common_procedure::local::{LocalManager, ManagerConfig};
use common_procedure::store::state_store::ObjectStateStore;
use common_procedure::ProcedureManagerRef;
use common_telemetry::logging::info;
use file_table_engine::engine::immutable::ImmutableFileTableEngine;
use log_store::raft_engine::log_store::RaftEngineLogStore;
use log_store::LogConfig;
use meta_client::client::{MetaClient, MetaClientBuilder};
use meta_client::MetaClientOptions;
use mito::config::EngineConfig as TableEngineConfig;
use mito::engine::MitoEngine;
use object_store::cache_policy::LruCacheLayer;
use object_store::layers::{LoggingLayer, MetricsLayer, RetryLayer, TracingLayer};
use object_store::services::{Fs as FsBuilder, Oss as OSSBuilder, S3 as S3Builder};
use object_store::{util, ObjectStore, ObjectStoreBuilder};
use query::query_engine::{QueryEngineFactory, QueryEngineRef};
use secrecy::ExposeSecret;
use servers::Mode;
use session::context::QueryContext;
use snafu::prelude::*;
use storage::compaction::{CompactionHandler, CompactionSchedulerRef, SimplePicker};
use storage::config::EngineConfig as StorageEngineConfig;
use storage::scheduler::{LocalScheduler, SchedulerConfig};
use storage::EngineImpl;
use store_api::logstore::LogStore;
use table::engine::manager::MemoryTableEngineManager;
use table::engine::{TableEngine, TableEngineProcedureRef};
use table::requests::FlushTableRequest;
use table::table::numbers::NumbersTable;
use table::table::TableIdProviderRef;
use table::Table;

use crate::datanode::{
    DatanodeOptions, ObjectStoreConfig, ProcedureConfig, WalConfig, DEFAULT_OBJECT_STORE_CACHE_SIZE,
};
use crate::error::{
    self, CatalogSnafu, MetaClientInitSnafu, MissingMetasrvOptsSnafu, MissingNodeIdSnafu,
    NewCatalogSnafu, OpenLogStoreSnafu, RecoverProcedureSnafu, Result, ShutdownInstanceSnafu,
    StartProcedureManagerSnafu, StopProcedureManagerSnafu,
};
<<<<<<< HEAD
use crate::heartbeat::handler::close_region::CloseRegionHandler;
=======
>>>>>>> f64527da
use crate::heartbeat::handler::open_region::OpenRegionHandler;
use crate::heartbeat::handler::parse_mailbox_message::ParseMailboxMessageHandler;
use crate::heartbeat::handler::HandlerGroupExecutor;
use crate::heartbeat::HeartbeatTask;
use crate::sql::{SqlHandler, SqlRequest};

mod grpc;
pub mod sql;

pub(crate) type DefaultEngine = MitoEngine<EngineImpl<RaftEngineLogStore>>;

// An abstraction to read/write services.
pub struct Instance {
    pub(crate) query_engine: QueryEngineRef,
    pub(crate) sql_handler: SqlHandler,
    pub(crate) catalog_manager: CatalogManagerRef,
    pub(crate) table_id_provider: Option<TableIdProviderRef>,
    pub(crate) heartbeat_task: Option<HeartbeatTask>,
    procedure_manager: ProcedureManagerRef,
}

pub type InstanceRef = Arc<Instance>;

impl Instance {
    pub async fn new(opts: &DatanodeOptions) -> Result<Self> {
        let meta_client = match opts.mode {
            Mode::Standalone => None,
            Mode::Distributed => {
                let meta_client = new_metasrv_client(
                    opts.node_id.context(MissingNodeIdSnafu)?,
                    opts.meta_client_options
                        .as_ref()
                        .context(MissingMetasrvOptsSnafu)?,
                )
                .await?;
                Some(Arc::new(meta_client))
            }
        };

        let compaction_scheduler = create_compaction_scheduler(opts);

        Self::new_with(opts, meta_client, compaction_scheduler).await
    }

    pub(crate) async fn new_with(
        opts: &DatanodeOptions,
        meta_client: Option<Arc<MetaClient>>,
        compaction_scheduler: CompactionSchedulerRef<RaftEngineLogStore>,
    ) -> Result<Self> {
        let object_store = new_object_store(&opts.storage.store).await?;
        let log_store = Arc::new(create_log_store(&opts.wal).await?);

        let mito_engine = Arc::new(DefaultEngine::new(
            TableEngineConfig {
                compress_manifest: opts.storage.manifest.compress,
            },
            EngineImpl::new(
                StorageEngineConfig::from(opts),
                log_store.clone(),
                object_store.clone(),
                compaction_scheduler,
            )
            .unwrap(),
            object_store.clone(),
        ));

        let mut engine_procedures = HashMap::with_capacity(2);
        engine_procedures.insert(
            mito_engine.name().to_string(),
            mito_engine.clone() as TableEngineProcedureRef,
        );

        let immutable_file_engine = Arc::new(ImmutableFileTableEngine::new(
            file_table_engine::config::EngineConfig::default(),
            object_store.clone(),
        ));
        engine_procedures.insert(
            immutable_file_engine.name().to_string(),
            immutable_file_engine.clone() as TableEngineProcedureRef,
        );

        let engine_manager = Arc::new(
            MemoryTableEngineManager::with(vec![
                mito_engine.clone(),
                immutable_file_engine.clone(),
            ])
            .with_engine_procedures(engine_procedures),
        );

        // create remote catalog manager
        let (catalog_manager, table_id_provider) = match opts.mode {
            Mode::Standalone => {
                if opts.enable_memory_catalog {
                    let catalog = Arc::new(catalog::local::MemoryCatalogManager::default());
                    let table = NumbersTable::new(MIN_USER_TABLE_ID);

                    catalog
                        .register_table(RegisterTableRequest {
                            table_id: MIN_USER_TABLE_ID,
                            table_name: table.table_info().name.to_string(),
                            table: Arc::new(table),
                            catalog: DEFAULT_CATALOG_NAME.to_string(),
                            schema: DEFAULT_SCHEMA_NAME.to_string(),
                        })
                        .await
                        .expect("Failed to register numbers");

                    (
                        catalog.clone() as CatalogManagerRef,
                        Some(catalog as TableIdProviderRef),
                    )
                } else {
                    let catalog = Arc::new(
                        catalog::local::LocalCatalogManager::try_new(engine_manager.clone())
                            .await
                            .context(CatalogSnafu)?,
                    );

                    (
                        catalog.clone() as CatalogManagerRef,
                        Some(catalog as TableIdProviderRef),
                    )
                }
            }

            Mode::Distributed => {
                let catalog = Arc::new(catalog::remote::RemoteCatalogManager::new(
                    engine_manager.clone(),
                    opts.node_id.context(MissingNodeIdSnafu)?,
                    Arc::new(MetaKvBackend {
                        client: meta_client.as_ref().unwrap().clone(),
                    }),
                ));
                (catalog as CatalogManagerRef, None)
            }
        };

        let factory = QueryEngineFactory::new(catalog_manager.clone(), false);
        let query_engine = factory.query_engine();

<<<<<<< HEAD
        let handlers_executor = HandlerGroupExecutor::new(vec![
            Arc::new(ParseMailboxMessageHandler::default()),
            Arc::new(OpenRegionHandler::new(
                catalog_manager.clone(),
                engine_manager.clone(),
            )),
            Arc::new(CloseRegionHandler::new(
                catalog_manager.clone(),
                engine_manager.clone(),
            )),
        ]);

=======
>>>>>>> f64527da
        let heartbeat_task = match opts.mode {
            Mode::Standalone => None,
            Mode::Distributed => Some(HeartbeatTask::new(
                opts.node_id.context(MissingNodeIdSnafu)?,
                opts.rpc_addr.clone(),
                opts.rpc_hostname.clone(),
                meta_client.as_ref().unwrap().clone(),
                catalog_manager.clone(),
<<<<<<< HEAD
                Arc::new(handlers_executor),
=======
                Arc::new(HandlerGroupExecutor::new(vec![
                    Arc::new(ParseMailboxMessageHandler::default()),
                    Arc::new(OpenRegionHandler::new(
                        catalog_manager.clone(),
                        engine_manager.clone(),
                    )),
                ])),
>>>>>>> f64527da
            )),
        };

        let procedure_manager = create_procedure_manager(&opts.procedure, object_store).await?;
        // Register all procedures.
        // Register procedures of the mito engine.
        mito_engine.register_procedure_loaders(&*procedure_manager);
        // Register procedures of the file table engine.
        immutable_file_engine.register_procedure_loaders(&*procedure_manager);
        // Register procedures in table-procedure crate.
        table_procedure::register_procedure_loaders(
            catalog_manager.clone(),
            mito_engine.clone(),
            mito_engine.clone(),
            &*procedure_manager,
        );

        Ok(Self {
            query_engine: query_engine.clone(),
            sql_handler: SqlHandler::new(
                engine_manager,
                catalog_manager.clone(),
                procedure_manager.clone(),
            ),
            catalog_manager,
            heartbeat_task,
            table_id_provider,
            procedure_manager,
        })
    }

    pub async fn start(&self) -> Result<()> {
        self.catalog_manager
            .start()
            .await
            .context(NewCatalogSnafu)?;
        if let Some(task) = &self.heartbeat_task {
            task.start().await?;
        }

        // Recover procedures after the catalog manager is started, so we can
        // ensure we can access all tables from the catalog manager.
        self.procedure_manager
            .recover()
            .await
            .context(RecoverProcedureSnafu)?;
        self.procedure_manager
            .start()
            .context(StartProcedureManagerSnafu)?;
        Ok(())
    }

    pub async fn shutdown(&self) -> Result<()> {
        self.procedure_manager
            .stop()
            .await
            .context(StopProcedureManagerSnafu)?;
        if let Some(heartbeat_task) = &self.heartbeat_task {
            heartbeat_task
                .close()
                .await
                .map_err(BoxedError::new)
                .context(ShutdownInstanceSnafu)?;
        }

        self.flush_tables().await?;

        self.sql_handler
            .close()
            .await
            .map_err(BoxedError::new)
            .context(ShutdownInstanceSnafu)
    }

    pub async fn flush_tables(&self) -> Result<()> {
        info!("going to flush all schemas");
        let schema_list = self
            .catalog_manager
            .catalog(DEFAULT_CATALOG_NAME)
            .await
            .map_err(BoxedError::new)
            .context(ShutdownInstanceSnafu)?
            .expect("Default schema not found")
            .schema_names()
            .await
            .map_err(BoxedError::new)
            .context(ShutdownInstanceSnafu)?;
        let flush_requests = schema_list
            .into_iter()
            .map(|schema_name| {
                SqlRequest::FlushTable(FlushTableRequest {
                    catalog_name: DEFAULT_CATALOG_NAME.to_string(),
                    schema_name,
                    table_name: None,
                    region_number: None,
                    wait: Some(true),
                })
            })
            .collect::<Vec<_>>();
        let flush_result = futures::future::try_join_all(
            flush_requests
                .into_iter()
                .map(|request| self.sql_handler.execute(request, QueryContext::arc())),
        )
        .await
        .map_err(BoxedError::new)
        .context(ShutdownInstanceSnafu);
        info!("Flushed all tables result: {}", flush_result.is_ok());
        flush_result?;

        Ok(())
    }

    pub fn sql_handler(&self) -> &SqlHandler {
        &self.sql_handler
    }

    pub fn catalog_manager(&self) -> &CatalogManagerRef {
        &self.catalog_manager
    }

    pub fn query_engine(&self) -> QueryEngineRef {
        self.query_engine.clone()
    }
}

fn create_compaction_scheduler<S: LogStore>(opts: &DatanodeOptions) -> CompactionSchedulerRef<S> {
    let picker = SimplePicker::default();
    let config = SchedulerConfig::from(opts);
    let handler = CompactionHandler::new(picker);
    let scheduler = LocalScheduler::new(config, handler);
    Arc::new(scheduler)
}

pub(crate) async fn new_object_store(store_config: &ObjectStoreConfig) -> Result<ObjectStore> {
    let object_store = match store_config {
        ObjectStoreConfig::File { .. } => new_fs_object_store(store_config).await,
        ObjectStoreConfig::S3 { .. } => new_s3_object_store(store_config).await,
        ObjectStoreConfig::Oss { .. } => new_oss_object_store(store_config).await,
    };

    // Don't enable retry layer when using local file backend.
    let object_store = if !matches!(store_config, ObjectStoreConfig::File(..)) {
        object_store.map(|object_store| object_store.layer(RetryLayer::new().with_jitter()))
    } else {
        object_store
    };

    object_store.map(|object_store| {
        object_store
            .layer(MetricsLayer)
            .layer(
                LoggingLayer::default()
                    // Print the expected error only in DEBUG level.
                    // See https://docs.rs/opendal/latest/opendal/layers/struct.LoggingLayer.html#method.with_error_level
                    .with_error_level(Some(log::Level::Debug)),
            )
            .layer(TracingLayer)
    })
}

pub(crate) async fn new_oss_object_store(store_config: &ObjectStoreConfig) -> Result<ObjectStore> {
    let oss_config = match store_config {
        ObjectStoreConfig::Oss(config) => config,
        _ => unreachable!(),
    };

    let root = util::normalize_dir(&oss_config.root);
    info!(
        "The oss storage bucket is: {}, root is: {}",
        oss_config.bucket, &root
    );

    let mut builder = OSSBuilder::default();
    builder
        .root(&root)
        .bucket(&oss_config.bucket)
        .endpoint(&oss_config.endpoint)
        .access_key_id(oss_config.access_key_id.expose_secret())
        .access_key_secret(oss_config.access_key_secret.expose_secret());

    let object_store = ObjectStore::new(builder)
        .context(error::InitBackendSnafu)?
        .finish();

    create_object_store_with_cache(object_store, store_config).await
}

async fn create_object_store_with_cache(
    object_store: ObjectStore,
    store_config: &ObjectStoreConfig,
) -> Result<ObjectStore> {
    let (cache_path, cache_capacity) = match store_config {
        ObjectStoreConfig::S3(s3_config) => {
            let path = s3_config.cache_path.as_ref();
            let capacity = s3_config
                .cache_capacity
                .unwrap_or(DEFAULT_OBJECT_STORE_CACHE_SIZE);
            (path, capacity)
        }
        ObjectStoreConfig::Oss(oss_config) => {
            let path = oss_config.cache_path.as_ref();
            let capacity = oss_config
                .cache_capacity
                .unwrap_or(DEFAULT_OBJECT_STORE_CACHE_SIZE);
            (path, capacity)
        }
        _ => (None, ReadableSize(0)),
    };

    if let Some(path) = cache_path {
        let atomic_temp_dir = format!("{path}/.tmp/");
        clean_temp_dir(&atomic_temp_dir)?;
        let cache_store = FsBuilder::default()
            .root(path)
            .atomic_write_dir(&atomic_temp_dir)
            .build()
            .context(error::InitBackendSnafu)?;

        let cache_layer = LruCacheLayer::new(Arc::new(cache_store), cache_capacity.0 as usize)
            .await
            .context(error::InitBackendSnafu)?;
        Ok(object_store.layer(cache_layer))
    } else {
        Ok(object_store)
    }
}

pub(crate) async fn new_s3_object_store(store_config: &ObjectStoreConfig) -> Result<ObjectStore> {
    let s3_config = match store_config {
        ObjectStoreConfig::S3(config) => config,
        _ => unreachable!(),
    };

    let root = util::normalize_dir(&s3_config.root);
    info!(
        "The s3 storage bucket is: {}, root is: {}",
        s3_config.bucket, &root
    );

    let mut builder = S3Builder::default();
    builder
        .root(&root)
        .bucket(&s3_config.bucket)
        .access_key_id(s3_config.access_key_id.expose_secret())
        .secret_access_key(s3_config.secret_access_key.expose_secret());

    if s3_config.endpoint.is_some() {
        builder.endpoint(s3_config.endpoint.as_ref().unwrap());
    }
    if s3_config.region.is_some() {
        builder.region(s3_config.region.as_ref().unwrap());
    }

    create_object_store_with_cache(
        ObjectStore::new(builder)
            .context(error::InitBackendSnafu)?
            .finish(),
        store_config,
    )
    .await
}

fn clean_temp_dir(dir: &str) -> Result<()> {
    if path::Path::new(&dir).exists() {
        info!("Begin to clean temp storage directory: {}", dir);
        fs::remove_dir_all(dir).context(error::RemoveDirSnafu { dir })?;
        info!("Cleaned temp storage directory: {}", dir);
    }

    Ok(())
}

pub(crate) async fn new_fs_object_store(store_config: &ObjectStoreConfig) -> Result<ObjectStore> {
    let file_config = match store_config {
        ObjectStoreConfig::File(config) => config,
        _ => unreachable!(),
    };
    let data_dir = util::normalize_dir(&file_config.data_dir);
    fs::create_dir_all(path::Path::new(&data_dir))
        .context(error::CreateDirSnafu { dir: &data_dir })?;
    info!("The file storage directory is: {}", &data_dir);

    let atomic_write_dir = format!("{data_dir}/.tmp/");
    clean_temp_dir(&atomic_write_dir)?;

    let mut builder = FsBuilder::default();
    builder.root(&data_dir).atomic_write_dir(&atomic_write_dir);

    let object_store = ObjectStore::new(builder)
        .context(error::InitBackendSnafu)?
        .finish();

    Ok(object_store)
}

/// Create metasrv client instance and spawn heartbeat loop.
async fn new_metasrv_client(node_id: u64, meta_config: &MetaClientOptions) -> Result<MetaClient> {
    let cluster_id = 0; // TODO(hl): read from config
    let member_id = node_id;

    let config = ChannelConfig::new()
        .timeout(Duration::from_millis(meta_config.timeout_millis))
        .connect_timeout(Duration::from_millis(meta_config.connect_timeout_millis))
        .tcp_nodelay(meta_config.tcp_nodelay);

    let channel_manager = ChannelManager::with_config(config);
    channel_manager.start_channel_recycle();

    let mut meta_client = MetaClientBuilder::new(cluster_id, member_id, Role::Datanode)
        .enable_heartbeat()
        .enable_router()
        .enable_store()
        .channel_manager(channel_manager)
        .build();
    meta_client
        .start(&meta_config.metasrv_addrs)
        .await
        .context(MetaClientInitSnafu)?;

    // required only when the heartbeat_client is enabled
    meta_client
        .ask_leader()
        .await
        .context(MetaClientInitSnafu)?;
    Ok(meta_client)
}

pub(crate) async fn create_log_store(wal_config: &WalConfig) -> Result<RaftEngineLogStore> {
    // create WAL directory
    fs::create_dir_all(path::Path::new(&wal_config.dir)).context(error::CreateDirSnafu {
        dir: &wal_config.dir,
    })?;
    info!("Creating logstore with config: {:?}", wal_config);
    let log_config = LogConfig {
        file_size: wal_config.file_size.0,
        log_file_dir: wal_config.dir.clone(),
        purge_interval: wal_config.purge_interval,
        purge_threshold: wal_config.purge_threshold.0,
        read_batch_size: wal_config.read_batch_size,
        sync_write: wal_config.sync_write,
    };

    let logstore = RaftEngineLogStore::try_new(log_config)
        .await
        .context(OpenLogStoreSnafu)?;
    Ok(logstore)
}

pub(crate) async fn create_procedure_manager(
    procedure_config: &ProcedureConfig,
    object_store: ObjectStore,
) -> Result<ProcedureManagerRef> {
    info!(
        "Creating procedure manager with config: {:?}",
        procedure_config
    );

    let state_store = Arc::new(ObjectStateStore::new(object_store));

    let manager_config = ManagerConfig {
        max_retry_times: procedure_config.max_retry_times,
        retry_delay: procedure_config.retry_delay,
        ..Default::default()
    };

    Ok(Arc::new(LocalManager::new(manager_config, state_store)))
}<|MERGE_RESOLUTION|>--- conflicted
+++ resolved
@@ -64,10 +64,7 @@
     NewCatalogSnafu, OpenLogStoreSnafu, RecoverProcedureSnafu, Result, ShutdownInstanceSnafu,
     StartProcedureManagerSnafu, StopProcedureManagerSnafu,
 };
-<<<<<<< HEAD
 use crate::heartbeat::handler::close_region::CloseRegionHandler;
-=======
->>>>>>> f64527da
 use crate::heartbeat::handler::open_region::OpenRegionHandler;
 use crate::heartbeat::handler::parse_mailbox_message::ParseMailboxMessageHandler;
 use crate::heartbeat::handler::HandlerGroupExecutor;
@@ -208,7 +205,6 @@
         let factory = QueryEngineFactory::new(catalog_manager.clone(), false);
         let query_engine = factory.query_engine();
 
-<<<<<<< HEAD
         let handlers_executor = HandlerGroupExecutor::new(vec![
             Arc::new(ParseMailboxMessageHandler::default()),
             Arc::new(OpenRegionHandler::new(
@@ -221,8 +217,6 @@
             )),
         ]);
 
-=======
->>>>>>> f64527da
         let heartbeat_task = match opts.mode {
             Mode::Standalone => None,
             Mode::Distributed => Some(HeartbeatTask::new(
@@ -231,17 +225,7 @@
                 opts.rpc_hostname.clone(),
                 meta_client.as_ref().unwrap().clone(),
                 catalog_manager.clone(),
-<<<<<<< HEAD
                 Arc::new(handlers_executor),
-=======
-                Arc::new(HandlerGroupExecutor::new(vec![
-                    Arc::new(ParseMailboxMessageHandler::default()),
-                    Arc::new(OpenRegionHandler::new(
-                        catalog_manager.clone(),
-                        engine_manager.clone(),
-                    )),
-                ])),
->>>>>>> f64527da
             )),
         };
 
