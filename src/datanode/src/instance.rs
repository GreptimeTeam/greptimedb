--- conflicted
+++ resolved
@@ -240,7 +240,7 @@
             }
         };
 
-<<<<<<< HEAD
+        catalog_manager.start().await.context(CatalogSnafu)?;
         let factory = QueryEngineFactory::new_with_plugins(
             catalog_manager.clone(),
             false,
@@ -248,10 +248,6 @@
             None,
             plugins,
         );
-=======
-        catalog_manager.start().await.context(CatalogSnafu)?;
-        let factory = QueryEngineFactory::new(catalog_manager.clone(), false);
->>>>>>> 78b07996
         let query_engine = factory.query_engine();
 
         let procedure_manager =
