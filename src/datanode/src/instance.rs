// Copyright 2023 Greptime Team
//
// Licensed under the Apache License, Version 2.0 (the "License");
// you may not use this file except in compliance with the License.
// You may obtain a copy of the License at
//
//     http://www.apache.org/licenses/LICENSE-2.0
//
// Unless required by applicable law or agreed to in writing, software
// distributed under the License is distributed on an "AS IS" BASIS,
// WITHOUT WARRANTIES OR CONDITIONS OF ANY KIND, either express or implied.
// See the License for the specific language governing permissions and
// limitations under the License.

use std::collections::HashMap;
use std::sync::Arc;
use std::time::Duration;
use std::{fs, path};

use api::v1::meta::Role;
use catalog::remote::region_alive_keeper::RegionAliveKeepers;
use catalog::remote::{CachedMetaKvBackend, RemoteCatalogManager};
use catalog::{CatalogManager, CatalogManagerRef, RegisterTableRequest};
use common_base::paths::{CLUSTER_DIR, WAL_DIR};
use common_base::Plugins;
use common_catalog::consts::{DEFAULT_CATALOG_NAME, DEFAULT_SCHEMA_NAME, MIN_USER_TABLE_ID};
use common_error::prelude::BoxedError;
use common_grpc::channel_manager::{ChannelConfig, ChannelManager};
use common_meta::heartbeat::handler::parse_mailbox_message::ParseMailboxMessageHandler;
use common_meta::heartbeat::handler::HandlerGroupExecutor;
use common_procedure::local::{LocalManager, ManagerConfig};
use common_procedure::store::state_store::ObjectStateStore;
use common_procedure::ProcedureManagerRef;
use common_telemetry::logging::info;
use file_table_engine::engine::immutable::ImmutableFileTableEngine;
use log_store::raft_engine::log_store::RaftEngineLogStore;
use log_store::LogConfig;
use meta_client::client::{MetaClient, MetaClientBuilder};
use meta_client::MetaClientOptions;
use mito::config::EngineConfig as TableEngineConfig;
use mito::engine::MitoEngine;
use object_store::{util, ObjectStore};
use query::query_engine::{QueryEngineFactory, QueryEngineRef};
use servers::Mode;
use session::context::QueryContext;
use snafu::prelude::*;
use storage::compaction::{CompactionHandler, CompactionSchedulerRef, SimplePicker};
use storage::config::EngineConfig as StorageEngineConfig;
use storage::scheduler::{LocalScheduler, SchedulerConfig};
use storage::EngineImpl;
use store_api::logstore::LogStore;
use table::engine::manager::{MemoryTableEngineManager, TableEngineManagerRef};
use table::engine::{TableEngine, TableEngineProcedureRef};
use table::requests::FlushTableRequest;
use table::table::numbers::NumbersTable;
use table::table::TableIdProviderRef;
use table::Table;

use crate::datanode::{DatanodeOptions, ObjectStoreConfig, ProcedureConfig, WalConfig};
use crate::error::{
    self, CatalogSnafu, IncorrectInternalStateSnafu, MetaClientInitSnafu, MissingMetasrvOptsSnafu,
    MissingNodeIdSnafu, NewCatalogSnafu, OpenLogStoreSnafu, RecoverProcedureSnafu, Result,
    ShutdownInstanceSnafu, StartProcedureManagerSnafu, StopProcedureManagerSnafu,
};
use crate::heartbeat::handler::close_region::CloseRegionHandler;
use crate::heartbeat::handler::open_region::OpenRegionHandler;
use crate::heartbeat::HeartbeatTask;
use crate::sql::{SqlHandler, SqlRequest};
use crate::store;

mod grpc;
pub mod sql;

pub(crate) type DefaultEngine = MitoEngine<EngineImpl<RaftEngineLogStore>>;

// An abstraction to read/write services.
pub struct Instance {
    pub(crate) query_engine: QueryEngineRef,
    pub(crate) sql_handler: SqlHandler,
    pub(crate) catalog_manager: CatalogManagerRef,
    pub(crate) table_id_provider: Option<TableIdProviderRef>,
    procedure_manager: ProcedureManagerRef,
}

pub type InstanceRef = Arc<Instance>;

impl Instance {
<<<<<<< HEAD
    pub async fn with_opts(opts: &DatanodeOptions, plugins: Arc<Plugins>) -> Result<Self> {
=======
    pub async fn with_opts(opts: &DatanodeOptions) -> Result<(InstanceRef, Option<HeartbeatTask>)> {
>>>>>>> dcfce49c
        let meta_client = match opts.mode {
            Mode::Standalone => None,
            Mode::Distributed => {
                let meta_client = new_metasrv_client(
                    opts.node_id.context(MissingNodeIdSnafu)?,
                    opts.meta_client_options
                        .as_ref()
                        .context(MissingMetasrvOptsSnafu)?,
                )
                .await?;
                Some(Arc::new(meta_client))
            }
        };

        let compaction_scheduler = create_compaction_scheduler(opts);

        Self::new(opts, meta_client, compaction_scheduler, plugins).await
    }

    fn build_heartbeat_task(
        opts: &DatanodeOptions,
        meta_client: Option<Arc<MetaClient>>,
        catalog_manager: CatalogManagerRef,
        engine_manager: TableEngineManagerRef,
        region_alive_keepers: Option<Arc<RegionAliveKeepers>>,
    ) -> Result<Option<HeartbeatTask>> {
        Ok(match opts.mode {
            Mode::Standalone => None,
            Mode::Distributed => {
                let node_id = opts.node_id.context(MissingNodeIdSnafu)?;
                let meta_client = meta_client.context(IncorrectInternalStateSnafu {
                    state: "meta client is not provided when building heartbeat task",
                })?;
                let region_alive_keepers =
                    region_alive_keepers.context(IncorrectInternalStateSnafu {
                        state: "region_alive_keepers is not provided when building heartbeat task",
                    })?;
                let handlers_executor = HandlerGroupExecutor::new(vec![
                    Arc::new(ParseMailboxMessageHandler::default()),
                    Arc::new(OpenRegionHandler::new(
                        catalog_manager.clone(),
                        engine_manager.clone(),
                        region_alive_keepers.clone(),
                    )),
                    Arc::new(CloseRegionHandler::new(
                        catalog_manager.clone(),
                        engine_manager,
                        region_alive_keepers.clone(),
                    )),
                    region_alive_keepers.clone(),
                ]);

                Some(HeartbeatTask::new(
                    node_id,
                    opts,
                    meta_client,
                    catalog_manager,
                    Arc::new(handlers_executor),
                    opts.heartbeat_interval_millis,
                    region_alive_keepers,
                ))
            }
        })
    }

    pub(crate) async fn new(
        opts: &DatanodeOptions,
        meta_client: Option<Arc<MetaClient>>,
        compaction_scheduler: CompactionSchedulerRef<RaftEngineLogStore>,
<<<<<<< HEAD
        plugins: Arc<Plugins>,
    ) -> Result<Self> {
=======
    ) -> Result<(InstanceRef, Option<HeartbeatTask>)> {
>>>>>>> dcfce49c
        let object_store = store::new_object_store(&opts.storage.store).await?;
        let log_store = Arc::new(create_log_store(&opts.storage.store, &opts.wal).await?);

        let mito_engine = Arc::new(DefaultEngine::new(
            TableEngineConfig {
                compress_manifest: opts.storage.manifest.compress,
            },
            EngineImpl::new(
                StorageEngineConfig::from(opts),
                log_store.clone(),
                object_store.clone(),
                compaction_scheduler,
            )
            .unwrap(),
            object_store.clone(),
        ));

        let mut engine_procedures = HashMap::with_capacity(2);
        engine_procedures.insert(
            mito_engine.name().to_string(),
            mito_engine.clone() as TableEngineProcedureRef,
        );

        let immutable_file_engine = Arc::new(ImmutableFileTableEngine::new(
            file_table_engine::config::EngineConfig::default(),
            object_store.clone(),
        ));
        engine_procedures.insert(
            immutable_file_engine.name().to_string(),
            immutable_file_engine.clone() as TableEngineProcedureRef,
        );

        let engine_manager = Arc::new(
            MemoryTableEngineManager::with(vec![
                mito_engine.clone(),
                immutable_file_engine.clone(),
            ])
            .with_engine_procedures(engine_procedures),
        );

        // create remote catalog manager
        let (catalog_manager, table_id_provider, region_alive_keepers) = match opts.mode {
            Mode::Standalone => {
                if opts.enable_memory_catalog {
                    let catalog = Arc::new(catalog::local::MemoryCatalogManager::default());
                    let table = NumbersTable::new(MIN_USER_TABLE_ID);

                    catalog
                        .register_table(RegisterTableRequest {
                            table_id: MIN_USER_TABLE_ID,
                            table_name: table.table_info().name.to_string(),
                            table: Arc::new(table),
                            catalog: DEFAULT_CATALOG_NAME.to_string(),
                            schema: DEFAULT_SCHEMA_NAME.to_string(),
                        })
                        .await
                        .expect("Failed to register numbers");

                    (
                        catalog.clone() as CatalogManagerRef,
                        Some(catalog as TableIdProviderRef),
                        None,
                    )
                } else {
                    let catalog = Arc::new(
                        catalog::local::LocalCatalogManager::try_new(engine_manager.clone())
                            .await
                            .context(CatalogSnafu)?,
                    );

                    (
                        catalog.clone() as CatalogManagerRef,
                        Some(catalog as TableIdProviderRef),
                        None,
                    )
                }
            }

            Mode::Distributed => {
                let meta_client = meta_client.clone().context(IncorrectInternalStateSnafu {
                    state: "meta client is not provided when creating distributed Datanode",
                })?;

                let kv_backend = Arc::new(CachedMetaKvBackend::new(meta_client));

                let region_alive_keepers = Arc::new(RegionAliveKeepers::new(
                    engine_manager.clone(),
                    opts.heartbeat_interval_millis,
                ));

                let catalog_manager = Arc::new(RemoteCatalogManager::new(
                    engine_manager.clone(),
                    opts.node_id.context(MissingNodeIdSnafu)?,
                    kv_backend,
                    region_alive_keepers.clone(),
                ));

                (
                    catalog_manager as CatalogManagerRef,
                    None,
                    Some(region_alive_keepers),
                )
            }
        };

        catalog_manager.start().await.context(CatalogSnafu)?;
        let factory = QueryEngineFactory::new_with_plugins(
            catalog_manager.clone(),
            false,
            None,
            None,
            plugins,
        );
        let query_engine = factory.query_engine();

        let procedure_manager =
            create_procedure_manager(opts.node_id.unwrap_or(0), &opts.procedure, object_store)
                .await?;
        // Register all procedures.
        // Register procedures of the mito engine.
        mito_engine.register_procedure_loaders(&*procedure_manager);
        // Register procedures of the file table engine.
        immutable_file_engine.register_procedure_loaders(&*procedure_manager);
        // Register procedures in table-procedure crate.
        table_procedure::register_procedure_loaders(
            catalog_manager.clone(),
            mito_engine.clone(),
            mito_engine.clone(),
            &*procedure_manager,
        );

        let instance = Arc::new(Self {
            query_engine: query_engine.clone(),
            sql_handler: SqlHandler::new(
                engine_manager.clone(),
                catalog_manager.clone(),
                procedure_manager.clone(),
            ),
            catalog_manager: catalog_manager.clone(),
            table_id_provider,
            procedure_manager,
        });

        let heartbeat_task = Instance::build_heartbeat_task(
            opts,
            meta_client,
            catalog_manager,
            engine_manager,
            region_alive_keepers,
        )?;

        Ok((instance, heartbeat_task))
    }

    pub async fn start(&self) -> Result<()> {
        self.catalog_manager
            .start()
            .await
            .context(NewCatalogSnafu)?;

        // Recover procedures after the catalog manager is started, so we can
        // ensure we can access all tables from the catalog manager.
        self.procedure_manager
            .recover()
            .await
            .context(RecoverProcedureSnafu)?;
        self.procedure_manager
            .start()
            .context(StartProcedureManagerSnafu)?;
        Ok(())
    }

    pub async fn shutdown(&self) -> Result<()> {
        self.procedure_manager
            .stop()
            .await
            .context(StopProcedureManagerSnafu)?;

        self.flush_tables().await?;

        self.sql_handler
            .close()
            .await
            .map_err(BoxedError::new)
            .context(ShutdownInstanceSnafu)
    }

    pub async fn flush_tables(&self) -> Result<()> {
        info!("going to flush all schemas under {DEFAULT_CATALOG_NAME}");
        let schema_list = self
            .catalog_manager
            .schema_names(DEFAULT_CATALOG_NAME)
            .await
            .map_err(BoxedError::new)
            .context(ShutdownInstanceSnafu)?;
        let flush_requests = schema_list
            .into_iter()
            .map(|schema_name| {
                SqlRequest::FlushTable(FlushTableRequest {
                    catalog_name: DEFAULT_CATALOG_NAME.to_string(),
                    schema_name,
                    table_name: None,
                    region_number: None,
                    wait: Some(true),
                })
            })
            .collect::<Vec<_>>();
        let flush_result = futures::future::try_join_all(
            flush_requests
                .into_iter()
                .map(|request| self.sql_handler.execute(request, QueryContext::arc())),
        )
        .await
        .map_err(BoxedError::new)
        .context(ShutdownInstanceSnafu);
        info!("Flushed all tables result: {}", flush_result.is_ok());
        flush_result?;

        Ok(())
    }

    pub fn sql_handler(&self) -> &SqlHandler {
        &self.sql_handler
    }

    pub fn catalog_manager(&self) -> &CatalogManagerRef {
        &self.catalog_manager
    }

    pub fn query_engine(&self) -> QueryEngineRef {
        self.query_engine.clone()
    }
}

fn create_compaction_scheduler<S: LogStore>(opts: &DatanodeOptions) -> CompactionSchedulerRef<S> {
    let picker = SimplePicker::default();
    let config = SchedulerConfig::from(opts);
    let handler = CompactionHandler { picker };
    let scheduler = LocalScheduler::new(config, handler);
    Arc::new(scheduler)
}

/// Create metasrv client instance and spawn heartbeat loop.
async fn new_metasrv_client(node_id: u64, meta_config: &MetaClientOptions) -> Result<MetaClient> {
    let cluster_id = 0; // TODO(hl): read from config
    let member_id = node_id;

    let config = ChannelConfig::new()
        .timeout(Duration::from_millis(meta_config.timeout_millis))
        .connect_timeout(Duration::from_millis(meta_config.connect_timeout_millis))
        .tcp_nodelay(meta_config.tcp_nodelay);

    let channel_manager = ChannelManager::with_config(config);
    channel_manager.start_channel_recycle();

    let mut meta_client = MetaClientBuilder::new(cluster_id, member_id, Role::Datanode)
        .enable_heartbeat()
        .enable_router()
        .enable_store()
        .channel_manager(channel_manager)
        .build();
    meta_client
        .start(&meta_config.metasrv_addrs)
        .await
        .context(MetaClientInitSnafu)?;

    // required only when the heartbeat_client is enabled
    meta_client
        .ask_leader()
        .await
        .context(MetaClientInitSnafu)?;
    Ok(meta_client)
}

pub(crate) async fn create_log_store(
    store_config: &ObjectStoreConfig,
    wal_config: &WalConfig,
) -> Result<RaftEngineLogStore> {
    let wal_dir = match (&wal_config.dir, store_config) {
        (Some(dir), _) => dir.to_string(),
        (None, ObjectStoreConfig::File(file_config)) => {
            format!("{}{WAL_DIR}", util::normalize_dir(&file_config.data_home))
        }
        _ => return error::MissingWalDirConfigSnafu {}.fail(),
    };

    // create WAL directory
    fs::create_dir_all(path::Path::new(&wal_dir))
        .context(error::CreateDirSnafu { dir: &wal_dir })?;
    info!(
        "Creating logstore with config: {:?} and storage path: {}",
        wal_config, &wal_dir
    );
    let log_config = LogConfig {
        file_size: wal_config.file_size.0,
        log_file_dir: wal_dir,
        purge_interval: wal_config.purge_interval,
        purge_threshold: wal_config.purge_threshold.0,
        read_batch_size: wal_config.read_batch_size,
        sync_write: wal_config.sync_write,
    };

    let logstore = RaftEngineLogStore::try_new(log_config)
        .await
        .map_err(Box::new)
        .context(OpenLogStoreSnafu)?;
    Ok(logstore)
}

pub(crate) async fn create_procedure_manager(
    datanode_id: u64,
    procedure_config: &ProcedureConfig,
    object_store: ObjectStore,
) -> Result<ProcedureManagerRef> {
    info!(
        "Creating procedure manager with config: {:?}",
        procedure_config
    );

    let state_store = Arc::new(ObjectStateStore::new(object_store));

    let dn_store_path = format!("{CLUSTER_DIR}dn-{datanode_id}/");

    info!("The datanode internal storage path is: {}", dn_store_path);

    let manager_config = ManagerConfig {
        parent_path: dn_store_path,
        max_retry_times: procedure_config.max_retry_times,
        retry_delay: procedure_config.retry_delay,
        ..Default::default()
    };

    Ok(Arc::new(LocalManager::new(manager_config, state_store)))
}<|MERGE_RESOLUTION|>--- conflicted
+++ resolved
@@ -85,11 +85,10 @@
 pub type InstanceRef = Arc<Instance>;
 
 impl Instance {
-<<<<<<< HEAD
-    pub async fn with_opts(opts: &DatanodeOptions, plugins: Arc<Plugins>) -> Result<Self> {
-=======
-    pub async fn with_opts(opts: &DatanodeOptions) -> Result<(InstanceRef, Option<HeartbeatTask>)> {
->>>>>>> dcfce49c
+    pub async fn with_opts(
+        opts: &DatanodeOptions,
+        plugins: Arc<Plugins>,
+    ) -> Result<(InstanceRef, Option<HeartbeatTask>)> {
         let meta_client = match opts.mode {
             Mode::Standalone => None,
             Mode::Distributed => {
@@ -159,12 +158,8 @@
         opts: &DatanodeOptions,
         meta_client: Option<Arc<MetaClient>>,
         compaction_scheduler: CompactionSchedulerRef<RaftEngineLogStore>,
-<<<<<<< HEAD
         plugins: Arc<Plugins>,
-    ) -> Result<Self> {
-=======
     ) -> Result<(InstanceRef, Option<HeartbeatTask>)> {
->>>>>>> dcfce49c
         let object_store = store::new_object_store(&opts.storage.store).await?;
         let log_store = Arc::new(create_log_store(&opts.storage.store, &opts.wal).await?);
 
