--- conflicted
+++ resolved
@@ -18,12 +18,8 @@
 use common_recordbatch::RecordBatches;
 use common_telemetry::logging::info;
 use common_telemetry::timer;
-<<<<<<< HEAD
-use query::parser::{QueryLanguage, QueryLanguageParser, QueryStatement};
-=======
 use datatypes::schema::Schema;
 use query::parser::{QueryLanguageParser, QueryStatement};
->>>>>>> 5d62e193
 use servers::error as server_error;
 use servers::promql::PromqlHandler;
 use servers::query_handler::sql::QueryHandler;
@@ -225,9 +221,14 @@
             .context(server_error::ExecuteQueryStatementSnafu)
     }
 
-<<<<<<< HEAD
     fn is_valid_schema(&self, catalog: &str, schema: &str) -> server_error::Result<bool> {
-=======
+        self.catalog_manager
+            .schema(catalog, schema)
+            .map(|s| s.is_some())
+            .map_err(BoxedError::new)
+            .context(server_error::CheckDatabaseValiditySnafu)
+    }
+
     fn do_describe(&self, stmt: Statement, query_ctx: QueryContextRef) -> Result<Option<Schema>> {
         if let Statement::Query(_) = stmt {
             self.query_engine
@@ -238,15 +239,6 @@
             Ok(None)
         }
     }
-
-    fn is_valid_schema(&self, catalog: &str, schema: &str) -> Result<bool> {
->>>>>>> 5d62e193
-        self.catalog_manager
-            .schema(catalog, schema)
-            .map(|s| s.is_some())
-            .map_err(BoxedError::new)
-            .context(server_error::CheckDatabaseValiditySnafu)
-    }
 }
 
 #[async_trait]
