use api::v1::{
    admin_expr, codec::InsertBatch, insert_expr, object_expr, select_expr, AdminExpr, AdminResult,
    ObjectExpr, ObjectResult, SelectExpr,
};
use async_trait::async_trait;
use common_catalog::consts::{DEFAULT_CATALOG_NAME, DEFAULT_SCHEMA_NAME};
use common_error::status_code::StatusCode;
use common_query::Output;
use common_telemetry::logging::{debug, info};
use servers::query_handler::{GrpcAdminHandler, GrpcQueryHandler};
use snafu::prelude::*;
use table::requests::AddColumnRequest;

use crate::error::{
<<<<<<< HEAD
    self, CatalogSnafu, FindTableSnafu, InsertSnafu, Result, TableNotFoundSnafu,
    UnsupportedExprSnafu,
=======
    self, CatalogSnafu, InsertSnafu, Result, TableNotFoundSnafu, UnsupportedExprSnafu,
>>>>>>> bb147f02
};
use crate::instance::Instance;
use crate::server::grpc::handler::{build_err_result, ObjectResultBuilder};
use crate::server::grpc::insert::{self, insertion_expr_to_request};
use crate::server::grpc::plan::PhysicalPlanner;
use crate::server::grpc::select::to_object_result;
use crate::sql::SqlRequest;

impl Instance {
    async fn add_new_columns_to_table(
        &self,
        table_name: &str,
        add_columns: Vec<AddColumnRequest>,
    ) -> Result<()> {
        let column_names = add_columns
            .iter()
            .map(|req| req.column_schema.name.clone())
            .collect::<Vec<_>>();

        let alter_request = insert::build_alter_table_request(table_name, add_columns);

        debug!(
            "Adding new columns: {:?} to table: {}",
            column_names, table_name
        );

        let _result = self
            .sql_handler()
            .execute(SqlRequest::Alter(alter_request))
            .await?;

        info!(
            "Added new columns: {:?} to table: {}",
            column_names, table_name
        );
        Ok(())
    }

    async fn create_table_by_insert_batches(
        &self,
        catalog_name: &str,
        schema_name: &str,
        table_name: &str,
        insert_batches: &[InsertBatch],
    ) -> Result<()> {
        // Create table automatically, build schema from data.
<<<<<<< HEAD
        let table_id = self.catalog_manager.next_table_id().await;
        let create_table_request =
            insert::build_create_table_request(table_id, table_name, insert_batches)?;
=======
        let table_id = self.catalog_manager.next_table_id();
        let create_table_request = insert::build_create_table_request(
            catalog_name,
            schema_name,
            table_id,
            table_name,
            insert_batches,
        )?;
>>>>>>> bb147f02

        info!(
            "Try to create table: {} automatically with request: {:?}",
            table_name, create_table_request,
        );

        let _result = self
            .sql_handler()
            .execute(SqlRequest::Create(create_table_request))
            .await?;

        info!("Success to create table: {} automatically", table_name);

        Ok(())
    }

    pub async fn execute_grpc_insert(
        &self,
        table_name: &str,
        values: insert_expr::Values,
    ) -> Result<Output> {
        // maybe infer from insert batch?
        let catalog_name = DEFAULT_CATALOG_NAME;
        let schema_name = DEFAULT_SCHEMA_NAME;

        let schema_provider = self
            .catalog_manager
<<<<<<< HEAD
            .catalog(DEFAULT_CATALOG_NAME)
            .expect("datafusion does not accept fallible catalog access")
            .unwrap()
            .schema(DEFAULT_SCHEMA_NAME)
            .expect("datafusion does not accept fallible catalog access")
=======
            .catalog(catalog_name)
            .unwrap()
            .expect("default catalog must exist")
            .schema(schema_name)
            .expect("default schema must exist")
>>>>>>> bb147f02
            .unwrap();

        let insert_batches = insert::insert_batches(values.values)?;
        ensure!(!insert_batches.is_empty(), error::IllegalInsertDataSnafu);

<<<<<<< HEAD
        let table = if let Some(table) = schema_provider
            .table(table_name)
            .context(FindTableSnafu { table_name })?
        {
=======
        let table = if let Some(table) = schema_provider.table(table_name).context(CatalogSnafu)? {
>>>>>>> bb147f02
            let schema = table.schema();
            if let Some(add_columns) = insert::find_new_columns(&schema, &insert_batches)? {
                self.add_new_columns_to_table(table_name, add_columns)
                    .await?;
            }

            table
        } else {
            self.create_table_by_insert_batches(
                catalog_name,
                schema_name,
                table_name,
                &insert_batches,
            )
            .await?;

            schema_provider
                .table(table_name)
                .context(CatalogSnafu)?
                .context(TableNotFoundSnafu { table_name })?
        };

        let insert = insertion_expr_to_request(table_name, insert_batches, table.clone())?;

        let affected_rows = table
            .insert(insert)
            .await
            .context(InsertSnafu { table_name })?;

        Ok(Output::AffectedRows(affected_rows))
    }

    async fn handle_insert(&self, table_name: &str, values: insert_expr::Values) -> ObjectResult {
        match self.execute_grpc_insert(table_name, values).await {
            Ok(Output::AffectedRows(rows)) => ObjectResultBuilder::new()
                .status_code(StatusCode::Success as u32)
                .mutate_result(rows as u32, 0)
                .build(),
            Err(err) => {
                // TODO(fys): failure count
                build_err_result(&err)
            }
            _ => unreachable!(),
        }
    }

    async fn handle_select(&self, select_expr: SelectExpr) -> ObjectResult {
        let result = self.do_handle_select(select_expr).await;
        to_object_result(result).await
    }

    async fn do_handle_select(&self, select_expr: SelectExpr) -> Result<Output> {
        let expr = select_expr.expr;
        match expr {
            Some(select_expr::Expr::Sql(sql)) => self.execute_sql(&sql).await,
            Some(select_expr::Expr::PhysicalPlan(api::v1::PhysicalPlan { original_ql, plan })) => {
                self.physical_planner
                    .execute(PhysicalPlanner::parse(plan)?, original_ql)
                    .await
            }
            _ => UnsupportedExprSnafu {
                name: format!("{:?}", expr),
            }
            .fail(),
        }
    }
}

#[async_trait]
impl GrpcQueryHandler for Instance {
    async fn do_query(&self, query: ObjectExpr) -> servers::error::Result<ObjectResult> {
        let object_resp = match query.expr {
            Some(object_expr::Expr::Insert(insert_expr)) => {
                let table_name = &insert_expr.table_name;
                let expr = insert_expr
                    .expr
                    .context(servers::error::InvalidQuerySnafu {
                        reason: "missing `expr` in `InsertExpr`",
                    })?;
                match expr {
                    insert_expr::Expr::Values(values) => {
                        self.handle_insert(table_name, values).await
                    }
                    insert_expr::Expr::Sql(sql) => {
                        let output = self.execute_sql(&sql).await;
                        to_object_result(output).await
                    }
                }
            }
            Some(object_expr::Expr::Select(select_expr)) => self.handle_select(select_expr).await,
            other => {
                return servers::error::NotSupportedSnafu {
                    feat: format!("{:?}", other),
                }
                .fail();
            }
        };
        Ok(object_resp)
    }
}

#[async_trait]
impl GrpcAdminHandler for Instance {
    async fn exec_admin_request(&self, expr: AdminExpr) -> servers::error::Result<AdminResult> {
        let admin_resp = match expr.expr {
            Some(admin_expr::Expr::Create(create_expr)) => self.handle_create(create_expr).await,
            Some(admin_expr::Expr::Alter(alter_expr)) => self.handle_alter(alter_expr).await,
            other => {
                return servers::error::NotSupportedSnafu {
                    feat: format!("{:?}", other),
                }
                .fail();
            }
        };
        Ok(admin_resp)
    }
}<|MERGE_RESOLUTION|>--- conflicted
+++ resolved
@@ -12,12 +12,7 @@
 use table::requests::AddColumnRequest;
 
 use crate::error::{
-<<<<<<< HEAD
-    self, CatalogSnafu, FindTableSnafu, InsertSnafu, Result, TableNotFoundSnafu,
-    UnsupportedExprSnafu,
-=======
     self, CatalogSnafu, InsertSnafu, Result, TableNotFoundSnafu, UnsupportedExprSnafu,
->>>>>>> bb147f02
 };
 use crate::instance::Instance;
 use crate::server::grpc::handler::{build_err_result, ObjectResultBuilder};
@@ -64,11 +59,6 @@
         insert_batches: &[InsertBatch],
     ) -> Result<()> {
         // Create table automatically, build schema from data.
-<<<<<<< HEAD
-        let table_id = self.catalog_manager.next_table_id().await;
-        let create_table_request =
-            insert::build_create_table_request(table_id, table_name, insert_batches)?;
-=======
         let table_id = self.catalog_manager.next_table_id();
         let create_table_request = insert::build_create_table_request(
             catalog_name,
@@ -77,7 +67,6 @@
             table_name,
             insert_batches,
         )?;
->>>>>>> bb147f02
 
         info!(
             "Try to create table: {} automatically with request: {:?}",
@@ -105,32 +94,17 @@
 
         let schema_provider = self
             .catalog_manager
-<<<<<<< HEAD
-            .catalog(DEFAULT_CATALOG_NAME)
-            .expect("datafusion does not accept fallible catalog access")
-            .unwrap()
-            .schema(DEFAULT_SCHEMA_NAME)
-            .expect("datafusion does not accept fallible catalog access")
-=======
             .catalog(catalog_name)
             .unwrap()
             .expect("default catalog must exist")
             .schema(schema_name)
             .expect("default schema must exist")
->>>>>>> bb147f02
             .unwrap();
 
         let insert_batches = insert::insert_batches(values.values)?;
         ensure!(!insert_batches.is_empty(), error::IllegalInsertDataSnafu);
 
-<<<<<<< HEAD
-        let table = if let Some(table) = schema_provider
-            .table(table_name)
-            .context(FindTableSnafu { table_name })?
-        {
-=======
         let table = if let Some(table) = schema_provider.table(table_name).context(CatalogSnafu)? {
->>>>>>> bb147f02
             let schema = table.schema();
             if let Some(add_columns) = insert::find_new_columns(&schema, &insert_batches)? {
                 self.add_new_columns_to_table(table_name, add_columns)
