--- conflicted
+++ resolved
@@ -40,14 +40,9 @@
 use table::table::adapter::DfTableProviderAdapter;
 
 use crate::error::{
-<<<<<<< HEAD
-    self, CatalogNotFoundSnafu, CatalogSnafu, DecodeLogicalPlanSnafu, ExecuteLogicalPlanSnafu,
-    ExecuteSqlSnafu, PlanStatementSnafu, Result, SchemaNotFoundSnafu,
-=======
-    self, CatalogSnafu, DecodeLogicalPlanSnafu, DeleteExprToRequestSnafu, DeleteSnafu,
-    ExecuteLogicalPlanSnafu, ExecuteSqlSnafu, InsertSnafu, PlanStatementSnafu, Result,
-    TableNotFoundSnafu,
->>>>>>> b9db2cfd
+    self, CatalogNotFoundSnafu, CatalogSnafu, DecodeLogicalPlanSnafu, DeleteExprToRequestSnafu,
+    DeleteSnafu, ExecuteLogicalPlanSnafu, ExecuteSqlSnafu, InsertSnafu, PlanStatementSnafu, Result,
+    SchemaNotFoundSnafu, TableNotFoundSnafu,
 };
 use crate::instance::Instance;
 
