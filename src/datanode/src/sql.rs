// Copyright 2023 Greptime Team
//
// Licensed under the Apache License, Version 2.0 (the "License");
// you may not use this file except in compliance with the License.
// You may obtain a copy of the License at
//
//     http://www.apache.org/licenses/LICENSE-2.0
//
// Unless required by applicable law or agreed to in writing, software
// distributed under the License is distributed on an "AS IS" BASIS,
// WITHOUT WARRANTIES OR CONDITIONS OF ANY KIND, either express or implied.
// See the License for the specific language governing permissions and
// limitations under the License.

use catalog::CatalogManagerRef;
use common_error::prelude::BoxedError;
use common_procedure::ProcedureManagerRef;
use common_query::Output;
use common_telemetry::error;
use query::query_engine::QueryEngineRef;
use query::sql::{describe_table, show_databases, show_tables};
use session::context::QueryContextRef;
use snafu::{OptionExt, ResultExt};
use sql::statements::delete::Delete;
use sql::statements::describe::DescribeTable;
use sql::statements::show::{ShowDatabases, ShowTables};
use table::engine::{EngineContext, TableEngineProcedureRef, TableEngineRef, TableReference};
use table::requests::*;
use table::TableRef;

use crate::error::{
    self, CloseTableEngineSnafu, ExecuteSqlSnafu, GetTableSnafu, Result, TableNotFoundSnafu,
};
use crate::instance::sql::table_idents_to_full_name;

mod alter;
mod copy_table;
mod copy_table_from;
mod create;
mod delete;
mod drop_table;
mod flush_table;
pub(crate) mod insert;

#[derive(Debug)]
pub enum SqlRequest {
    Insert(InsertRequest),
    CreateTable(CreateTableRequest),
    CreateDatabase(CreateDatabaseRequest),
    Alter(AlterTableRequest),
    DropTable(DropTableRequest),
    FlushTable(FlushTableRequest),
    ShowDatabases(ShowDatabases),
    ShowTables(ShowTables),
    DescribeTable(DescribeTable),
    Delete(Delete),
    CopyTable(CopyTableRequest),
    CopyTableFrom(CopyTableFromRequest),
}

// Handler to execute SQL except query
pub struct SqlHandler {
    table_engine: TableEngineRef,
    catalog_manager: CatalogManagerRef,
    query_engine: QueryEngineRef,
    engine_procedure: TableEngineProcedureRef,
    procedure_manager: Option<ProcedureManagerRef>,
}

impl SqlHandler {
    pub fn new(
        table_engine: TableEngineRef,
        catalog_manager: CatalogManagerRef,
        query_engine: QueryEngineRef,
        engine_procedure: TableEngineProcedureRef,
        procedure_manager: Option<ProcedureManagerRef>,
    ) -> Self {
        Self {
            table_engine,
            catalog_manager,
            query_engine,
            engine_procedure,
            procedure_manager,
        }
    }

    // TODO(LFC): Refactor consideration: a context awareness "Planner".
    // Now we have some query related state (like current using database in session context), maybe
    // we could create a new struct called `Planner` that stores context and handle these queries
    // there, instead of executing here in a "static" fashion.
    pub async fn execute(&self, request: SqlRequest, query_ctx: QueryContextRef) -> Result<Output> {
        let result = match request {
            SqlRequest::Insert(req) => self.insert(req).await,
            SqlRequest::CreateTable(req) => self.create_table(req).await,
            SqlRequest::CreateDatabase(req) => self.create_database(req, query_ctx.clone()).await,
            SqlRequest::Alter(req) => self.alter(req).await,
            SqlRequest::DropTable(req) => self.drop_table(req).await,
            SqlRequest::Delete(req) => self.delete(query_ctx.clone(), req).await,
            SqlRequest::CopyTable(req) => self.copy_table(req).await,
            SqlRequest::CopyTableFrom(req) => self.copy_table_from(req).await,
            SqlRequest::ShowDatabases(req) => {
                show_databases(req, self.catalog_manager.clone()).context(ExecuteSqlSnafu)
            }
            SqlRequest::ShowTables(req) => {
                show_tables(req, self.catalog_manager.clone(), query_ctx.clone())
                    .context(ExecuteSqlSnafu)
            }
            SqlRequest::DescribeTable(req) => {
                let (catalog, schema, table) =
                    table_idents_to_full_name(req.name(), query_ctx.clone())?;
                let table = self
                    .catalog_manager
                    .table(&catalog, &schema, &table)
                    .await
                    .context(error::CatalogSnafu)?
                    .with_context(|| TableNotFoundSnafu {
                        table_name: req.name().to_string(),
                    })?;
                describe_table(table).context(ExecuteSqlSnafu)
            }
<<<<<<< HEAD
            SqlRequest::Explain(req) => explain(req, self.query_engine.clone(), query_ctx.clone())
                .await
                .context(ExecuteSqlSnafu),
            SqlRequest::FlushTable(req) => self.flush_table(req).await,
=======
>>>>>>> 604c20a8
        };
        if let Err(e) = &result {
            error!(e; "{query_ctx}");
        }
        result
    }

    pub(crate) fn get_table(&self, table_ref: &TableReference) -> Result<TableRef> {
        self.table_engine
            .get_table(&EngineContext::default(), table_ref)
            .with_context(|_| GetTableSnafu {
                table_name: table_ref.to_string(),
            })?
            .with_context(|| TableNotFoundSnafu {
                table_name: table_ref.to_string(),
            })
    }

    pub fn table_engine(&self) -> TableEngineRef {
        self.table_engine.clone()
    }

    pub async fn close(&self) -> Result<()> {
        self.table_engine
            .close()
            .await
            .map_err(BoxedError::new)
            .context(CloseTableEngineSnafu)
    }
}

#[cfg(test)]
mod tests {
    use std::any::Any;
    use std::sync::Arc;

    use catalog::{CatalogManager, RegisterTableRequest};
    use common_catalog::consts::{DEFAULT_CATALOG_NAME, DEFAULT_SCHEMA_NAME};
    use common_query::logical_plan::Expr;
    use common_query::physical_plan::PhysicalPlanRef;
    use common_test_util::temp_dir::create_temp_dir;
    use common_time::timestamp::Timestamp;
    use datatypes::prelude::ConcreteDataType;
    use datatypes::schema::{ColumnSchema, SchemaBuilder, SchemaRef};
    use datatypes::value::Value;
    use futures::StreamExt;
    use log_store::NoopLogStore;
    use mito::config::EngineConfig as TableEngineConfig;
    use mito::engine::MitoEngine;
    use object_store::services::Fs as Builder;
    use object_store::{ObjectStore, ObjectStoreBuilder};
    use query::parser::{QueryLanguageParser, QueryStatement};
    use query::QueryEngineFactory;
    use session::context::QueryContext;
    use sql::statements::statement::Statement;
    use storage::compaction::noop::NoopCompactionScheduler;
    use storage::config::EngineConfig as StorageEngineConfig;
    use storage::EngineImpl;
    use table::error::Result as TableResult;
    use table::metadata::TableInfoRef;
    use table::Table;

    use super::*;
    use crate::error::Error;
    use crate::sql::insert::InsertRequests;

    struct DemoTable;

    #[async_trait::async_trait]
    impl Table for DemoTable {
        fn as_any(&self) -> &dyn Any {
            self
        }

        fn schema(&self) -> SchemaRef {
            let column_schemas = vec![
                ColumnSchema::new("host", ConcreteDataType::string_datatype(), false),
                ColumnSchema::new("cpu", ConcreteDataType::float64_datatype(), true),
                ColumnSchema::new("memory", ConcreteDataType::float64_datatype(), true),
                ColumnSchema::new(
                    "ts",
                    ConcreteDataType::timestamp_millisecond_datatype(),
                    true,
                )
                .with_time_index(true),
            ];

            Arc::new(
                SchemaBuilder::try_from(column_schemas)
                    .unwrap()
                    .build()
                    .unwrap(),
            )
        }

        fn table_info(&self) -> TableInfoRef {
            unimplemented!()
        }

        async fn scan(
            &self,
            _projection: Option<&Vec<usize>>,
            _filters: &[Expr],
            _limit: Option<usize>,
        ) -> TableResult<PhysicalPlanRef> {
            unimplemented!();
        }
    }

    #[tokio::test]
    async fn test_statement_to_request() {
        let dir = create_temp_dir("setup_test_engine_and_table");
        let store_dir = dir.path().to_string_lossy();
        let accessor = Builder::default().root(&store_dir).build().unwrap();
        let object_store = ObjectStore::new(accessor).finish();
        let compaction_scheduler = Arc::new(NoopCompactionScheduler::default());
        let sql = r#"insert into demo(host, cpu, memory, ts) values
                           ('host1', 66.6, 1024, 1655276557000),
                           ('host2', 88.8,  333.3, 1655276558000)
                           "#;

        let table_engine = Arc::new(MitoEngine::<EngineImpl<NoopLogStore>>::new(
            TableEngineConfig::default(),
            EngineImpl::new(
                StorageEngineConfig::default(),
                Arc::new(NoopLogStore::default()),
                object_store.clone(),
                compaction_scheduler,
            ),
            object_store,
        ));

        let catalog_list = Arc::new(
            catalog::local::LocalCatalogManager::try_new(table_engine.clone())
                .await
                .unwrap(),
        );
        catalog_list.start().await.unwrap();
        assert!(catalog_list
            .register_table(RegisterTableRequest {
                catalog: DEFAULT_CATALOG_NAME.to_string(),
                schema: DEFAULT_SCHEMA_NAME.to_string(),
                table_name: "demo".to_string(),
                table_id: 1,
                table: Arc::new(DemoTable),
            })
            .await
            .unwrap());

        let factory = QueryEngineFactory::new(catalog_list.clone());
        let query_engine = factory.query_engine();
        let sql_handler = SqlHandler::new(
            table_engine.clone(),
            catalog_list.clone(),
            query_engine.clone(),
            table_engine,
            None,
        );

        let stmt = match QueryLanguageParser::parse_sql(sql).unwrap() {
            QueryStatement::Sql(Statement::Insert(i)) => i,
            _ => {
                unreachable!()
            }
        };
        let request = sql_handler
            .insert_to_requests(catalog_list.clone(), *stmt, QueryContext::arc())
            .await
            .unwrap();

        match request {
            InsertRequests::Request(SqlRequest::Insert(req)) => {
                assert_eq!(req.table_name, "demo");
                let columns_values = req.columns_values;
                assert_eq!(4, columns_values.len());

                let hosts = &columns_values["host"];
                assert_eq!(2, hosts.len());
                assert_eq!(Value::from("host1"), hosts.get(0));
                assert_eq!(Value::from("host2"), hosts.get(1));

                let cpus = &columns_values["cpu"];
                assert_eq!(2, cpus.len());
                assert_eq!(Value::from(66.6f64), cpus.get(0));
                assert_eq!(Value::from(88.8f64), cpus.get(1));

                let memories = &columns_values["memory"];
                assert_eq!(2, memories.len());
                assert_eq!(Value::from(1024f64), memories.get(0));
                assert_eq!(Value::from(333.3f64), memories.get(1));

                let ts = &columns_values["ts"];
                assert_eq!(2, ts.len());
                assert_eq!(
                    Value::from(Timestamp::new_millisecond(1655276557000i64)),
                    ts.get(0)
                );
                assert_eq!(
                    Value::from(Timestamp::new_millisecond(1655276558000i64)),
                    ts.get(1)
                );
            }
            _ => {
                panic!("Not supposed to reach here")
            }
        }

        // test inert into select

        // type mismatch
        let sql = "insert into demo(ts) select number from numbers limit 3";

        let stmt = match QueryLanguageParser::parse_sql(sql).unwrap() {
            QueryStatement::Sql(Statement::Insert(i)) => i,
            _ => {
                unreachable!()
            }
        };
        let request = sql_handler
            .insert_to_requests(catalog_list.clone(), *stmt, QueryContext::arc())
            .await
            .unwrap();

        match request {
            InsertRequests::Stream(mut stream) => {
                assert!(matches!(
                    stream.next().await.unwrap().unwrap_err(),
                    Error::ColumnTypeMismatch { .. }
                ));
            }
            _ => unreachable!(),
        }

        let sql = "insert into demo(cpu) select cast(number as double) from numbers limit 3";
        let stmt = match QueryLanguageParser::parse_sql(sql).unwrap() {
            QueryStatement::Sql(Statement::Insert(i)) => i,
            _ => {
                unreachable!()
            }
        };
        let request = sql_handler
            .insert_to_requests(catalog_list.clone(), *stmt, QueryContext::arc())
            .await
            .unwrap();

        match request {
            InsertRequests::Stream(mut stream) => {
                let mut times = 0;
                while let Some(Ok(SqlRequest::Insert(req))) = stream.next().await {
                    times += 1;
                    assert_eq!(req.table_name, "demo");
                    let columns_values = req.columns_values;
                    assert_eq!(1, columns_values.len());

                    let memories = &columns_values["cpu"];
                    assert_eq!(3, memories.len());
                    assert_eq!(Value::from(0.0f64), memories.get(0));
                    assert_eq!(Value::from(1.0f64), memories.get(1));
                    assert_eq!(Value::from(2.0f64), memories.get(2));
                }
                assert_eq!(1, times);
            }
            _ => unreachable!(),
        }
    }
}<|MERGE_RESOLUTION|>--- conflicted
+++ resolved
@@ -118,13 +118,7 @@
                     })?;
                 describe_table(table).context(ExecuteSqlSnafu)
             }
-<<<<<<< HEAD
-            SqlRequest::Explain(req) => explain(req, self.query_engine.clone(), query_ctx.clone())
-                .await
-                .context(ExecuteSqlSnafu),
             SqlRequest::FlushTable(req) => self.flush_table(req).await,
-=======
->>>>>>> 604c20a8
         };
         if let Err(e) = &result {
             error!(e; "{query_ctx}");
