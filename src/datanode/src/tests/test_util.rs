// Copyright 2023 Greptime Team
//
// Licensed under the Apache License, Version 2.0 (the "License");
// you may not use this file except in compliance with the License.
// You may obtain a copy of the License at
//
//     http://www.apache.org/licenses/LICENSE-2.0
//
// Unless required by applicable law or agreed to in writing, software
// distributed under the License is distributed on an "AS IS" BASIS,
// WITHOUT WARRANTIES OR CONDITIONS OF ANY KIND, either express or implied.
// See the License for the specific language governing permissions and
// limitations under the License.

use std::sync::Arc;

use common_catalog::consts::{DEFAULT_CATALOG_NAME, DEFAULT_SCHEMA_NAME, MIN_USER_TABLE_ID};
use common_query::Output;
use common_recordbatch::util;
use common_test_util::temp_dir::{create_temp_dir, TempDir};
use datatypes::data_type::ConcreteDataType;
use datatypes::schema::{ColumnSchema, RawSchema};
use mito::config::EngineConfig;
use mito::table::test_util::{new_test_object_store, MockEngine, MockMitoEngine};
use query::parser::{PromQuery, QueryLanguageParser, QueryStatement};
use query::QueryEngineFactory;
use servers::Mode;
use session::context::QueryContext;
use snafu::ResultExt;
use sql::statements::statement::Statement;
use sql::statements::tql::Tql;
use table::engine::{EngineContext, TableEngineRef};
use table::requests::{CreateTableRequest, TableOptions};

use crate::datanode::{DatanodeOptions, FileConfig, ObjectStoreConfig, ProcedureConfig, WalConfig};
use crate::error::{CreateTableSnafu, Result};
use crate::instance::Instance;
use crate::sql::SqlHandler;

pub(crate) struct MockInstance {
    instance: Instance,
    _guard: TestGuard,
    _procedure_dir: Option<TempDir>,
}

impl MockInstance {
    pub(crate) async fn new(name: &str) -> Self {
        let (opts, _guard) = create_tmp_dir_and_datanode_opts(name);

        let instance = Instance::with_mock_meta_client(&opts).await.unwrap();
        instance.start().await.unwrap();

        MockInstance {
            instance,
            _guard,
            _procedure_dir: None,
        }
    }

    pub(crate) async fn with_procedure_enabled(name: &str) -> Self {
        let (mut opts, _guard) = create_tmp_dir_and_datanode_opts(name);
<<<<<<< HEAD
        let procedure_dir = TempDir::new(&format!("gt_procedure_{name}")).unwrap();
        opts.procedure = Some(ProcedureConfig::from_file_path(
            procedure_dir.path().to_str().unwrap().to_string(),
        ));
=======
        let procedure_dir = create_temp_dir(&format!("gt_procedure_{name}"));
        opts.procedure = Some(ProcedureConfig {
            store: ObjectStoreConfig::File(FileConfig {
                data_dir: procedure_dir.path().to_str().unwrap().to_string(),
            }),
        });
>>>>>>> 0086cc2d

        let instance = Instance::with_mock_meta_client(&opts).await.unwrap();
        instance.start().await.unwrap();

        MockInstance {
            instance,
            _guard,
            _procedure_dir: Some(procedure_dir),
        }
    }

    pub(crate) async fn execute_sql(&self, sql: &str) -> Output {
        let engine = self.inner().query_engine();
        let planner = engine.planner();

        let stmt = QueryLanguageParser::parse_sql(sql).unwrap();
        match stmt {
            QueryStatement::Sql(Statement::Query(_)) => {
                let plan = planner.plan(stmt, QueryContext::arc()).await.unwrap();
                engine.execute(&plan).await.unwrap()
            }
            QueryStatement::Sql(Statement::Tql(tql)) => {
                let plan = match tql {
                    Tql::Eval(eval) => {
                        let promql = PromQuery {
                            start: eval.start,
                            end: eval.end,
                            step: eval.step,
                            query: eval.query,
                        };
                        let stmt = QueryLanguageParser::parse_promql(&promql).unwrap();
                        planner.plan(stmt, QueryContext::arc()).await.unwrap()
                    }
                    Tql::Explain(_) => unimplemented!(),
                };
                engine.execute(&plan).await.unwrap()
            }
            _ => self
                .inner()
                .execute_stmt(stmt, QueryContext::arc())
                .await
                .unwrap(),
        }
    }

    pub(crate) fn inner(&self) -> &Instance {
        &self.instance
    }

    pub(crate) fn data_tmp_dir(&self) -> &TempDir {
        &self._guard._data_tmp_dir
    }
}

struct TestGuard {
    _wal_tmp_dir: TempDir,
    _data_tmp_dir: TempDir,
}

fn create_tmp_dir_and_datanode_opts(name: &str) -> (DatanodeOptions, TestGuard) {
    let wal_tmp_dir = create_temp_dir(&format!("gt_wal_{name}"));
    let data_tmp_dir = create_temp_dir(&format!("gt_data_{name}"));
    let opts = DatanodeOptions {
        wal: WalConfig {
            dir: wal_tmp_dir.path().to_str().unwrap().to_string(),
            ..Default::default()
        },
        storage: ObjectStoreConfig::File(FileConfig {
            data_dir: data_tmp_dir.path().to_str().unwrap().to_string(),
        }),
        mode: Mode::Standalone,
        ..Default::default()
    };
    (
        opts,
        TestGuard {
            _wal_tmp_dir: wal_tmp_dir,
            _data_tmp_dir: data_tmp_dir,
        },
    )
}

pub(crate) async fn create_test_table(
    instance: &Instance,
    ts_type: ConcreteDataType,
) -> Result<()> {
    let column_schemas = vec![
        ColumnSchema::new("host", ConcreteDataType::string_datatype(), true),
        ColumnSchema::new("cpu", ConcreteDataType::float64_datatype(), true),
        ColumnSchema::new("memory", ConcreteDataType::float64_datatype(), true),
        ColumnSchema::new("ts", ts_type, true).with_time_index(true),
    ];

    let table_name = "demo";
    let table_engine: TableEngineRef = instance.sql_handler().table_engine();
    let table = table_engine
        .create_table(
            &EngineContext::default(),
            CreateTableRequest {
                id: MIN_USER_TABLE_ID,
                catalog_name: "greptime".to_string(),
                schema_name: "public".to_string(),
                table_name: table_name.to_string(),
                desc: Some(" a test table".to_string()),
                schema: RawSchema::new(column_schemas),
                create_if_not_exists: true,
                primary_key_indices: vec![0], // "host" is in primary keys
                table_options: TableOptions::default(),
                region_numbers: vec![0],
            },
        )
        .await
        .context(CreateTableSnafu { table_name })?;

    let schema_provider = instance
        .catalog_manager
        .schema(DEFAULT_CATALOG_NAME, DEFAULT_SCHEMA_NAME)
        .unwrap()
        .unwrap();
    schema_provider
        .register_table(table_name.to_string(), table)
        .unwrap();
    Ok(())
}

pub async fn create_mock_sql_handler() -> SqlHandler {
    let (_dir, object_store) = new_test_object_store("setup_mock_engine_and_table").await;
    let mock_engine = Arc::new(MockMitoEngine::new(
        EngineConfig::default(),
        MockEngine::default(),
        object_store,
    ));
    let catalog_manager = Arc::new(
        catalog::local::LocalCatalogManager::try_new(mock_engine.clone())
            .await
            .unwrap(),
    );

    let catalog_list = catalog::local::new_memory_catalog_list().unwrap();
    let factory = QueryEngineFactory::new(catalog_list);

    SqlHandler::new(
        mock_engine.clone(),
        catalog_manager,
        factory.query_engine(),
        mock_engine,
        None,
    )
}

pub(crate) async fn setup_test_instance(test_name: &str) -> MockInstance {
    MockInstance::new(test_name).await
}

pub async fn check_output_stream(output: Output, expected: String) {
    let recordbatches = match output {
        Output::Stream(stream) => util::collect_batches(stream).await.unwrap(),
        Output::RecordBatches(recordbatches) => recordbatches,
        _ => unreachable!(),
    };
    let pretty_print = recordbatches.pretty_print().unwrap();
    assert_eq!(pretty_print, expected, "{}", pretty_print);
}

pub async fn check_unordered_output_stream(output: Output, expected: String) {
    let sort_table = |table: String| -> String {
        let replaced = table.replace("\\n", "\n");
        let mut lines = replaced.split('\n').collect::<Vec<_>>();
        lines.sort();
        lines
            .into_iter()
            .map(|s| s.to_string())
            .reduce(|acc, e| format!("{acc}\\n{e}"))
            .unwrap()
    };

    let recordbatches = match output {
        Output::Stream(stream) => util::collect_batches(stream).await.unwrap(),
        Output::RecordBatches(recordbatches) => recordbatches,
        _ => unreachable!(),
    };
    let pretty_print = sort_table(recordbatches.pretty_print().unwrap());
    let expected = sort_table(expected);
    assert_eq!(pretty_print, expected);
}<|MERGE_RESOLUTION|>--- conflicted
+++ resolved
@@ -59,19 +59,12 @@
 
     pub(crate) async fn with_procedure_enabled(name: &str) -> Self {
         let (mut opts, _guard) = create_tmp_dir_and_datanode_opts(name);
-<<<<<<< HEAD
-        let procedure_dir = TempDir::new(&format!("gt_procedure_{name}")).unwrap();
-        opts.procedure = Some(ProcedureConfig::from_file_path(
-            procedure_dir.path().to_str().unwrap().to_string(),
-        ));
-=======
         let procedure_dir = create_temp_dir(&format!("gt_procedure_{name}"));
         opts.procedure = Some(ProcedureConfig {
             store: ObjectStoreConfig::File(FileConfig {
                 data_dir: procedure_dir.path().to_str().unwrap().to_string(),
             }),
         });
->>>>>>> 0086cc2d
 
         let instance = Instance::with_mock_meta_client(&opts).await.unwrap();
         instance.start().await.unwrap();
