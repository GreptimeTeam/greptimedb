--- conflicted
+++ resolved
@@ -13,7 +13,6 @@
 use client::{Client, Database, ObjectResult};
 use common_runtime::Builder as RuntimeBuilder;
 use servers::grpc::GrpcServer;
-use servers::query_handler::GrpcQueryHandlerRef;
 use servers::server::Server;
 
 use crate::instance::Instance;
@@ -41,11 +40,6 @@
     let grpc_server_clone = grpc_server.clone();
 
     tokio::spawn(async move {
-<<<<<<< HEAD
-        let mut grpc_server =
-            GrpcServer::new(instance.clone() as GrpcQueryHandlerRef, instance as _);
-=======
->>>>>>> db2b5776
         let addr = addr_cloned.parse::<SocketAddr>().unwrap();
         grpc_server_clone.start(addr).await.unwrap()
     });
