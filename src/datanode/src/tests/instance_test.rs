--- conflicted
+++ resolved
@@ -12,11 +12,7 @@
     common_telemetry::init_default_ut_logging();
 
     let (opts, _guard) = test_util::create_tmp_dir_and_datanode_opts("execute_insert");
-<<<<<<< HEAD
-    let instance = Instance::mock_meta_client(&opts).await.unwrap();
-=======
-    let instance = Instance::with_mock_meta_client(&opts).await.unwrap();
->>>>>>> 21375870
+    let instance = Instance::with_mock_meta_client(&opts).await.unwrap();
     instance.start().await.unwrap();
 
     test_util::create_test_table(&instance, ConcreteDataType::timestamp_millis_datatype())
@@ -40,11 +36,7 @@
     common_telemetry::init_default_ut_logging();
 
     let (opts, _guard) = test_util::create_tmp_dir_and_datanode_opts("insert_query_i64_timestamp");
-<<<<<<< HEAD
-    let instance = Instance::mock_meta_client(&opts).await.unwrap();
-=======
-    let instance = Instance::with_mock_meta_client(&opts).await.unwrap();
->>>>>>> 21375870
+    let instance = Instance::with_mock_meta_client(&opts).await.unwrap();
     instance.start().await.unwrap();
 
     test_util::create_test_table(&instance, ConcreteDataType::int64_datatype())
@@ -81,11 +73,7 @@
 #[tokio::test(flavor = "multi_thread")]
 async fn test_execute_query() {
     let (opts, _guard) = test_util::create_tmp_dir_and_datanode_opts("execute_query");
-<<<<<<< HEAD
-    let instance = Instance::mock_meta_client(&opts).await.unwrap();
-=======
-    let instance = Instance::with_mock_meta_client(&opts).await.unwrap();
->>>>>>> 21375870
+    let instance = Instance::with_mock_meta_client(&opts).await.unwrap();
     instance.start().await.unwrap();
 
     let output = instance
@@ -112,11 +100,7 @@
 async fn test_execute_show_databases_tables() {
     let (opts, _guard) =
         test_util::create_tmp_dir_and_datanode_opts("execute_show_databases_tables");
-<<<<<<< HEAD
-    let instance = Instance::mock_meta_client(&opts).await.unwrap();
-=======
-    let instance = Instance::with_mock_meta_client(&opts).await.unwrap();
->>>>>>> 21375870
+    let instance = Instance::with_mock_meta_client(&opts).await.unwrap();
     instance.start().await.unwrap();
 
     let output = instance.execute_sql("show databases").await.unwrap();
@@ -207,11 +191,7 @@
     common_telemetry::init_default_ut_logging();
 
     let (opts, _guard) = test_util::create_tmp_dir_and_datanode_opts("execute_create");
-<<<<<<< HEAD
-    let instance = Instance::mock_meta_client(&opts).await.unwrap();
-=======
-    let instance = Instance::with_mock_meta_client(&opts).await.unwrap();
->>>>>>> 21375870
+    let instance = Instance::with_mock_meta_client(&opts).await.unwrap();
     instance.start().await.unwrap();
 
     let output = instance
@@ -236,11 +216,7 @@
 
     let (opts, _guard) =
         test_util::create_tmp_dir_and_datanode_opts("create_table_illegal_timestamp_type");
-<<<<<<< HEAD
-    let instance = Instance::mock_meta_client(&opts).await.unwrap();
-=======
-    let instance = Instance::with_mock_meta_client(&opts).await.unwrap();
->>>>>>> 21375870
+    let instance = Instance::with_mock_meta_client(&opts).await.unwrap();
     instance.start().await.unwrap();
 
     let output = instance
