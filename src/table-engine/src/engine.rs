--- conflicted
+++ resolved
@@ -242,17 +242,6 @@
         let schema_name = &request.schema_name;
         let table_name = &request.table_name;
 
-        // table engine's create_table reuses `CreateTableRequest`, but the catalog name
-        // and schema name must be set before calling table engine's create_table
-        let catalog_name = request
-            .catalog_name
-            .clone()
-            .expect("catalog name must be set before calling `create_table`");
-        let schema_name = request
-            .schema_name
-            .clone()
-            .expect("schema name must be set before calling `create_table`");
-
         if let Some(table) = self.get_table(table_name) {
             if request.create_if_not_exists {
                 return Ok(table);
@@ -332,8 +321,6 @@
             .catalog_name(catalog_name.to_string())
             .schema_name(schema_name.to_string())
             .desc(request.desc)
-            .catalog_name(catalog_name)
-            .schema_name(schema_name)
             .build()
             .context(error::BuildTableInfoSnafu { table_name })?;
 
@@ -499,13 +486,8 @@
                 &EngineContext::default(),
                 CreateTableRequest {
                     id: 1,
-<<<<<<< HEAD
-                    catalog_name: Some("greptime".to_string()),
-                    schema_name: Some("public".to_string()),
-=======
                     catalog_name: "greptime".to_string(),
                     schema_name: "public".to_string(),
->>>>>>> bb147f02
                     table_name: table_name.to_string(),
                     desc: Some("a test table".to_string()),
                     schema: schema.clone(),
@@ -738,13 +720,8 @@
 
         let request = CreateTableRequest {
             id: 1,
-<<<<<<< HEAD
-            catalog_name: Some("greptime".to_string()),
-            schema_name: Some("public".to_string()),
-=======
             catalog_name: "greptime".to_string(),
             schema_name: "public".to_string(),
->>>>>>> bb147f02
             table_name: table_info.name.to_string(),
             schema: table_info.meta.schema.clone(),
             create_if_not_exists: true,
@@ -766,13 +743,8 @@
         // test create_if_not_exists=false
         let request = CreateTableRequest {
             id: 1,
-<<<<<<< HEAD
-            catalog_name: Some("greptime".to_string()),
-            schema_name: Some("public".to_string()),
-=======
             catalog_name: "greptime".to_string(),
             schema_name: "public".to_string(),
->>>>>>> bb147f02
             table_name: table_info.name.to_string(),
             schema: table_info.meta.schema.clone(),
             create_if_not_exists: false,
