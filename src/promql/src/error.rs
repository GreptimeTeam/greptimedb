// Copyright 2023 Greptime Team
//
// Licensed under the Apache License, Version 2.0 (the "License");
// you may not use this file except in compliance with the License.
// You may obtain a copy of the License at
//
//     http://www.apache.org/licenses/LICENSE-2.0
//
// Unless required by applicable law or agreed to in writing, software
// distributed under the License is distributed on an "AS IS" BASIS,
// WITHOUT WARRANTIES OR CONDITIONS OF ANY KIND, either express or implied.
// See the License for the specific language governing permissions and
// limitations under the License.

use std::any::Any;

use common_error::prelude::*;
use promql_parser::parser::Expr as PromExpr;

#[derive(Debug, Snafu)]
#[snafu(visibility(pub))]
pub enum Error {
    #[snafu(display("Unsupported expr type: {}", name))]
    UnsupportedExpr { name: String, backtrace: Backtrace },

<<<<<<< HEAD
    #[snafu(display("DataFusion error: {}", source))]
    DataFusion {
        source: datafusion::error::DataFusionError,
    },

    #[snafu(display("Unexpected plan or expression: {}", desc))]
    UnexpectedPlanExpr { desc: String, backtrace: Backtrace },

    #[snafu(display("Unknown table type, downcast failed"))]
    UnknownTable { backtrace: Backtrace },

    #[snafu(display("Cannot find time index column"))]
    NoTimeIndex { backtrace: Backtrace },

    #[snafu(display(
        "Cannot accept multiple vector as function input, PromQL expr: {:?}",
        expr
    ))]
    MultipleVector {
        expr: PromExpr,
        backtrace: Backtrace,
    },

    #[snafu(display("Expect a PromQL expr but not found, input expr: {:?}", expr))]
    ExpectExpr {
        expr: PromExpr,
        backtrace: Backtrace,
    },
=======
    #[snafu(display(
        "Illegal range: offset {}, length {}, array len {}",
        offset,
        length,
        len
    ))]
    IllegalRange {
        offset: u32,
        length: u32,
        len: usize,
        backtrace: Backtrace,
    },

    #[snafu(display("Empty range is not expected"))]
    EmptyRange { backtrace: Backtrace },
>>>>>>> 77628738
}

impl ErrorExt for Error {
    fn status_code(&self) -> StatusCode {
        use Error::*;
        match self {
<<<<<<< HEAD
            NoTimeIndex { .. }
            | UnsupportedExpr { .. }
            | MultipleVector { .. }
            | ExpectExpr { .. } => StatusCode::InvalidArguments,
            UnknownTable { .. } | DataFusion { .. } | UnexpectedPlanExpr { .. } => {
                StatusCode::Internal
            }
=======
            UnsupportedExpr { .. } => StatusCode::InvalidArguments,
            IllegalRange { .. } | EmptyRange { .. } => StatusCode::Internal,
>>>>>>> 77628738
        }
    }
    fn backtrace_opt(&self) -> Option<&Backtrace> {
        ErrorCompat::backtrace(self)
    }

    fn as_any(&self) -> &dyn Any {
        self
    }
}

pub type Result<T> = std::result::Result<T, Error>;<|MERGE_RESOLUTION|>--- conflicted
+++ resolved
@@ -23,7 +23,6 @@
     #[snafu(display("Unsupported expr type: {}", name))]
     UnsupportedExpr { name: String, backtrace: Backtrace },
 
-<<<<<<< HEAD
     #[snafu(display("DataFusion error: {}", source))]
     DataFusion {
         source: datafusion::error::DataFusionError,
@@ -52,7 +51,6 @@
         expr: PromExpr,
         backtrace: Backtrace,
     },
-=======
     #[snafu(display(
         "Illegal range: offset {}, length {}, array len {}",
         offset,
@@ -68,25 +66,21 @@
 
     #[snafu(display("Empty range is not expected"))]
     EmptyRange { backtrace: Backtrace },
->>>>>>> 77628738
 }
 
 impl ErrorExt for Error {
     fn status_code(&self) -> StatusCode {
         use Error::*;
         match self {
-<<<<<<< HEAD
             NoTimeIndex { .. }
             | UnsupportedExpr { .. }
             | MultipleVector { .. }
             | ExpectExpr { .. } => StatusCode::InvalidArguments,
-            UnknownTable { .. } | DataFusion { .. } | UnexpectedPlanExpr { .. } => {
-                StatusCode::Internal
-            }
-=======
-            UnsupportedExpr { .. } => StatusCode::InvalidArguments,
-            IllegalRange { .. } | EmptyRange { .. } => StatusCode::Internal,
->>>>>>> 77628738
+            UnknownTable { .. }
+            | DataFusion { .. }
+            | UnexpectedPlanExpr { .. }
+            | IllegalRange { .. }
+            | EmptyRange { .. } => StatusCode::Internal,
         }
     }
     fn backtrace_opt(&self) -> Option<&Backtrace> {
