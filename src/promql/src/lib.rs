// Copyright 2023 Greptime Team
//
// Licensed under the Apache License, Version 2.0 (the "License");
// you may not use this file except in compliance with the License.
// You may obtain a copy of the License at
//
//     http://www.apache.org/licenses/LICENSE-2.0
//
// Unless required by applicable law or agreed to in writing, software
// distributed under the License is distributed on an "AS IS" BASIS,
// WITHOUT WARRANTIES OR CONDITIONS OF ANY KIND, either express or implied.
// See the License for the specific language governing permissions and
// limitations under the License.

pub mod engine;
pub mod error;
pub mod extension_plan;
<<<<<<< HEAD
pub mod planner;
=======
pub mod range_array;
>>>>>>> 77628738
<|MERGE_RESOLUTION|>--- conflicted
+++ resolved
@@ -15,8 +15,5 @@
 pub mod engine;
 pub mod error;
 pub mod extension_plan;
-<<<<<<< HEAD
 pub mod planner;
-=======
-pub mod range_array;
->>>>>>> 77628738
+pub mod range_array;