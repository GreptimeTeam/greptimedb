--- conflicted
+++ resolved
@@ -14,8 +14,5 @@
 
 pub mod engine;
 pub mod error;
-<<<<<<< HEAD
-mod range_array;
-=======
 pub mod extension_plan;
->>>>>>> 26848f9f
+mod range_array;