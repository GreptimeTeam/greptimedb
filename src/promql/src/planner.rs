// Copyright 2023 Greptime Team
//
// Licensed under the Apache License, Version 2.0 (the "License");
// you may not use this file except in compliance with the License.
// You may obtain a copy of the License at
//
//     http://www.apache.org/licenses/LICENSE-2.0
//
// Unless required by applicable law or agreed to in writing, software
// distributed under the License is distributed on an "AS IS" BASIS,
// WITHOUT WARRANTIES OR CONDITIONS OF ANY KIND, either express or implied.
// See the License for the specific language governing permissions and
// limitations under the License.

use std::collections::{BTreeSet, HashSet};
use std::str::FromStr;
use std::sync::Arc;
use std::time::UNIX_EPOCH;

use async_recursion::async_recursion;
use catalog::table_source::DfTableSourceProvider;
use datafusion::common::{DFSchemaRef, OwnedTableReference, Result as DfResult};
use datafusion::datasource::DefaultTableSource;
use datafusion::logical_expr::expr::AggregateFunction;
use datafusion::logical_expr::expr_rewriter::normalize_cols;
use datafusion::logical_expr::{
    AggregateFunction as AggregateFunctionEnum, BinaryExpr, BuiltinScalarFunction, Cast, Extension,
    LogicalPlan, LogicalPlanBuilder, Operator, ScalarUDF,
};
use datafusion::optimizer::utils;
use datafusion::prelude::{Column, Expr as DfExpr, JoinType};
use datafusion::scalar::ScalarValue;
use datafusion::sql::TableReference;
use datatypes::arrow::datatypes::DataType as ArrowDataType;
use promql_parser::label::{MatchOp, Matchers, METRIC_NAME};
use promql_parser::parser::{
    token, AggModifier, AggregateExpr, BinaryExpr as PromBinaryExpr, Call, EvalStmt,
    Expr as PromExpr, Function, MatrixSelector, NumberLiteral, Offset, ParenExpr, StringLiteral,
    SubqueryExpr, TokenType, UnaryExpr, VectorSelector,
};
use snafu::{ensure, OptionExt, ResultExt};
use table::table::adapter::DfTableProviderAdapter;

use crate::error::{
    CatalogSnafu, DataFusionPlanningSnafu, ExpectExprSnafu, ExpectRangeSelectorSnafu,
    MultipleVectorSnafu, Result, TableNameNotFoundSnafu, TimeIndexNotFoundSnafu,
    UnexpectedTokenSnafu, UnknownTableSnafu, UnsupportedExprSnafu, ValueNotFoundSnafu,
    ZeroRangeSelectorSnafu,
};
use crate::extension_plan::{
    EmptyMetric, InstantManipulate, Millisecond, RangeManipulate, SeriesDivide, SeriesNormalize,
};
use crate::functions::{
    AbsentOverTime, AvgOverTime, CountOverTime, Delta, IDelta, Increase, LastOverTime, MaxOverTime,
    MinOverTime, PresentOverTime, Rate, SumOverTime,
};

const LEFT_PLAN_JOIN_ALIAS: &str = "lhs";

/// `time()` function in PromQL.
const SPECIAL_TIME_FUNCTION: &str = "time";

/// default value column name for empty metric
const DEFAULT_VALUE_COLUMN: &str = "value";

#[derive(Default, Debug, Clone)]
struct PromPlannerContext {
    // query parameters
    start: Millisecond,
    end: Millisecond,
    interval: Millisecond,
    lookback_delta: Millisecond,

    // planner states
    table_name: Option<String>,
    time_index_column: Option<String>,
    value_columns: Vec<String>,
    tag_columns: Vec<String>,
    /// The range in millisecond of range selector. None if there is no range selector.
    range: Option<Millisecond>,
}

impl PromPlannerContext {
    fn from_eval_stmt(stmt: &EvalStmt) -> Self {
        Self {
            start: stmt.start.duration_since(UNIX_EPOCH).unwrap().as_millis() as _,
            end: stmt.end.duration_since(UNIX_EPOCH).unwrap().as_millis() as _,
            interval: stmt.interval.as_millis() as _,
            lookback_delta: stmt.lookback_delta.as_millis() as _,
            ..Default::default()
        }
    }
}

pub struct PromPlanner {
    table_provider: DfTableSourceProvider,
    ctx: PromPlannerContext,
}

impl PromPlanner {
    pub async fn stmt_to_plan(
        table_provider: DfTableSourceProvider,
        stmt: EvalStmt,
    ) -> Result<LogicalPlan> {
        let mut planner = Self {
            table_provider,
            ctx: PromPlannerContext::from_eval_stmt(&stmt),
        };
        planner.prom_expr_to_plan(stmt.expr).await
    }

    #[async_recursion]
    pub async fn prom_expr_to_plan(&mut self, prom_expr: PromExpr) -> Result<LogicalPlan> {
        let res = match &prom_expr {
            PromExpr::Aggregate(AggregateExpr {
                op,
                expr,
                // TODO(ruihang): support param
                param: _param,
                modifier,
            }) => {
                let input = self.prom_expr_to_plan(*expr.clone()).await?;

                // calculate columns to group by
                // Need to append time index column into group by columns
                let group_exprs = modifier
                    .as_ref()
                    .map_or(Ok(vec![self.create_time_index_column_expr()?]), |m| {
                        self.agg_modifier_to_col(input.schema(), m)
                    })?;

                // convert op and value columns to aggregate exprs
                let aggr_exprs = self.create_aggregate_exprs(*op, &input)?;

                // remove time index column from context
                self.ctx.time_index_column = None;

                // create plan
                let group_sort_expr = group_exprs
                    .clone()
                    .into_iter()
                    .map(|expr| expr.sort(true, false));
                LogicalPlanBuilder::from(input)
                    .aggregate(group_exprs, aggr_exprs)
                    .context(DataFusionPlanningSnafu)?
                    .sort(group_sort_expr)
                    .context(DataFusionPlanningSnafu)?
                    .build()
                    .context(DataFusionPlanningSnafu)?
            }
            PromExpr::Unary(UnaryExpr { expr }) => {
                // Unary Expr in PromQL implys the `-` operator
                let input = self.prom_expr_to_plan(*expr.clone()).await?;
                self.projection_for_each_value_column(input, |col| {
                    Ok(DfExpr::Negative(Box::new(DfExpr::Column(col.into()))))
                })?
            }
            PromExpr::Binary(PromBinaryExpr {
                lhs,
                rhs,
                op,
                modifier,
            }) => {
                // if set to true, comparison operator will return 0/1 (for true/false) instead of
                // filter on the result column
                let should_return_bool = if let Some(m) = modifier {
                    m.return_bool
                } else {
                    false
                };
                let is_comparison_op = Self::is_token_a_comparison_op(*op);

                // we should build a filter plan here if the op is comparison op and need not
                // to return 0/1. Otherwise, we should build a projection plan
                match (
                    Self::try_build_literal_expr(lhs),
                    Self::try_build_literal_expr(rhs),
                ) {
                    // TODO(ruihang): handle literal-only expressions
                    (Some(_lhs), Some(_rhs)) => UnsupportedExprSnafu {
                        name: "Literal-only expression",
                    }
                    .fail()?,
                    // lhs is a literal, rhs is a column
                    (Some(expr), None) => {
                        let input = self.prom_expr_to_plan(*rhs.clone()).await?;
                        let bin_expr_builder = |col: &String| {
                            let mut binary_expr = DfExpr::BinaryExpr(BinaryExpr {
                                left: Box::new(expr.clone()),
                                op: Self::prom_token_to_binary_op(*op)?,
                                right: Box::new(DfExpr::Column(col.into())),
                            });
                            if is_comparison_op && should_return_bool {
                                binary_expr = DfExpr::Cast(Cast {
                                    expr: Box::new(binary_expr),
                                    data_type: ArrowDataType::Float64,
                                });
                            }
                            Ok(binary_expr)
                        };
                        if is_comparison_op && !should_return_bool {
                            self.filter_on_value_column(input, bin_expr_builder)?
                        } else {
                            self.projection_for_each_value_column(input, bin_expr_builder)?
                        }
                    }
                    // lhs is a column, rhs is a literal
                    (None, Some(expr)) => {
                        let input = self.prom_expr_to_plan(*lhs.clone()).await?;
                        let bin_expr_builder = |col: &String| {
                            let mut binary_expr = DfExpr::BinaryExpr(BinaryExpr {
                                left: Box::new(DfExpr::Column(col.into())),
                                op: Self::prom_token_to_binary_op(*op)?,
                                right: Box::new(expr.clone()),
                            });
                            if is_comparison_op && should_return_bool {
                                binary_expr = DfExpr::Cast(Cast {
                                    expr: Box::new(binary_expr),
                                    data_type: ArrowDataType::Float64,
                                });
                            }
                            Ok(binary_expr)
                        };
                        if is_comparison_op && !should_return_bool {
                            self.filter_on_value_column(input, bin_expr_builder)?
                        } else {
                            self.projection_for_each_value_column(input, bin_expr_builder)?
                        }
                    }
                    // both are columns. join them on time index
                    (None, None) => {
                        let left_input = self.prom_expr_to_plan(*lhs.clone()).await?;
                        let left_value_columns = self.ctx.value_columns.clone();
                        let left_schema = left_input.schema().clone();

                        let right_input = self.prom_expr_to_plan(*rhs.clone()).await?;
                        let right_value_columns = self.ctx.value_columns.clone();
                        let right_schema = right_input.schema().clone();

                        let mut value_columns =
                            left_value_columns.iter().zip(right_value_columns.iter());
                        // the new ctx.value_columns for the generated join plan
                        let join_plan = self.join_on_non_value_columns(left_input, right_input)?;
                        let bin_expr_builder = |_: &String| {
                            let (left_col_name, right_col_name) = value_columns.next().unwrap();
                            let left_col = left_schema
                                .field_with_name(None, left_col_name)
                                .context(DataFusionPlanningSnafu)?
                                .qualified_column();
                            let right_col = right_schema
                                .field_with_name(None, right_col_name)
                                .context(DataFusionPlanningSnafu)?
                                .qualified_column();

                            let mut binary_expr = DfExpr::BinaryExpr(BinaryExpr {
                                left: Box::new(DfExpr::Column(left_col)),
                                op: Self::prom_token_to_binary_op(*op)?,
                                right: Box::new(DfExpr::Column(right_col)),
                            });
                            if is_comparison_op && should_return_bool {
                                binary_expr = DfExpr::Cast(Cast {
                                    expr: Box::new(binary_expr),
                                    data_type: ArrowDataType::Float64,
                                });
                            }
                            Ok(binary_expr)
                        };
                        if is_comparison_op && !should_return_bool {
                            self.filter_on_value_column(join_plan, bin_expr_builder)?
                        } else {
                            self.projection_for_each_value_column(join_plan, bin_expr_builder)?
                        }
                    }
                }
            }
            PromExpr::Paren(ParenExpr { expr }) => self.prom_expr_to_plan(*expr.clone()).await?,
            PromExpr::Subquery(SubqueryExpr { .. }) => UnsupportedExprSnafu {
                name: "Prom Subquery",
            }
            .fail()?,
            PromExpr::NumberLiteral(NumberLiteral { .. }) => UnsupportedExprSnafu {
                name: "Prom Number Literal",
            }
            .fail()?,
            PromExpr::StringLiteral(StringLiteral { .. }) => UnsupportedExprSnafu {
                name: "Prom String Literal",
            }
            .fail()?,
            PromExpr::VectorSelector(VectorSelector {
                name: _,
                offset,
                matchers,
                at: _,
            }) => {
                let matchers = self.preprocess_label_matchers(matchers)?;
                self.setup_context().await?;
                let normalize = self
                    .selector_to_series_normalize_plan(offset, matchers)
                    .await?;
                let manipulate = InstantManipulate::new(
                    self.ctx.start,
                    self.ctx.end,
                    self.ctx.lookback_delta,
                    self.ctx.interval,
                    self.ctx
                        .time_index_column
                        .clone()
                        .expect("time index should be set in `setup_context`"),
                    normalize,
                );
                LogicalPlan::Extension(Extension {
                    node: Arc::new(manipulate),
                })
            }
            PromExpr::MatrixSelector(MatrixSelector {
                vector_selector,
                range,
            }) => {
                let VectorSelector {
                    offset, matchers, ..
                } = vector_selector;
                let matchers = self.preprocess_label_matchers(matchers)?;
                self.setup_context().await?;

                ensure!(!range.is_zero(), ZeroRangeSelectorSnafu);
                let range_ms = range.as_millis() as _;
                self.ctx.range = Some(range_ms);

                let normalize = self
                    .selector_to_series_normalize_plan(offset, matchers)
                    .await?;
                let manipulate = RangeManipulate::new(
                    self.ctx.start,
                    self.ctx.end,
                    self.ctx.interval,
                    // TODO(ruihang): convert via Timestamp datatypes to support different time units
                    range_ms,
                    self.ctx
                        .time_index_column
                        .clone()
                        .expect("time index should be set in `setup_context`"),
                    self.ctx.value_columns.clone(),
                    normalize,
                )
                .context(DataFusionPlanningSnafu)?;

                LogicalPlan::Extension(Extension {
                    node: Arc::new(manipulate),
                })
            }
            PromExpr::Call(Call { func, args }) => {
                // TODO(ruihang): refactor this, transform the AST in advance to include an empty metric table.
                if func.name == SPECIAL_TIME_FUNCTION {
                    self.ctx.time_index_column = Some(SPECIAL_TIME_FUNCTION.to_string());
                    self.ctx.value_columns = vec![DEFAULT_VALUE_COLUMN.to_string()];
                    self.ctx.table_name = Some(String::new());

                    return Ok(LogicalPlan::Extension(Extension {
                        node: Arc::new(
                            EmptyMetric::new(
                                self.ctx.start,
                                self.ctx.end,
                                self.ctx.interval,
                                SPECIAL_TIME_FUNCTION.to_string(),
                                DEFAULT_VALUE_COLUMN.to_string(),
                            )
                            .context(DataFusionPlanningSnafu)?,
                        ),
                    }));
                }

                let args = self.create_function_args(&args.args)?;
                let input = self
                    .prom_expr_to_plan(args.input.with_context(|| ExpectExprSnafu {
                        expr: prom_expr.clone(),
                    })?)
                    .await?;
                let mut func_exprs = self.create_function_expr(func, args.literals)?;
                func_exprs.insert(0, self.create_time_index_column_expr()?);
                func_exprs.extend_from_slice(&self.create_tag_column_exprs()?);

                LogicalPlanBuilder::from(input)
                    .project(func_exprs)
                    .context(DataFusionPlanningSnafu)?
                    .filter(self.create_empty_values_filter_expr()?)
                    .context(DataFusionPlanningSnafu)?
                    .build()
                    .context(DataFusionPlanningSnafu)?
            }
        };
        Ok(res)
    }

    /// Extract metric name from `__name__` matcher and set it into [PromPlannerContext].
    /// Returns a new [Matchers] that doesn't contains metric name matcher.
    fn preprocess_label_matchers(&mut self, label_matchers: &Matchers) -> Result<Matchers> {
        let mut matchers = HashSet::new();
        for matcher in &label_matchers.matchers {
            // TODO(ruihang): support other metric match ops
            if matcher.name == METRIC_NAME && matches!(matcher.op, MatchOp::Equal) {
                self.ctx.table_name = Some(matcher.value.clone());
            } else {
                matchers.insert(matcher.clone());
            }
        }
        Ok(Matchers { matchers })
    }

    async fn selector_to_series_normalize_plan(
        &mut self,
        offset: &Option<Offset>,
        label_matchers: Matchers,
    ) -> Result<LogicalPlan> {
        let table_name = self.ctx.table_name.clone().unwrap();

        // make filter exprs
        let offset_duration = -match offset {
            Some(Offset::Pos(duration)) => duration.as_millis() as Millisecond,
            Some(Offset::Neg(duration)) => -(duration.as_millis() as Millisecond),
            None => 0,
        };
        let mut filters = self.matchers_to_expr(label_matchers)?;
        filters.push(self.create_time_index_column_expr()?.gt_eq(DfExpr::Literal(
            ScalarValue::TimestampMillisecond(
                Some(self.ctx.start - offset_duration - self.ctx.lookback_delta),
                None,
            ),
        )));
        filters.push(self.create_time_index_column_expr()?.lt_eq(DfExpr::Literal(
            ScalarValue::TimestampMillisecond(Some(self.ctx.end - offset_duration), None),
        )));

        // make table scan with filter exprs
        let table_scan = self
            .create_table_scan_plan(&table_name, filters.clone())
            .await?;

        // make filter and sort plan
        let sort_plan = LogicalPlanBuilder::from(table_scan)
            .filter(utils::conjunction(filters.into_iter()).unwrap())
            .context(DataFusionPlanningSnafu)?
            .sort(self.create_tag_and_time_index_column_sort_exprs()?)
            .context(DataFusionPlanningSnafu)?
            .build()
            .context(DataFusionPlanningSnafu)?;

        // make divide plan
        let divide_plan = LogicalPlan::Extension(Extension {
            node: Arc::new(SeriesDivide::new(self.ctx.tag_columns.clone(), sort_plan)),
        });

        // make series_normalize plan
        let series_normalize = SeriesNormalize::new(
            offset_duration,
            self.ctx
                .time_index_column
                .clone()
                .with_context(|| TimeIndexNotFoundSnafu { table: table_name })?,
            divide_plan,
        );
        let logical_plan = LogicalPlan::Extension(Extension {
            node: Arc::new(series_normalize),
        });

        Ok(logical_plan)
    }

    /// Convert [AggModifier] to [Column] exprs for aggregation.
    /// Timestamp column and tag columns will be included.
    ///
    /// # Side effect
    ///
    /// This method will also change the tag columns in ctx.
    fn agg_modifier_to_col(
        &mut self,
        input_schema: &DFSchemaRef,
        modifier: &AggModifier,
    ) -> Result<Vec<DfExpr>> {
        match modifier {
            AggModifier::By(labels) => {
                let mut exprs = Vec::with_capacity(labels.len());
                for label in labels {
                    // nonexistence label will be ignored
                    if let Ok(field) = input_schema.field_with_unqualified_name(label) {
                        exprs.push(DfExpr::Column(Column::from(field.name())));
                    }
                }

                // change the tag columns in context
                self.ctx.tag_columns = labels.iter().cloned().collect();

                // add timestamp column
                exprs.push(self.create_time_index_column_expr()?);

                Ok(exprs)
            }
            AggModifier::Without(labels) => {
                let mut all_fields = input_schema
                    .fields()
                    .iter()
                    .map(|f| f.name())
                    .collect::<BTreeSet<_>>();

                // remove "without"-ed fields
                // nonexistence label will be ignored
                for label in labels {
                    all_fields.remove(label);
                }

                // remove time index and value fields
                if let Some(time_index) = &self.ctx.time_index_column {
                    all_fields.remove(time_index);
                }
                for value in &self.ctx.value_columns {
                    all_fields.remove(value);
                }

                // change the tag columns in context
                self.ctx.tag_columns = all_fields.iter().map(|col| (*col).clone()).collect();

                // collect remaining fields and convert to col expr
                let mut exprs = all_fields
                    .into_iter()
                    .map(|c| DfExpr::Column(Column::from(c)))
                    .collect::<Vec<_>>();

                // add timestamp column
                exprs.push(self.create_time_index_column_expr()?);

                Ok(exprs)
            }
        }
    }

    // TODO(ruihang): ignore `MetricNameLabel` (`__name__`) matcher
    fn matchers_to_expr(&self, label_matchers: Matchers) -> Result<Vec<DfExpr>> {
        let mut exprs = Vec::with_capacity(label_matchers.matchers.len());
        for matcher in label_matchers.matchers {
            let col = DfExpr::Column(Column::from_name(matcher.name));
            let lit = DfExpr::Literal(ScalarValue::Utf8(Some(matcher.value)));
            let expr = match matcher.op {
                MatchOp::Equal => col.eq(lit),
                MatchOp::NotEqual => col.not_eq(lit),
                MatchOp::Re(_) => DfExpr::BinaryExpr(BinaryExpr {
                    left: Box::new(col),
                    op: Operator::RegexMatch,
                    right: Box::new(lit),
                }),
                MatchOp::NotRe(_) => DfExpr::BinaryExpr(BinaryExpr {
                    left: Box::new(col),
                    op: Operator::RegexNotMatch,
                    right: Box::new(lit),
                }),
            };
            exprs.push(expr);
        }

        Ok(exprs)
    }

    async fn create_table_scan_plan(
        &mut self,
        table_name: &str,
        filter: Vec<DfExpr>,
    ) -> Result<LogicalPlan> {
        let table_ref = OwnedTableReference::bare(table_name.to_string());
        let provider = self
            .table_provider
            .resolve_table(table_ref.clone())
            .await
            .context(CatalogSnafu)?;
<<<<<<< HEAD
        let result =
            LogicalPlanBuilder::scan_with_filters(table_ref.to_string(), provider, None, filter)
                .context(DataFusionPlanningSnafu)?
                .build()
                .context(DataFusionPlanningSnafu)?;
=======
        let result = LogicalPlanBuilder::scan_with_filters(table_ref, provider, None, filter)
            .context(DataFusionPlanningSnafu)?
            .build()
            .context(DataFusionPlanningSnafu)?;
>>>>>>> 3e516404
        Ok(result)
    }

    /// Setup [PromPlannerContext]'s state fields.
    async fn setup_context(&mut self) -> Result<()> {
        let table_name = self
            .ctx
            .table_name
            .clone()
            .context(TableNameNotFoundSnafu)?;
        let table = self
            .table_provider
            .resolve_table(TableReference::bare(&table_name))
            .await
            .context(CatalogSnafu)?
            .as_any()
            .downcast_ref::<DefaultTableSource>()
            .context(UnknownTableSnafu)?
            .table_provider
            .as_any()
            .downcast_ref::<DfTableProviderAdapter>()
            .context(UnknownTableSnafu)?
            .table();

        // set time index column name
        let time_index = table
            .schema()
            .timestamp_column()
            .with_context(|| TimeIndexNotFoundSnafu { table: table_name })?
            .name
            .clone();
        self.ctx.time_index_column = Some(time_index);

        // set values columns
        let values = table
            .table_info()
            .meta
            .value_column_names()
            .cloned()
            .collect();
        self.ctx.value_columns = values;

        // set primary key (tag) columns
        let tags = table
            .table_info()
            .meta
            .row_key_column_names()
            .cloned()
            .collect();
        self.ctx.tag_columns = tags;

        Ok(())
    }

    // TODO(ruihang): insert column expr
    fn create_function_args(&self, args: &[Box<PromExpr>]) -> Result<FunctionArgs> {
        let mut result = FunctionArgs::default();

        for arg in args {
            match *arg.clone() {
                PromExpr::Aggregate(_)
                | PromExpr::Unary(_)
                | PromExpr::Binary(_)
                | PromExpr::Paren(_)
                | PromExpr::Subquery(_)
                | PromExpr::VectorSelector(_)
                | PromExpr::MatrixSelector(_)
                | PromExpr::Call(_) => {
                    if result.input.replace(*arg.clone()).is_some() {
                        MultipleVectorSnafu { expr: *arg.clone() }.fail()?;
                    }
                }

                PromExpr::NumberLiteral(NumberLiteral { val, .. }) => {
                    let scalar_value = ScalarValue::Float64(Some(val));
                    result.literals.push(DfExpr::Literal(scalar_value));
                }
                PromExpr::StringLiteral(StringLiteral { val, .. }) => {
                    let scalar_value = ScalarValue::Utf8(Some(val));
                    result.literals.push(DfExpr::Literal(scalar_value));
                }
            }
        }

        Ok(result)
    }

    /// # Side Effects
    ///
    /// This method will update [PromPlannerContext]'s value fields.
    fn create_function_expr(
        &mut self,
        func: &Function,
        mut other_input_exprs: Vec<DfExpr>,
    ) -> Result<Vec<DfExpr>> {
        // TODO(ruihang): check function args list

        // TODO(ruihang): set this according to in-param list
        let value_column_pos = 0;
        let scalar_func = match func.name {
            "increase" => ScalarFunc::ExtrapolateUdf(Increase::scalar_udf(
                self.ctx.range.context(ExpectRangeSelectorSnafu)?,
            )),
            "rate" => ScalarFunc::ExtrapolateUdf(Rate::scalar_udf(
                self.ctx.range.context(ExpectRangeSelectorSnafu)?,
            )),
            "delta" => ScalarFunc::ExtrapolateUdf(Delta::scalar_udf(
                self.ctx.range.context(ExpectRangeSelectorSnafu)?,
            )),
            "idelta" => ScalarFunc::Udf(IDelta::<false>::scalar_udf()),
            "irate" => ScalarFunc::Udf(IDelta::<true>::scalar_udf()),
            "avg_over_time" => ScalarFunc::Udf(AvgOverTime::scalar_udf()),
            "min_over_time" => ScalarFunc::Udf(MinOverTime::scalar_udf()),
            "max_over_time" => ScalarFunc::Udf(MaxOverTime::scalar_udf()),
            "sum_over_time" => ScalarFunc::Udf(SumOverTime::scalar_udf()),
            "count_over_time" => ScalarFunc::Udf(CountOverTime::scalar_udf()),
            "last_over_time" => ScalarFunc::Udf(LastOverTime::scalar_udf()),
            "absent_over_time" => ScalarFunc::Udf(AbsentOverTime::scalar_udf()),
            "present_over_time" => ScalarFunc::Udf(PresentOverTime::scalar_udf()),
            _ => ScalarFunc::DataFusionBuiltin(
                BuiltinScalarFunction::from_str(func.name).map_err(|_| {
                    UnsupportedExprSnafu {
                        name: func.name.to_string(),
                    }
                    .build()
                })?,
            ),
        };

        // TODO(ruihang): handle those functions doesn't require input
        let mut exprs = Vec::with_capacity(self.ctx.value_columns.len());
        for value in &self.ctx.value_columns {
            let col_expr = DfExpr::Column(Column::from_name(value));

            match scalar_func.clone() {
                ScalarFunc::DataFusionBuiltin(fun) => {
                    other_input_exprs.insert(value_column_pos, col_expr);
                    let fn_expr = DfExpr::ScalarFunction {
                        fun,
                        args: other_input_exprs.clone(),
                    };
                    exprs.push(fn_expr);
                    other_input_exprs.remove(value_column_pos);
                }
                ScalarFunc::Udf(fun) => {
                    let ts_range_expr = DfExpr::Column(Column::from_name(
                        RangeManipulate::build_timestamp_range_name(
                            self.ctx.time_index_column.as_ref().unwrap(),
                        ),
                    ));
                    other_input_exprs.insert(value_column_pos, ts_range_expr);
                    other_input_exprs.insert(value_column_pos + 1, col_expr);
                    let fn_expr = DfExpr::ScalarUDF {
                        fun: Arc::new(fun),
                        args: other_input_exprs.clone(),
                    };
                    exprs.push(fn_expr);
                    other_input_exprs.remove(value_column_pos + 1);
                    other_input_exprs.remove(value_column_pos);
                }
                ScalarFunc::ExtrapolateUdf(fun) => {
                    let ts_range_expr = DfExpr::Column(Column::from_name(
                        RangeManipulate::build_timestamp_range_name(
                            self.ctx.time_index_column.as_ref().unwrap(),
                        ),
                    ));
                    other_input_exprs.insert(value_column_pos, ts_range_expr);
                    other_input_exprs.insert(value_column_pos + 1, col_expr);
                    other_input_exprs
                        .insert(value_column_pos + 2, self.create_time_index_column_expr()?);
                    let fn_expr = DfExpr::ScalarUDF {
                        fun: Arc::new(fun),
                        args: other_input_exprs.clone(),
                    };
                    exprs.push(fn_expr);
                    other_input_exprs.remove(value_column_pos + 2);
                    other_input_exprs.remove(value_column_pos + 1);
                    other_input_exprs.remove(value_column_pos);
                }
            }
        }

        // update value columns' name, and alias them to remove qualifiers
        let mut new_value_columns = Vec::with_capacity(exprs.len());
        exprs = exprs
            .into_iter()
            .map(|expr| {
                let display_name = expr.display_name()?;
                new_value_columns.push(display_name.clone());
                Ok(expr.alias(display_name))
            })
            .collect::<std::result::Result<Vec<_>, _>>()
            .context(DataFusionPlanningSnafu)?;
        self.ctx.value_columns = new_value_columns;

        Ok(exprs)
    }

    fn create_time_index_column_expr(&self) -> Result<DfExpr> {
        Ok(DfExpr::Column(Column::from_name(
            self.ctx
                .time_index_column
                .clone()
                .with_context(|| TimeIndexNotFoundSnafu { table: "unknown" })?,
        )))
    }

    fn create_tag_column_exprs(&self) -> Result<Vec<DfExpr>> {
        let mut result = Vec::with_capacity(self.ctx.tag_columns.len());
        for tag in &self.ctx.tag_columns {
            let expr = DfExpr::Column(Column::from_name(tag));
            result.push(expr);
        }
        Ok(result)
    }

    fn create_tag_and_time_index_column_sort_exprs(&self) -> Result<Vec<DfExpr>> {
        let mut result = self
            .ctx
            .tag_columns
            .iter()
            .map(|col| DfExpr::Column(Column::from_name(col)).sort(false, false))
            .collect::<Vec<_>>();
        result.push(self.create_time_index_column_expr()?.sort(false, false));
        Ok(result)
    }

    fn create_empty_values_filter_expr(&self) -> Result<DfExpr> {
        let mut exprs = Vec::with_capacity(self.ctx.value_columns.len());
        for value in &self.ctx.value_columns {
            let expr = DfExpr::Column(Column::from_name(value)).is_not_null();
            exprs.push(expr);
        }

        utils::conjunction(exprs.into_iter()).context(ValueNotFoundSnafu {
            table: self.ctx.table_name.clone().unwrap(),
        })
    }

    /// Create [DfExpr::AggregateFunction] expr for each value column with given aggregate function.
    ///
    /// # Side effect
    ///
    /// This method will update value columns in context to the new value columns created by
    /// aggregate function.
    fn create_aggregate_exprs(
        &mut self,
        op: TokenType,
        input_plan: &LogicalPlan,
    ) -> Result<Vec<DfExpr>> {
        let aggr = match op.id() {
            token::T_SUM => AggregateFunctionEnum::Sum,
            token::T_AVG => AggregateFunctionEnum::Avg,
            token::T_COUNT => AggregateFunctionEnum::Count,
            token::T_MIN => AggregateFunctionEnum::Min,
            token::T_MAX => AggregateFunctionEnum::Max,
            token::T_GROUP => AggregateFunctionEnum::Grouping,
            token::T_STDDEV => AggregateFunctionEnum::StddevPop,
            token::T_STDVAR => AggregateFunctionEnum::VariancePop,
            token::T_TOPK | token::T_BOTTOMK | token::T_COUNT_VALUES | token::T_QUANTILE => {
                UnsupportedExprSnafu {
                    name: format!("{op:?}"),
                }
                .fail()?
            }
            _ => UnexpectedTokenSnafu { token: op }.fail()?,
        };

        // perform aggregate operation to each value column
        let exprs: Vec<DfExpr> = self
            .ctx
            .value_columns
            .iter()
            .map(|col| {
                DfExpr::AggregateFunction(AggregateFunction {
                    fun: aggr.clone(),
                    args: vec![DfExpr::Column(Column::from_name(col))],
                    distinct: false,
                    filter: None,
                })
            })
            .collect();

        // update value column name according to the aggregators
        let mut new_value_columns = Vec::with_capacity(self.ctx.value_columns.len());
        let normalized_exprs =
            normalize_cols(exprs.iter().cloned(), input_plan).context(DataFusionPlanningSnafu)?;
        for expr in normalized_exprs {
            new_value_columns.push(expr.display_name().context(DataFusionPlanningSnafu)?);
        }
        self.ctx.value_columns = new_value_columns;

        Ok(exprs)
    }

    /// Try to build a DataFusion Literal Expression from PromQL Expr, return
    /// `None` if the input is not a literal expression.
    fn try_build_literal_expr(expr: &PromExpr) -> Option<DfExpr> {
        match expr {
            PromExpr::NumberLiteral(NumberLiteral { val }) => {
                let scalar_value = ScalarValue::Float64(Some(*val));
                Some(DfExpr::Literal(scalar_value))
            }
            PromExpr::StringLiteral(StringLiteral { val }) => {
                let scalar_value = ScalarValue::Utf8(Some(val.to_string()));
                Some(DfExpr::Literal(scalar_value))
            }
            PromExpr::VectorSelector(_)
            | PromExpr::MatrixSelector(_)
            | PromExpr::Call(_)
            | PromExpr::Aggregate(_)
            | PromExpr::Subquery(_) => None,
            PromExpr::Paren(ParenExpr { expr }) => Self::try_build_literal_expr(expr),
            // TODO(ruihang): support Unary operator
            PromExpr::Unary(UnaryExpr { expr, .. }) => Self::try_build_literal_expr(expr),
            PromExpr::Binary(PromBinaryExpr { lhs, rhs, op, .. }) => {
                let lhs = Self::try_build_literal_expr(lhs)?;
                let rhs = Self::try_build_literal_expr(rhs)?;
                let op = Self::prom_token_to_binary_op(*op).ok()?;
                Some(DfExpr::BinaryExpr(BinaryExpr {
                    left: Box::new(lhs),
                    op,
                    right: Box::new(rhs),
                }))
            }
        }
    }

    fn prom_token_to_binary_op(token: TokenType) -> Result<Operator> {
        match token.id() {
            token::T_ADD => Ok(Operator::Plus),
            token::T_SUB => Ok(Operator::Minus),
            token::T_MUL => Ok(Operator::Multiply),
            token::T_DIV => Ok(Operator::Divide),
            token::T_MOD => Ok(Operator::Modulo),
            token::T_EQLC => Ok(Operator::Eq),
            token::T_NEQ => Ok(Operator::NotEq),
            token::T_GTR => Ok(Operator::Gt),
            token::T_LSS => Ok(Operator::Lt),
            token::T_GTE => Ok(Operator::GtEq),
            token::T_LTE => Ok(Operator::LtEq),
            // TODO(ruihang): support these two operators
            // token::T_POW => Ok(Operator::Power),
            // token::T_ATAN2 => Ok(Operator::Atan2),
            _ => UnexpectedTokenSnafu { token }.fail(),
        }
    }

    /// Check if the given op is a [comparison operator](https://prometheus.io/docs/prometheus/latest/querying/operators/#comparison-binary-operators).
    fn is_token_a_comparison_op(token: TokenType) -> bool {
        matches!(
            token.id(),
            token::T_EQLC
                | token::T_NEQ
                | token::T_GTR
                | token::T_LSS
                | token::T_GTE
                | token::T_LTE
        )
    }

    /// Build a inner join on time index column and tag columns to concat two logical plans.
    /// The left plan will be alised as [`LEFT_PLAN_JOIN_ALIAS`].
    fn join_on_non_value_columns(
        &self,
        left: LogicalPlan,
        right: LogicalPlan,
    ) -> Result<LogicalPlan> {
        let mut tag_columns = self
            .ctx
            .tag_columns
            .iter()
            .map(Column::from_name)
            .collect::<Vec<_>>();

        // push time index column if it exist
        if let Some(time_index_column) = &self.ctx.time_index_column {
            tag_columns.push(Column::from_name(time_index_column));
        }

        // Inner Join on time index column to concat two operator
        LogicalPlanBuilder::from(left)
            .alias(LEFT_PLAN_JOIN_ALIAS)
            .context(DataFusionPlanningSnafu)?
            .join(
                right,
                JoinType::Inner,
                // (vec![time_index_column.clone()], vec![time_index_column]),
                (tag_columns.clone(), tag_columns),
                None,
            )
            .context(DataFusionPlanningSnafu)?
            .build()
            .context(DataFusionPlanningSnafu)
    }

    /// Build a projection that project and perform operation expr for every value columns.
    /// Non-value columns (tag and timestamp) will be preserved in the projection.
    ///
    /// # Side effect
    ///
    /// This function will update the value columns in the context. Those new column names
    /// don't contains qualifier.
    fn projection_for_each_value_column<F>(
        &mut self,
        input: LogicalPlan,
        name_to_expr: F,
    ) -> Result<LogicalPlan>
    where
        F: FnMut(&String) -> Result<DfExpr>,
    {
        let non_value_columns_iter = self
            .ctx
            .tag_columns
            .iter()
            .chain(self.ctx.time_index_column.iter())
            .map(|col| {
                Ok(DfExpr::Column(Column::new(
                    self.ctx.table_name.clone(),
                    col,
                )))
            });

        // build computation exprs
        let result_value_columns = self
            .ctx
            .value_columns
            .iter()
            .map(name_to_expr)
            .collect::<Result<Vec<_>>>()?;

        // alias the computation exprs to remove qualifier
        self.ctx.value_columns = result_value_columns
            .iter()
            .map(|expr| expr.display_name())
            .collect::<DfResult<Vec<_>>>()
            .context(DataFusionPlanningSnafu)?;
        let value_columns_iter = result_value_columns
            .into_iter()
            .zip(self.ctx.value_columns.iter())
            .map(|(expr, name)| Ok(DfExpr::Alias(Box::new(expr), name.to_string())));

        // chain non-value columns (unchanged) and value columns (applied computation then alias)
        let project_fields = non_value_columns_iter
            .chain(value_columns_iter)
            .collect::<Result<Vec<_>>>()?;

        LogicalPlanBuilder::from(input)
            .project(project_fields)
            .context(DataFusionPlanningSnafu)?
            .build()
            .context(DataFusionPlanningSnafu)
    }

    /// Build a filter plan that filter on value column. Notice that only one value column
    /// is expected.
    fn filter_on_value_column<F>(
        &self,
        input: LogicalPlan,
        mut name_to_expr: F,
    ) -> Result<LogicalPlan>
    where
        F: FnMut(&String) -> Result<DfExpr>,
    {
        ensure!(
            self.ctx.value_columns.len() == 1,
            UnsupportedExprSnafu {
                name: "filter on multi-value input"
            }
        );

        let value_column_filter = name_to_expr(&self.ctx.value_columns[0])?;

        LogicalPlanBuilder::from(input)
            .filter(value_column_filter)
            .context(DataFusionPlanningSnafu)?
            .build()
            .context(DataFusionPlanningSnafu)
    }
}

#[derive(Default, Debug)]
struct FunctionArgs {
    input: Option<PromExpr>,
    literals: Vec<DfExpr>,
}

#[derive(Debug, Clone)]
enum ScalarFunc {
    DataFusionBuiltin(BuiltinScalarFunction),
    Udf(ScalarUDF),
    // todo(ruihang): maybe merge with Udf later
    /// UDF that require extra information like range length to be evaluated.
    ExtrapolateUdf(ScalarUDF),
}

#[cfg(test)]
mod test {
    use std::time::{Duration, UNIX_EPOCH};

    use catalog::local::MemoryCatalogManager;
    use catalog::{CatalogManager, RegisterTableRequest};
    use common_catalog::consts::{DEFAULT_CATALOG_NAME, DEFAULT_SCHEMA_NAME};
    use datatypes::prelude::ConcreteDataType;
    use datatypes::schema::{ColumnSchema, Schema};
    use promql_parser::parser;
    use session::context::QueryContext;
    use table::metadata::{TableInfoBuilder, TableMetaBuilder};
    use table::test_util::EmptyTable;

    use super::*;

    async fn build_test_table_provider(
        table_name: String,
        num_tag: usize,
        num_field: usize,
    ) -> DfTableSourceProvider {
        let mut columns = vec![];
        for i in 0..num_tag {
            columns.push(ColumnSchema::new(
                format!("tag_{i}"),
                ConcreteDataType::string_datatype(),
                false,
            ));
        }
        columns.push(
            ColumnSchema::new(
                "timestamp".to_string(),
                ConcreteDataType::timestamp_millisecond_datatype(),
                false,
            )
            .with_time_index(true),
        );
        for i in 0..num_field {
            columns.push(ColumnSchema::new(
                format!("field_{i}"),
                ConcreteDataType::float64_datatype(),
                true,
            ));
        }
        let schema = Arc::new(Schema::new(columns));
        let table_meta = TableMetaBuilder::default()
            .schema(schema)
            .primary_key_indices((0..num_tag).collect())
            .value_indices((num_tag + 1..num_tag + 1 + num_field).collect())
            .next_column_id(1024)
            .build()
            .unwrap();
        let table_info = TableInfoBuilder::default()
            .name(&table_name)
            .meta(table_meta)
            .build()
            .unwrap();
        let table = Arc::new(EmptyTable::from_table_info(&table_info));
        let catalog_list = Arc::new(MemoryCatalogManager::default());
        catalog_list
            .register_table(RegisterTableRequest {
                catalog: DEFAULT_CATALOG_NAME.to_string(),
                schema: DEFAULT_SCHEMA_NAME.to_string(),
                table_name,
                table_id: 1024,
                table,
            })
            .await
            .unwrap();
        DfTableSourceProvider::new(catalog_list, false, &QueryContext::new())
    }

    // {
    //     input: `abs(some_metric{foo!="bar"})`,
    //     expected: &Call{
    //         Func: MustGetFunction("abs"),
    //         Args: Expressions{
    //             &VectorSelector{
    //                 Name: "some_metric",
    //                 LabelMatchers: []*labels.Matcher{
    //                     MustLabelMatcher(labels.MatchNotEqual, "foo", "bar"),
    //                     MustLabelMatcher(labels.MatchEqual, model.MetricNameLabel, "some_metric"),
    //                 },
    //             },
    //         },
    //     },
    // },
    async fn do_single_instant_function_call(fn_name: &'static str, plan_name: &str) {
        let prom_expr =
            parser::parse(&format!("{fn_name}(some_metric{{tag_0!=\"bar\"}})")).unwrap();
        let eval_stmt = EvalStmt {
            expr: prom_expr,
            start: UNIX_EPOCH,
            end: UNIX_EPOCH
                .checked_add(Duration::from_secs(100_000))
                .unwrap(),
            interval: Duration::from_secs(5),
            lookback_delta: Duration::from_secs(1),
        };

        let table_provider = build_test_table_provider("some_metric".to_string(), 1, 1).await;
        let plan = PromPlanner::stmt_to_plan(table_provider, eval_stmt)
            .await
            .unwrap();

        let expected = String::from(
            "Filter: TEMPLATE(field_0) IS NOT NULL [timestamp:Timestamp(Millisecond, None), TEMPLATE(field_0):Float64;N, tag_0:Utf8]\
            \n  Projection: some_metric.timestamp, TEMPLATE(some_metric.field_0) AS TEMPLATE(field_0), some_metric.tag_0 [timestamp:Timestamp(Millisecond, None), TEMPLATE(field_0):Float64;N, tag_0:Utf8]\
            \n    PromInstantManipulate: range=[0..100000000], lookback=[1000], interval=[5000], time index=[timestamp] [tag_0:Utf8, timestamp:Timestamp(Millisecond, None), field_0:Float64;N]\
            \n      PromSeriesNormalize: offset=[0], time index=[timestamp] [tag_0:Utf8, timestamp:Timestamp(Millisecond, None), field_0:Float64;N]\
            \n        PromSeriesDivide: tags=[\"tag_0\"] [tag_0:Utf8, timestamp:Timestamp(Millisecond, None), field_0:Float64;N]\
            \n          Sort: some_metric.tag_0 DESC NULLS LAST, some_metric.timestamp DESC NULLS LAST [tag_0:Utf8, timestamp:Timestamp(Millisecond, None), field_0:Float64;N]\
            \n            Filter: some_metric.tag_0 != Utf8(\"bar\") AND some_metric.timestamp >= TimestampMillisecond(-1000, None) AND some_metric.timestamp <= TimestampMillisecond(100000000, None) [tag_0:Utf8, timestamp:Timestamp(Millisecond, None), field_0:Float64;N]\
            \n              TableScan: some_metric, unsupported_filters=[tag_0 != Utf8(\"bar\"), timestamp >= TimestampMillisecond(-1000, None), timestamp <= TimestampMillisecond(100000000, None)] [tag_0:Utf8, timestamp:Timestamp(Millisecond, None), field_0:Float64;N]"
        ).replace("TEMPLATE", plan_name);

        assert_eq!(plan.display_indent_schema().to_string(), expected);
    }

    #[tokio::test]
    async fn single_abs() {
        do_single_instant_function_call("abs", "abs").await;
    }

    #[tokio::test]
    #[should_panic]
    async fn single_absent() {
        do_single_instant_function_call("absent", "").await;
    }

    #[tokio::test]
    async fn single_ceil() {
        do_single_instant_function_call("ceil", "ceil").await;
    }

    #[tokio::test]
    async fn single_exp() {
        do_single_instant_function_call("exp", "exp").await;
    }

    #[tokio::test]
    async fn single_ln() {
        do_single_instant_function_call("ln", "ln").await;
    }

    #[tokio::test]
    async fn single_log2() {
        do_single_instant_function_call("log2", "log2").await;
    }

    #[tokio::test]
    async fn single_log10() {
        do_single_instant_function_call("log10", "log10").await;
    }

    #[tokio::test]
    #[should_panic]
    async fn single_scalar() {
        do_single_instant_function_call("scalar", "").await;
    }

    #[tokio::test]
    #[should_panic]
    async fn single_sgn() {
        do_single_instant_function_call("sgn", "").await;
    }

    #[tokio::test]
    #[should_panic]
    async fn single_sort() {
        do_single_instant_function_call("sort", "").await;
    }

    #[tokio::test]
    #[should_panic]
    async fn single_sort_desc() {
        do_single_instant_function_call("sort_desc", "").await;
    }

    #[tokio::test]
    async fn single_sqrt() {
        do_single_instant_function_call("sqrt", "sqrt").await;
    }

    #[tokio::test]
    #[should_panic]
    async fn single_timestamp() {
        do_single_instant_function_call("timestamp", "").await;
    }

    #[tokio::test]
    async fn single_acos() {
        do_single_instant_function_call("acos", "acos").await;
    }

    #[tokio::test]
    #[should_panic]
    async fn single_acosh() {
        do_single_instant_function_call("acosh", "").await;
    }

    #[tokio::test]
    async fn single_asin() {
        do_single_instant_function_call("asin", "asin").await;
    }

    #[tokio::test]
    #[should_panic]
    async fn single_asinh() {
        do_single_instant_function_call("asinh", "").await;
    }

    #[tokio::test]
    async fn single_atan() {
        do_single_instant_function_call("atan", "atan").await;
    }

    #[tokio::test]
    #[should_panic]
    async fn single_atanh() {
        do_single_instant_function_call("atanh", "").await;
    }

    #[tokio::test]
    async fn single_cos() {
        do_single_instant_function_call("cos", "cos").await;
    }

    #[tokio::test]
    #[should_panic]
    async fn single_cosh() {
        do_single_instant_function_call("cosh", "").await;
    }

    #[tokio::test]
    async fn single_sin() {
        do_single_instant_function_call("sin", "sin").await;
    }

    #[tokio::test]
    #[should_panic]
    async fn single_sinh() {
        do_single_instant_function_call("sinh", "").await;
    }

    #[tokio::test]
    async fn single_tan() {
        do_single_instant_function_call("tan", "tan").await;
    }

    #[tokio::test]
    #[should_panic]
    async fn single_tanh() {
        do_single_instant_function_call("tanh", "").await;
    }

    #[tokio::test]
    #[should_panic]
    async fn single_deg() {
        do_single_instant_function_call("deg", "").await;
    }

    #[tokio::test]
    #[should_panic]
    async fn single_rad() {
        do_single_instant_function_call("rad", "").await;
    }

    // {
    //     input: "avg by (foo)(some_metric)",
    //     expected: &AggregateExpr{
    //         Op: AVG,
    //         Expr: &VectorSelector{
    //             Name: "some_metric",
    //             LabelMatchers: []*labels.Matcher{
    //                 MustLabelMatcher(labels.MatchEqual, model.MetricNameLabel, "some_metric"),
    //             },
    //             PosRange: PositionRange{
    //                 Start: 13,
    //                 End:   24,
    //             },
    //         },
    //         Grouping: []string{"foo"},
    //         PosRange: PositionRange{
    //             Start: 0,
    //             End:   25,
    //         },
    //     },
    // },
    async fn do_aggregate_expr_plan(fn_name: &str, plan_name: &str) {
        let prom_expr = parser::parse(&format!(
            "{fn_name} by (tag_1)(some_metric{{tag_0!=\"bar\"}})",
        ))
        .unwrap();
        let mut eval_stmt = EvalStmt {
            expr: prom_expr,
            start: UNIX_EPOCH,
            end: UNIX_EPOCH
                .checked_add(Duration::from_secs(100_000))
                .unwrap(),
            interval: Duration::from_secs(5),
            lookback_delta: Duration::from_secs(1),
        };

        // test group by
        let table_provider = build_test_table_provider("some_metric".to_string(), 2, 2).await;
        let plan = PromPlanner::stmt_to_plan(table_provider, eval_stmt.clone())
            .await
            .unwrap();
        let  expected_no_without = String::from(
            "Sort: some_metric.tag_1 ASC NULLS LAST, some_metric.timestamp ASC NULLS LAST [tag_1:Utf8, timestamp:Timestamp(Millisecond, None), TEMPLATE(some_metric.field_0):Float64;N, TEMPLATE(some_metric.field_1):Float64;N]\
            \n  Aggregate: groupBy=[[some_metric.tag_1, some_metric.timestamp]], aggr=[[TEMPLATE(some_metric.field_0), TEMPLATE(some_metric.field_1)]] [tag_1:Utf8, timestamp:Timestamp(Millisecond, None), TEMPLATE(some_metric.field_0):Float64;N, TEMPLATE(some_metric.field_1):Float64;N]\
            \n    PromInstantManipulate: range=[0..100000000], lookback=[1000], interval=[5000], time index=[timestamp] [tag_0:Utf8, tag_1:Utf8, timestamp:Timestamp(Millisecond, None), field_0:Float64;N, field_1:Float64;N]\
            \n      PromSeriesNormalize: offset=[0], time index=[timestamp] [tag_0:Utf8, tag_1:Utf8, timestamp:Timestamp(Millisecond, None), field_0:Float64;N, field_1:Float64;N]\
            \n        PromSeriesDivide: tags=[\"tag_0\", \"tag_1\"] [tag_0:Utf8, tag_1:Utf8, timestamp:Timestamp(Millisecond, None), field_0:Float64;N, field_1:Float64;N]\
            \n          Sort: some_metric.tag_0 DESC NULLS LAST, some_metric.tag_1 DESC NULLS LAST, some_metric.timestamp DESC NULLS LAST [tag_0:Utf8, tag_1:Utf8, timestamp:Timestamp(Millisecond, None), field_0:Float64;N, field_1:Float64;N]\
            \n            Filter: some_metric.tag_0 != Utf8(\"bar\") AND some_metric.timestamp >= TimestampMillisecond(-1000, None) AND some_metric.timestamp <= TimestampMillisecond(100000000, None) [tag_0:Utf8, tag_1:Utf8, timestamp:Timestamp(Millisecond, None), field_0:Float64;N, field_1:Float64;N]\
            \n              TableScan: some_metric, unsupported_filters=[tag_0 != Utf8(\"bar\"), timestamp >= TimestampMillisecond(-1000, None), timestamp <= TimestampMillisecond(100000000, None)] [tag_0:Utf8, tag_1:Utf8, timestamp:Timestamp(Millisecond, None), field_0:Float64;N, field_1:Float64;N]"
        ).replace("TEMPLATE", plan_name);
        assert_eq!(
            plan.display_indent_schema().to_string(),
            expected_no_without
        );

        // test group without
        if let PromExpr::Aggregate(AggregateExpr { modifier, .. }) = &mut eval_stmt.expr {
            *modifier = Some(AggModifier::Without(
                vec![String::from("tag_1")].into_iter().collect(),
            ));
        }
        let table_provider = build_test_table_provider("some_metric".to_string(), 2, 2).await;
        let plan = PromPlanner::stmt_to_plan(table_provider, eval_stmt)
            .await
            .unwrap();
        let  expected_without = String::from(
            "Sort: some_metric.tag_0 ASC NULLS LAST, some_metric.timestamp ASC NULLS LAST [tag_0:Utf8, timestamp:Timestamp(Millisecond, None), TEMPLATE(some_metric.field_0):Float64;N, TEMPLATE(some_metric.field_1):Float64;N]\
            \n  Aggregate: groupBy=[[some_metric.tag_0, some_metric.timestamp]], aggr=[[TEMPLATE(some_metric.field_0), TEMPLATE(some_metric.field_1)]] [tag_0:Utf8, timestamp:Timestamp(Millisecond, None), TEMPLATE(some_metric.field_0):Float64;N, TEMPLATE(some_metric.field_1):Float64;N]\
            \n    PromInstantManipulate: range=[0..100000000], lookback=[1000], interval=[5000], time index=[timestamp] [tag_0:Utf8, tag_1:Utf8, timestamp:Timestamp(Millisecond, None), field_0:Float64;N, field_1:Float64;N]\
            \n      PromSeriesNormalize: offset=[0], time index=[timestamp] [tag_0:Utf8, tag_1:Utf8, timestamp:Timestamp(Millisecond, None), field_0:Float64;N, field_1:Float64;N]\
            \n        PromSeriesDivide: tags=[\"tag_0\", \"tag_1\"] [tag_0:Utf8, tag_1:Utf8, timestamp:Timestamp(Millisecond, None), field_0:Float64;N, field_1:Float64;N]\
            \n          Sort: some_metric.tag_0 DESC NULLS LAST, some_metric.tag_1 DESC NULLS LAST, some_metric.timestamp DESC NULLS LAST [tag_0:Utf8, tag_1:Utf8, timestamp:Timestamp(Millisecond, None), field_0:Float64;N, field_1:Float64;N]\
            \n            Filter: some_metric.tag_0 != Utf8(\"bar\") AND some_metric.timestamp >= TimestampMillisecond(-1000, None) AND some_metric.timestamp <= TimestampMillisecond(100000000, None) [tag_0:Utf8, tag_1:Utf8, timestamp:Timestamp(Millisecond, None), field_0:Float64;N, field_1:Float64;N]\
            \n              TableScan: some_metric, unsupported_filters=[tag_0 != Utf8(\"bar\"), timestamp >= TimestampMillisecond(-1000, None), timestamp <= TimestampMillisecond(100000000, None)] [tag_0:Utf8, tag_1:Utf8, timestamp:Timestamp(Millisecond, None), field_0:Float64;N, field_1:Float64;N]"
        ).replace("TEMPLATE", plan_name);
        assert_eq!(plan.display_indent_schema().to_string(), expected_without);
    }

    #[tokio::test]
    async fn aggregate_sum() {
        do_aggregate_expr_plan("sum", "SUM").await;
    }

    #[tokio::test]
    async fn aggregate_avg() {
        do_aggregate_expr_plan("avg", "AVG").await;
    }

    #[tokio::test]
    #[should_panic] // output type doesn't match
    async fn aggregate_count() {
        do_aggregate_expr_plan("count", "COUNT").await;
    }

    #[tokio::test]
    async fn aggregate_min() {
        do_aggregate_expr_plan("min", "MIN").await;
    }

    #[tokio::test]
    async fn aggregate_max() {
        do_aggregate_expr_plan("max", "MAX").await;
    }

    #[tokio::test]
    #[should_panic] // output type doesn't match
    async fn aggregate_group() {
        do_aggregate_expr_plan("grouping", "GROUPING").await;
    }

    #[tokio::test]
    async fn aggregate_stddev() {
        do_aggregate_expr_plan("stddev", "STDDEVPOP").await;
    }

    #[tokio::test]
    async fn aggregate_stdvar() {
        do_aggregate_expr_plan("stdvar", "VARIANCEPOP").await;
    }

    #[tokio::test]
    #[should_panic]
    async fn aggregate_top_k() {
        do_aggregate_expr_plan("topk", "").await;
    }

    #[tokio::test]
    #[should_panic]
    async fn aggregate_bottom_k() {
        do_aggregate_expr_plan("bottomk", "").await;
    }

    #[tokio::test]
    #[should_panic]
    async fn aggregate_count_values() {
        do_aggregate_expr_plan("count_values", "").await;
    }

    #[tokio::test]
    #[should_panic]
    async fn aggregate_quantile() {
        do_aggregate_expr_plan("quantile", "").await;
    }

    // TODO(ruihang): add range fn tests once exprs are ready.

    // {
    //     input: "some_metric{tag_0="foo"} + some_metric{tag_0="bar"}",
    //     expected: &BinaryExpr{
    //         Op: ADD,
    //         LHS: &VectorSelector{
    //             Name: "a",
    //             LabelMatchers: []*labels.Matcher{
    //                     MustLabelMatcher(labels.MatchEqual, "tag_0", "foo"),
    //                     MustLabelMatcher(labels.MatchEqual, model.MetricNameLabel, "some_metric"),
    //             },
    //         },
    //         RHS: &VectorSelector{
    //             Name: "sum",
    //             LabelMatchers: []*labels.Matcher{
    //                     MustLabelMatcher(labels.MatchxEqual, "tag_0", "bar"),
    //                     MustLabelMatcher(labels.MatchEqual, model.MetricNameLabel, "some_metric"),
    //             },
    //         },
    //         VectorMatching: &VectorMatching{},
    //     },
    // },
    #[tokio::test]
    async fn binary_op_column_column() {
        let prom_expr =
            parser::parse(r#"some_metric{tag_0="foo"} + some_metric{tag_0="bar"}"#).unwrap();
        let eval_stmt = EvalStmt {
            expr: prom_expr,
            start: UNIX_EPOCH,
            end: UNIX_EPOCH
                .checked_add(Duration::from_secs(100_000))
                .unwrap(),
            interval: Duration::from_secs(5),
            lookback_delta: Duration::from_secs(1),
        };

        let table_provider = build_test_table_provider("some_metric".to_string(), 1, 1).await;
        let plan = PromPlanner::stmt_to_plan(table_provider, eval_stmt)
            .await
            .unwrap();

        let  expected = String::from(
            "Projection: some_metric.tag_0, some_metric.timestamp, some_metric.field_0 + some_metric.field_0 AS some_metric.field_0 + some_metric.field_0 [tag_0:Utf8, timestamp:Timestamp(Millisecond, None), some_metric.field_0 + some_metric.field_0:Float64;N]\
            \n  Inner Join: lhs.tag_0 = some_metric.tag_0, lhs.timestamp = some_metric.timestamp [tag_0:Utf8, timestamp:Timestamp(Millisecond, None), field_0:Float64;N, tag_0:Utf8, timestamp:Timestamp(Millisecond, None), field_0:Float64;N]\
            \n    SubqueryAlias: lhs [tag_0:Utf8, timestamp:Timestamp(Millisecond, None), field_0:Float64;N]\
            \n      PromInstantManipulate: range=[0..100000000], lookback=[1000], interval=[5000], time index=[timestamp] [tag_0:Utf8, timestamp:Timestamp(Millisecond, None), field_0:Float64;N]\
            \n        PromSeriesNormalize: offset=[0], time index=[timestamp] [tag_0:Utf8, timestamp:Timestamp(Millisecond, None), field_0:Float64;N]\
            \n          PromSeriesDivide: tags=[\"tag_0\"] [tag_0:Utf8, timestamp:Timestamp(Millisecond, None), field_0:Float64;N]\
            \n            Sort: some_metric.tag_0 DESC NULLS LAST, some_metric.timestamp DESC NULLS LAST [tag_0:Utf8, timestamp:Timestamp(Millisecond, None), field_0:Float64;N]\
            \n              Filter: some_metric.tag_0 = Utf8(\"foo\") AND some_metric.timestamp >= TimestampMillisecond(-1000, None) AND some_metric.timestamp <= TimestampMillisecond(100000000, None) [tag_0:Utf8, timestamp:Timestamp(Millisecond, None), field_0:Float64;N]\
            \n                TableScan: some_metric, unsupported_filters=[tag_0 = Utf8(\"foo\"), timestamp >= TimestampMillisecond(-1000, None), timestamp <= TimestampMillisecond(100000000, None)] [tag_0:Utf8, timestamp:Timestamp(Millisecond, None), field_0:Float64;N]\
            \n    PromInstantManipulate: range=[0..100000000], lookback=[1000], interval=[5000], time index=[timestamp] [tag_0:Utf8, timestamp:Timestamp(Millisecond, None), field_0:Float64;N]\
            \n      PromSeriesNormalize: offset=[0], time index=[timestamp] [tag_0:Utf8, timestamp:Timestamp(Millisecond, None), field_0:Float64;N]\
            \n        PromSeriesDivide: tags=[\"tag_0\"] [tag_0:Utf8, timestamp:Timestamp(Millisecond, None), field_0:Float64;N]\
            \n          Sort: some_metric.tag_0 DESC NULLS LAST, some_metric.timestamp DESC NULLS LAST [tag_0:Utf8, timestamp:Timestamp(Millisecond, None), field_0:Float64;N]\
            \n            Filter: some_metric.tag_0 = Utf8(\"bar\") AND some_metric.timestamp >= TimestampMillisecond(-1000, None) AND some_metric.timestamp <= TimestampMillisecond(100000000, None) [tag_0:Utf8, timestamp:Timestamp(Millisecond, None), field_0:Float64;N]\
            \n              TableScan: some_metric, unsupported_filters=[tag_0 = Utf8(\"bar\"), timestamp >= TimestampMillisecond(-1000, None), timestamp <= TimestampMillisecond(100000000, None)] [tag_0:Utf8, timestamp:Timestamp(Millisecond, None), field_0:Float64;N]"
        );

        assert_eq!(plan.display_indent_schema().to_string(), expected);
    }

    async fn indie_query_plan_compare(query: &str, expected: String) {
        let prom_expr = parser::parse(query).unwrap();
        let eval_stmt = EvalStmt {
            expr: prom_expr,
            start: UNIX_EPOCH,
            end: UNIX_EPOCH
                .checked_add(Duration::from_secs(100_000))
                .unwrap(),
            interval: Duration::from_secs(5),
            lookback_delta: Duration::from_secs(1),
        };

        let table_provider = build_test_table_provider("some_metric".to_string(), 1, 1).await;
        let plan = PromPlanner::stmt_to_plan(table_provider, eval_stmt)
            .await
            .unwrap();

        assert_eq!(plan.display_indent_schema().to_string(), expected);
    }

    #[tokio::test]
    async fn binary_op_literal_column() {
        let query = r#"1 + some_metric{tag_0="bar"}"#;
        let expected = String::from(
            "Projection: some_metric.tag_0, some_metric.timestamp, Float64(1) + some_metric.field_0 AS Float64(1) + field_0 [tag_0:Utf8, timestamp:Timestamp(Millisecond, None), Float64(1) + field_0:Float64;N]\
            \n  PromInstantManipulate: range=[0..100000000], lookback=[1000], interval=[5000], time index=[timestamp] [tag_0:Utf8, timestamp:Timestamp(Millisecond, None), field_0:Float64;N]\
            \n    PromSeriesNormalize: offset=[0], time index=[timestamp] [tag_0:Utf8, timestamp:Timestamp(Millisecond, None), field_0:Float64;N]\
            \n      PromSeriesDivide: tags=[\"tag_0\"] [tag_0:Utf8, timestamp:Timestamp(Millisecond, None), field_0:Float64;N]\
            \n        Sort: some_metric.tag_0 DESC NULLS LAST, some_metric.timestamp DESC NULLS LAST [tag_0:Utf8, timestamp:Timestamp(Millisecond, None), field_0:Float64;N]\
            \n          Filter: some_metric.tag_0 = Utf8(\"bar\") AND some_metric.timestamp >= TimestampMillisecond(-1000, None) AND some_metric.timestamp <= TimestampMillisecond(100000000, None) [tag_0:Utf8, timestamp:Timestamp(Millisecond, None), field_0:Float64;N]\
            \n            TableScan: some_metric, unsupported_filters=[tag_0 = Utf8(\"bar\"), timestamp >= TimestampMillisecond(-1000, None), timestamp <= TimestampMillisecond(100000000, None)] [tag_0:Utf8, timestamp:Timestamp(Millisecond, None), field_0:Float64;N]"
        );

        indie_query_plan_compare(query, expected).await;
    }

    #[tokio::test]
    #[ignore = "pure literal arithmetic is not supported yet"]
    async fn binary_op_literal_literal() {
        let query = r#"1 + 1"#;
        let expected = String::from("");

        indie_query_plan_compare(query, expected).await;
    }

    #[tokio::test]
    async fn simple_bool_grammar() {
        let query = "some_metric != bool 1.2345";
        let expected = String::from(
            "Projection: some_metric.tag_0, some_metric.timestamp, CAST(some_metric.field_0 != Float64(1.2345) AS Float64) AS field_0 != Float64(1.2345) [tag_0:Utf8, timestamp:Timestamp(Millisecond, None), field_0 != Float64(1.2345):Float64;N]\
            \n  PromInstantManipulate: range=[0..100000000], lookback=[1000], interval=[5000], time index=[timestamp] [tag_0:Utf8, timestamp:Timestamp(Millisecond, None), field_0:Float64;N]\
            \n    PromSeriesNormalize: offset=[0], time index=[timestamp] [tag_0:Utf8, timestamp:Timestamp(Millisecond, None), field_0:Float64;N]\
            \n      PromSeriesDivide: tags=[\"tag_0\"] [tag_0:Utf8, timestamp:Timestamp(Millisecond, None), field_0:Float64;N]\
            \n        Sort: some_metric.tag_0 DESC NULLS LAST, some_metric.timestamp DESC NULLS LAST [tag_0:Utf8, timestamp:Timestamp(Millisecond, None), field_0:Float64;N]\
            \n          Filter: some_metric.timestamp >= TimestampMillisecond(-1000, None) AND some_metric.timestamp <= TimestampMillisecond(100000000, None) [tag_0:Utf8, timestamp:Timestamp(Millisecond, None), field_0:Float64;N]\
            \n            TableScan: some_metric, unsupported_filters=[timestamp >= TimestampMillisecond(-1000, None), timestamp <= TimestampMillisecond(100000000, None)] [tag_0:Utf8, timestamp:Timestamp(Millisecond, None), field_0:Float64;N]"
        );

        indie_query_plan_compare(query, expected).await;
    }

    #[tokio::test]
    #[ignore = "pure literal arithmetic is not supported yet"]
    async fn bool_with_additional_arithmetic() {
        let query = "some_metric + (1 == bool 2)";
        let expected = String::from("");

        indie_query_plan_compare(query, expected).await;
    }

    #[tokio::test]
    async fn simple_unary() {
        let query = "-some_metric";
        let expected = String::from(
            "Projection: some_metric.tag_0, some_metric.timestamp, (- some_metric.field_0) AS (- field_0) [tag_0:Utf8, timestamp:Timestamp(Millisecond, None), (- field_0):Float64;N]\
            \n  PromInstantManipulate: range=[0..100000000], lookback=[1000], interval=[5000], time index=[timestamp] [tag_0:Utf8, timestamp:Timestamp(Millisecond, None), field_0:Float64;N]\
            \n    PromSeriesNormalize: offset=[0], time index=[timestamp] [tag_0:Utf8, timestamp:Timestamp(Millisecond, None), field_0:Float64;N]\
            \n      PromSeriesDivide: tags=[\"tag_0\"] [tag_0:Utf8, timestamp:Timestamp(Millisecond, None), field_0:Float64;N]\
            \n        Sort: some_metric.tag_0 DESC NULLS LAST, some_metric.timestamp DESC NULLS LAST [tag_0:Utf8, timestamp:Timestamp(Millisecond, None), field_0:Float64;N]\
            \n          Filter: some_metric.timestamp >= TimestampMillisecond(-1000, None) AND some_metric.timestamp <= TimestampMillisecond(100000000, None) [tag_0:Utf8, timestamp:Timestamp(Millisecond, None), field_0:Float64;N]\
            \n            TableScan: some_metric, unsupported_filters=[timestamp >= TimestampMillisecond(-1000, None), timestamp <= TimestampMillisecond(100000000, None)] [tag_0:Utf8, timestamp:Timestamp(Millisecond, None), field_0:Float64;N]"
        );

        indie_query_plan_compare(query, expected).await;
    }

    #[tokio::test]
    async fn increase_aggr() {
        let query = "increase(some_metric[5m])";
        let expected = String::from(
            "Filter: prom_increase(timestamp_range,field_0,timestamp) IS NOT NULL [timestamp:Timestamp(Millisecond, None), prom_increase(timestamp_range,field_0,timestamp):Float64;N, tag_0:Utf8]\
            \n  Projection: some_metric.timestamp, prom_increase(timestamp_range, field_0, some_metric.timestamp) AS prom_increase(timestamp_range,field_0,timestamp), some_metric.tag_0 [timestamp:Timestamp(Millisecond, None), prom_increase(timestamp_range,field_0,timestamp):Float64;N, tag_0:Utf8]\
            \n    PromRangeManipulate: req range=[0..100000000], interval=[5000], eval range=[300000], time index=[timestamp], values=[\"field_0\"] [tag_0:Utf8, timestamp:Timestamp(Millisecond, None), field_0:Dictionary(Int64, Float64);N, timestamp_range:Dictionary(Int64, Timestamp(Millisecond, None))]\
            \n      PromSeriesNormalize: offset=[0], time index=[timestamp] [tag_0:Utf8, timestamp:Timestamp(Millisecond, None), field_0:Float64;N]\
            \n        PromSeriesDivide: tags=[\"tag_0\"] [tag_0:Utf8, timestamp:Timestamp(Millisecond, None), field_0:Float64;N]\
            \n          Sort: some_metric.tag_0 DESC NULLS LAST, some_metric.timestamp DESC NULLS LAST [tag_0:Utf8, timestamp:Timestamp(Millisecond, None), field_0:Float64;N]\
            \n            Filter: some_metric.timestamp >= TimestampMillisecond(-1000, None) AND some_metric.timestamp <= TimestampMillisecond(100000000, None) [tag_0:Utf8, timestamp:Timestamp(Millisecond, None), field_0:Float64;N]\
            \n              TableScan: some_metric, unsupported_filters=[timestamp >= TimestampMillisecond(-1000, None), timestamp <= TimestampMillisecond(100000000, None)] [tag_0:Utf8, timestamp:Timestamp(Millisecond, None), field_0:Float64;N]"
        );

        indie_query_plan_compare(query, expected).await;
    }

    #[tokio::test]
    async fn less_filter_on_value() {
        let query = "some_metric < 1.2345";
        let expected = String::from(
            "Filter: some_metric.field_0 < Float64(1.2345) [tag_0:Utf8, timestamp:Timestamp(Millisecond, None), field_0:Float64;N]\
            \n  PromInstantManipulate: range=[0..100000000], lookback=[1000], interval=[5000], time index=[timestamp] [tag_0:Utf8, timestamp:Timestamp(Millisecond, None), field_0:Float64;N]\
            \n    PromSeriesNormalize: offset=[0], time index=[timestamp] [tag_0:Utf8, timestamp:Timestamp(Millisecond, None), field_0:Float64;N]\
            \n      PromSeriesDivide: tags=[\"tag_0\"] [tag_0:Utf8, timestamp:Timestamp(Millisecond, None), field_0:Float64;N]\
            \n        Sort: some_metric.tag_0 DESC NULLS LAST, some_metric.timestamp DESC NULLS LAST [tag_0:Utf8, timestamp:Timestamp(Millisecond, None), field_0:Float64;N]\
            \n          Filter: some_metric.timestamp >= TimestampMillisecond(-1000, None) AND some_metric.timestamp <= TimestampMillisecond(100000000, None) [tag_0:Utf8, timestamp:Timestamp(Millisecond, None), field_0:Float64;N]\
            \n            TableScan: some_metric, unsupported_filters=[timestamp >= TimestampMillisecond(-1000, None), timestamp <= TimestampMillisecond(100000000, None)] [tag_0:Utf8, timestamp:Timestamp(Millisecond, None), field_0:Float64;N]"
        );

        indie_query_plan_compare(query, expected).await;
    }

    #[tokio::test]
    async fn count_over_time() {
        let query = "count_over_time(some_metric[5m])";
        let expected = String::from(
            "Filter: prom_count_over_time(timestamp_range,field_0) IS NOT NULL [timestamp:Timestamp(Millisecond, None), prom_count_over_time(timestamp_range,field_0):Float64;N, tag_0:Utf8]\
            \n  Projection: some_metric.timestamp, prom_count_over_time(timestamp_range, field_0) AS prom_count_over_time(timestamp_range,field_0), some_metric.tag_0 [timestamp:Timestamp(Millisecond, None), prom_count_over_time(timestamp_range,field_0):Float64;N, tag_0:Utf8]\
            \n    PromRangeManipulate: req range=[0..100000000], interval=[5000], eval range=[300000], time index=[timestamp], values=[\"field_0\"] [tag_0:Utf8, timestamp:Timestamp(Millisecond, None), field_0:Dictionary(Int64, Float64);N, timestamp_range:Dictionary(Int64, Timestamp(Millisecond, None))]\
            \n      PromSeriesNormalize: offset=[0], time index=[timestamp] [tag_0:Utf8, timestamp:Timestamp(Millisecond, None), field_0:Float64;N]\
            \n        PromSeriesDivide: tags=[\"tag_0\"] [tag_0:Utf8, timestamp:Timestamp(Millisecond, None), field_0:Float64;N]\
            \n          Sort: some_metric.tag_0 DESC NULLS LAST, some_metric.timestamp DESC NULLS LAST [tag_0:Utf8, timestamp:Timestamp(Millisecond, None), field_0:Float64;N]\
            \n            Filter: some_metric.timestamp >= TimestampMillisecond(-1000, None) AND some_metric.timestamp <= TimestampMillisecond(100000000, None) [tag_0:Utf8, timestamp:Timestamp(Millisecond, None), field_0:Float64;N]\
            \n              TableScan: some_metric, unsupported_filters=[timestamp >= TimestampMillisecond(-1000, None), timestamp <= TimestampMillisecond(100000000, None)] [tag_0:Utf8, timestamp:Timestamp(Millisecond, None), field_0:Float64;N]"
        );

        indie_query_plan_compare(query, expected).await;
    }
}<|MERGE_RESOLUTION|>--- conflicted
+++ resolved
@@ -569,18 +569,10 @@
             .resolve_table(table_ref.clone())
             .await
             .context(CatalogSnafu)?;
-<<<<<<< HEAD
-        let result =
-            LogicalPlanBuilder::scan_with_filters(table_ref.to_string(), provider, None, filter)
-                .context(DataFusionPlanningSnafu)?
-                .build()
-                .context(DataFusionPlanningSnafu)?;
-=======
         let result = LogicalPlanBuilder::scan_with_filters(table_ref, provider, None, filter)
             .context(DataFusionPlanningSnafu)?
             .build()
             .context(DataFusionPlanningSnafu)?;
->>>>>>> 3e516404
         Ok(result)
     }
 
