// Copyright 2023 Greptime Team
//
// Licensed under the Apache License, Version 2.0 (the "License");
// you may not use this file except in compliance with the License.
// You may obtain a copy of the License at
//
//     http://www.apache.org/licenses/LICENSE-2.0
//
// Unless required by applicable law or agreed to in writing, software
// distributed under the License is distributed on an "AS IS" BASIS,
// WITHOUT WARRANTIES OR CONDITIONS OF ANY KIND, either express or implied.
// See the License for the specific language governing permissions and
// limitations under the License.

use std::any::Any;
use std::collections::{HashMap, HashSet};
use std::pin::Pin;
use std::sync::Arc;
use std::task::{Context, Poll};

use datafusion::arrow::array::{Array, ArrayRef, Int64Array, TimestampMillisecondArray};
use datafusion::arrow::compute;
use datafusion::arrow::datatypes::{Field, SchemaRef};
use datafusion::arrow::error::ArrowError;
use datafusion::arrow::record_batch::RecordBatch;
use datafusion::common::stats::Precision;
use datafusion::common::{DFSchema, DFSchemaRef};
use datafusion::error::{DataFusionError, Result as DataFusionResult};
use datafusion::execution::context::TaskContext;
use datafusion::logical_expr::{EmptyRelation, Expr, LogicalPlan, UserDefinedLogicalNodeCore};
use datafusion::physical_expr::EquivalenceProperties;
use datafusion::physical_plan::metrics::{
    BaselineMetrics, Count, ExecutionPlanMetricsSet, MetricBuilder, MetricValue, MetricsSet,
};
use datafusion::physical_plan::{
    DisplayAs, DisplayFormatType, Distribution, ExecutionPlan, PlanProperties, RecordBatchStream,
    SendableRecordBatchStream, Statistics,
};
use datafusion::sql::TableReference;
use futures::{ready, Stream, StreamExt};
use greptime_proto::substrait_extension as pb;
use prost::Message;
use snafu::ResultExt;

use crate::error::{DataFusionPlanningSnafu, DeserializeSnafu, Result};
use crate::extension_plan::{Millisecond, METRIC_NUM_SERIES};
use crate::metrics::PROMQL_SERIES_COUNT;
use crate::range_array::RangeArray;

/// Time series manipulator for range function.
///
/// This plan will "fold" time index and value columns into [RangeArray]s, and truncate
/// other columns to the same length with the "folded" [RangeArray] column.
///
/// To pass runtime information to the execution plan (or the range function), This plan
/// will add those extra columns:
/// - timestamp range with type [RangeArray], which is the folded timestamp column.
/// - end of current range with the same type as the timestamp column. (todo)
#[derive(Debug, PartialEq, Eq, Hash)]
pub struct RangeManipulate {
    start: Millisecond,
    end: Millisecond,
    interval: Millisecond,
    range: Millisecond,

    time_index: String,
    field_columns: Vec<String>,
    input: LogicalPlan,
    output_schema: DFSchemaRef,
}

impl RangeManipulate {
    pub fn new(
        start: Millisecond,
        end: Millisecond,
        interval: Millisecond,
        range: Millisecond,
        time_index: String,
        field_columns: Vec<String>,
        input: LogicalPlan,
    ) -> DataFusionResult<Self> {
        let output_schema =
            Self::calculate_output_schema(input.schema(), &time_index, &field_columns)?;
        Ok(Self {
            start,
            end,
            interval,
            range,
            time_index,
            field_columns,
            input,
            output_schema,
        })
    }

    pub const fn name() -> &'static str {
        "RangeManipulate"
    }

    pub fn build_timestamp_range_name(time_index: &str) -> String {
        format!("{time_index}_range")
    }

    pub fn internal_range_end_col_name() -> String {
        "__internal_range_end".to_string()
    }

    fn range_timestamp_name(&self) -> String {
        Self::build_timestamp_range_name(&self.time_index)
    }

    fn calculate_output_schema(
        input_schema: &DFSchemaRef,
        time_index: &str,
        field_columns: &[String],
    ) -> DataFusionResult<DFSchemaRef> {
        let columns = input_schema.fields();
        let mut new_columns = Vec::with_capacity(columns.len() + 1);
        for i in 0..columns.len() {
            let x = input_schema.qualified_field(i);
            new_columns.push((x.0.cloned(), Arc::new(x.1.clone())));
        }

        // process time index column
        // the raw timestamp field is preserved. And a new timestamp_range field is appended to the last.
        let Some(ts_col_index) = input_schema.index_of_column_by_name(None, time_index) else {
            return Err(datafusion::common::field_not_found(
                None::<TableReference>,
                time_index,
                input_schema.as_ref(),
            ));
        };
        let ts_col_field = &columns[ts_col_index];
        let timestamp_range_field = Field::new(
            Self::build_timestamp_range_name(time_index),
            RangeArray::convert_field(ts_col_field).data_type().clone(),
            ts_col_field.is_nullable(),
        );
        new_columns.push((None, Arc::new(timestamp_range_field)));

        // process value columns
        for name in field_columns {
            let Some(index) = input_schema.index_of_column_by_name(None, name) else {
                return Err(datafusion::common::field_not_found(
                    None::<TableReference>,
                    name,
                    input_schema.as_ref(),
                ));
            };
            new_columns[index] = (None, Arc::new(RangeArray::convert_field(&columns[index])));
        }

        Ok(Arc::new(DFSchema::new_with_metadata(
            new_columns,
            HashMap::new(),
        )?))
    }

    pub fn to_execution_plan(&self, exec_input: Arc<dyn ExecutionPlan>) -> Arc<dyn ExecutionPlan> {
        let output_schema: SchemaRef = SchemaRef::new(self.output_schema.as_ref().into());
        let properties = exec_input.properties();
        let properties = PlanProperties::new(
            EquivalenceProperties::new(output_schema.clone()),
            properties.partitioning.clone(),
            properties.emission_type,
            properties.boundedness,
        );
        Arc::new(RangeManipulateExec {
            start: self.start,
            end: self.end,
            interval: self.interval,
            range: self.range,
            time_index_column: self.time_index.clone(),
            time_range_column: self.range_timestamp_name(),
            field_columns: self.field_columns.clone(),
            input: exec_input,
            output_schema,
            metric: ExecutionPlanMetricsSet::new(),
            properties,
        })
    }

    pub fn serialize(&self) -> Vec<u8> {
        pb::RangeManipulate {
            start: self.start,
            end: self.end,
            interval: self.interval,
            range: self.range,
            time_index: self.time_index.clone(),
            tag_columns: self.field_columns.clone(),
        }
        .encode_to_vec()
    }

    pub fn deserialize(bytes: &[u8]) -> Result<Self> {
        let pb_range_manipulate = pb::RangeManipulate::decode(bytes).context(DeserializeSnafu)?;
        let placeholder_plan = LogicalPlan::EmptyRelation(EmptyRelation {
            produce_one_row: false,
            schema: Arc::new(DFSchema::empty()),
        });
        Self::new(
            pb_range_manipulate.start,
            pb_range_manipulate.end,
            pb_range_manipulate.interval,
            pb_range_manipulate.range,
            pb_range_manipulate.time_index,
            pb_range_manipulate.tag_columns,
            placeholder_plan,
        )
        .context(DataFusionPlanningSnafu)
    }
}

impl PartialOrd for RangeManipulate {
    fn partial_cmp(&self, other: &Self) -> Option<std::cmp::Ordering> {
        // Compare fields in order excluding output_schema
        match self.start.partial_cmp(&other.start) {
            Some(core::cmp::Ordering::Equal) => {}
            ord => return ord,
        }
        match self.end.partial_cmp(&other.end) {
            Some(core::cmp::Ordering::Equal) => {}
            ord => return ord,
        }
        match self.interval.partial_cmp(&other.interval) {
            Some(core::cmp::Ordering::Equal) => {}
            ord => return ord,
        }
        match self.range.partial_cmp(&other.range) {
            Some(core::cmp::Ordering::Equal) => {}
            ord => return ord,
        }
        match self.time_index.partial_cmp(&other.time_index) {
            Some(core::cmp::Ordering::Equal) => {}
            ord => return ord,
        }
        match self.field_columns.partial_cmp(&other.field_columns) {
            Some(core::cmp::Ordering::Equal) => {}
            ord => return ord,
        }
        self.input.partial_cmp(&other.input)
    }
}

impl UserDefinedLogicalNodeCore for RangeManipulate {
    fn name(&self) -> &str {
        Self::name()
    }

    fn inputs(&self) -> Vec<&LogicalPlan> {
        vec![&self.input]
    }

    fn schema(&self) -> &DFSchemaRef {
        &self.output_schema
    }

    fn expressions(&self) -> Vec<Expr> {
        vec![]
    }

    fn fmt_for_explain(&self, f: &mut std::fmt::Formatter) -> std::fmt::Result {
        write!(
            f,
            "PromRangeManipulate: req range=[{}..{}], interval=[{}], eval range=[{}], time index=[{}], values={:?}",
            self.start, self.end, self.interval, self.range, self.time_index, self.field_columns
        )
    }

    fn with_exprs_and_inputs(
        &self,
        _exprs: Vec<Expr>,
        inputs: Vec<LogicalPlan>,
    ) -> DataFusionResult<Self> {
        if inputs.is_empty() {
            return Err(DataFusionError::Internal(
                "RangeManipulate should have at least one input".to_string(),
            ));
        }

        Ok(Self {
            start: self.start,
            end: self.end,
            interval: self.interval,
            range: self.range,
            time_index: self.time_index.clone(),
            field_columns: self.field_columns.clone(),
            input: inputs.into_iter().next().unwrap(),
            output_schema: self.output_schema.clone(),
        })
    }
}

#[derive(Debug)]
pub struct RangeManipulateExec {
    start: Millisecond,
    end: Millisecond,
    interval: Millisecond,
    range: Millisecond,
    time_index_column: String,
    time_range_column: String,
    field_columns: Vec<String>,

    input: Arc<dyn ExecutionPlan>,
    output_schema: SchemaRef,
    metric: ExecutionPlanMetricsSet,
    properties: PlanProperties,
}

impl ExecutionPlan for RangeManipulateExec {
    fn as_any(&self) -> &dyn Any {
        self
    }

    fn schema(&self) -> SchemaRef {
        self.output_schema.clone()
    }

    fn properties(&self) -> &PlanProperties {
        &self.properties
    }

    fn maintains_input_order(&self) -> Vec<bool> {
        vec![true; self.children().len()]
    }

    fn children(&self) -> Vec<&Arc<dyn ExecutionPlan>> {
        vec![&self.input]
    }

    fn required_input_distribution(&self) -> Vec<Distribution> {
        self.input.required_input_distribution()
    }

    fn with_new_children(
        self: Arc<Self>,
        children: Vec<Arc<dyn ExecutionPlan>>,
    ) -> DataFusionResult<Arc<dyn ExecutionPlan>> {
        assert!(!children.is_empty());
        let exec_input = children[0].clone();
        let properties = exec_input.properties();
        let properties = PlanProperties::new(
            EquivalenceProperties::new(self.output_schema.clone()),
            properties.partitioning.clone(),
            properties.emission_type,
            properties.boundedness,
        );
        Ok(Arc::new(Self {
            start: self.start,
            end: self.end,
            interval: self.interval,
            range: self.range,
            time_index_column: self.time_index_column.clone(),
            time_range_column: self.time_range_column.clone(),
            field_columns: self.field_columns.clone(),
            output_schema: self.output_schema.clone(),
            input: children[0].clone(),
            metric: self.metric.clone(),
            properties,
        }))
    }

    fn execute(
        &self,
        partition: usize,
        context: Arc<TaskContext>,
    ) -> DataFusionResult<SendableRecordBatchStream> {
        let baseline_metric = BaselineMetrics::new(&self.metric, partition);
        let metrics_builder = MetricBuilder::new(&self.metric);
        let num_series = Count::new();
        metrics_builder
            .with_partition(partition)
            .build(MetricValue::Count {
                name: METRIC_NUM_SERIES.into(),
                count: num_series.clone(),
            });

        let input = self.input.execute(partition, context)?;
        let schema = input.schema();
        let time_index = schema
            .column_with_name(&self.time_index_column)
            .unwrap_or_else(|| panic!("time index column {} not found", self.time_index_column))
            .0;
        let field_columns = self
            .field_columns
            .iter()
            .map(|value_col| {
                schema
                    .column_with_name(value_col)
                    .unwrap_or_else(|| panic!("value column {value_col} not found",))
                    .0
            })
            .collect();
        let aligned_ts_array =
            RangeManipulateStream::build_aligned_ts_array(self.start, self.end, self.interval);
        Ok(Box::pin(RangeManipulateStream {
            start: self.start,
            end: self.end,
            interval: self.interval,
            range: self.range,
            time_index,
            field_columns,
            aligned_ts_array,
            output_schema: self.output_schema.clone(),
            input,
            metric: baseline_metric,
            num_series,
        }))
    }

    fn metrics(&self) -> Option<MetricsSet> {
        Some(self.metric.clone_inner())
    }

    fn statistics(&self) -> DataFusionResult<Statistics> {
        let input_stats = self.input.statistics()?;

        let estimated_row_num = (self.end - self.start) as f64 / self.interval as f64;
        let estimated_total_bytes = input_stats
            .total_byte_size
            .get_value()
            .zip(input_stats.num_rows.get_value())
            .map(|(size, rows)| {
                Precision::Inexact(((*size as f64 / *rows as f64) * estimated_row_num).floor() as _)
            })
            .unwrap_or_default();

        Ok(Statistics {
            num_rows: Precision::Inexact(estimated_row_num as _),
            total_byte_size: estimated_total_bytes,
            // TODO(ruihang): support this column statistics
            column_statistics: Statistics::unknown_column(&self.schema()),
        })
    }

    fn name(&self) -> &str {
        "RangeManipulateExec"
    }
}

impl DisplayAs for RangeManipulateExec {
    fn fmt_as(&self, t: DisplayFormatType, f: &mut std::fmt::Formatter) -> std::fmt::Result {
        match t {
            DisplayFormatType::Default | DisplayFormatType::Verbose => {
                write!(
                    f,
                    "PromRangeManipulateExec: req range=[{}..{}], interval=[{}], eval range=[{}], time index=[{}]",
                   self.start, self.end, self.interval, self.range, self.time_index_column
                )
            }
        }
    }
}

pub struct RangeManipulateStream {
    start: Millisecond,
    end: Millisecond,
    interval: Millisecond,
    range: Millisecond,
    time_index: usize,
    field_columns: Vec<usize>,
    aligned_ts_array: ArrayRef,

    output_schema: SchemaRef,
    input: SendableRecordBatchStream,
    metric: BaselineMetrics,
    /// Number of series processed.
    num_series: Count,
}

impl RecordBatchStream for RangeManipulateStream {
    fn schema(&self) -> SchemaRef {
        self.output_schema.clone()
    }
}

impl Stream for RangeManipulateStream {
    type Item = DataFusionResult<RecordBatch>;

    fn poll_next(mut self: Pin<&mut Self>, cx: &mut Context<'_>) -> Poll<Option<Self::Item>> {
        let poll = loop {
            match ready!(self.input.poll_next_unpin(cx)) {
                Some(Ok(batch)) => {
                    let timer = std::time::Instant::now();
                    let result = self.manipulate(batch);
                    if let Ok(None) = result {
                        self.metric.elapsed_compute().add_elapsed(timer);
                        continue;
                    } else {
                        self.num_series.add(1);
                        self.metric.elapsed_compute().add_elapsed(timer);
                        break Poll::Ready(result.transpose());
                    }
                }
                None => {
                    PROMQL_SERIES_COUNT.observe(self.num_series.value() as f64);
                    break Poll::Ready(None);
                }
                Some(Err(e)) => break Poll::Ready(Some(Err(e))),
            }
        };
        self.metric.record_poll(poll)
    }
}

impl RangeManipulateStream {
    // Prometheus: https://github.com/prometheus/prometheus/blob/e934d0f01158a1d55fa0ebb035346b195fcc1260/promql/engine.go#L1113-L1198
    // But they are not exactly the same, because we don't eager-evaluate on the data in this plan.
    // And the generated timestamp is not aligned to the step. It's expected to do later.
    pub fn manipulate(&self, input: RecordBatch) -> DataFusionResult<Option<RecordBatch>> {
        let mut other_columns = (0..input.columns().len()).collect::<HashSet<_>>();
        // calculate the range
        let (ranges, (start, end)) = self.calculate_range(&input)?;
        // ignore this if all ranges are empty
        if ranges.iter().all(|(_, len)| *len == 0) {
            return Ok(None);
        }

        // transform columns
        let mut new_columns = input.columns().to_vec();
        for index in self.field_columns.iter() {
            let _ = other_columns.remove(index);
            let column = input.column(*index);
            let new_column = Arc::new(
                RangeArray::from_ranges(column.clone(), ranges.clone())
                    .map_err(|e| ArrowError::InvalidArgumentError(e.to_string()))?
                    .into_dict(),
            );
            new_columns[*index] = new_column;
        }

        // push timestamp range column
        let ts_range_column =
            RangeArray::from_ranges(input.column(self.time_index).clone(), ranges.clone())
                .map_err(|e| ArrowError::InvalidArgumentError(e.to_string()))?
                .into_dict();
        new_columns.push(Arc::new(ts_range_column));

        // truncate other columns
        let take_indices = Int64Array::from(vec![0; ranges.len()]);
        for index in other_columns.into_iter() {
            new_columns[index] = compute::take(&input.column(index), &take_indices, None)?;
        }
        // replace timestamp with the aligned one
        let new_time_index = if ranges.len() != self.aligned_ts_array.len() {
            Self::build_aligned_ts_array(start, end, self.interval)
        } else {
            self.aligned_ts_array.clone()
        };
        new_columns[self.time_index] = new_time_index;

        RecordBatch::try_new(self.output_schema.clone(), new_columns)
            .map(Some)
            .map_err(|e| DataFusionError::ArrowError(e, None))
    }

    fn build_aligned_ts_array(start: i64, end: i64, interval: i64) -> ArrayRef {
        Arc::new(TimestampMillisecondArray::from_iter_values(
            (start..=end).step_by(interval as _),
        ))
    }

    /// Return values:
    /// - A vector of tuples where each tuple contains the start index and length of the range.
    /// - A tuple of the actual start/end timestamp used to calculate the range.
    #[allow(clippy::type_complexity)]
    fn calculate_range(
        &self,
        input: &RecordBatch,
    ) -> DataFusionResult<(Vec<(u32, u32)>, (i64, i64))> {
        let ts_column = input
            .column(self.time_index)
            .as_any()
            .downcast_ref::<TimestampMillisecondArray>()
            .ok_or_else(|| {
                DataFusionError::Execution(
                    "Time index Column downcast to TimestampMillisecondArray failed".into(),
                )
            })?;

        let mut ranges = Vec::with_capacity(((self.end - self.start) / self.interval + 1) as usize);
        let len = ts_column.len();
        if len == 0 {
            return Ok(vec![]);
        }

        // shorten the range to calculate
        let first_ts = ts_column.value(0);
        let first_ts_aligned = (first_ts / self.interval) * self.interval;
        let last_ts = ts_column.value(ts_column.len() - 1);
        let last_ts_aligned = ((last_ts + self.range) / self.interval) * self.interval;
        let start = self.start.max(first_ts_aligned);
        let end = self.end.min(last_ts_aligned);
        if start > end {
            return Ok((vec![], (start, end)));
        }

        // calculate for every aligned timestamp (`curr_ts`), assume the ts column is ordered.
        let mut range_start_index = 0usize;
<<<<<<< HEAD
        let mut last_range_start = 0;
        let mut start_delta = 0;
        for curr_ts in (self.start..=self.end).step_by(self.interval as _) {
            // determin range start
            let start_ts = curr_ts - self.range;

=======
        for curr_ts in (start..=end).step_by(self.interval as _) {
>>>>>>> 746b4e23
            let mut range_start = ts_column.len();
            let mut range_end = 0;
            let mut cursor = range_start_index + start_delta;
            while cursor < ts_column.len() && ts_column.value(cursor) > start_ts {
                cursor -= 1;
            }

            while cursor < ts_column.len() {
                let ts = ts_column.value(cursor);
                if range_start > cursor && ts >= start_ts {
                    range_start = cursor;
                    range_start_index = range_start;
                }
                if ts <= curr_ts {
                    range_end = range_end.max(cursor);
                } else {
                    range_start_index = range_start_index.checked_sub(1usize).unwrap_or_default();
                    break;
                }
                cursor += 1;
            }
            if range_start > range_end {
                ranges.push((0, 0));
                start_delta = 0;
            } else {
                ranges.push((range_start as _, (range_end + 1 - range_start) as _));
                start_delta = range_start - last_range_start;
                last_range_start = range_start;
            }
        }

        Ok((ranges, (start, end)))
    }
}

#[cfg(test)]
mod test {
    use datafusion::arrow::array::{ArrayRef, DictionaryArray, Float64Array, StringArray};
    use datafusion::arrow::datatypes::{
        ArrowPrimitiveType, DataType, Field, Int64Type, Schema, TimestampMillisecondType,
    };
    use datafusion::common::ToDFSchema;
    use datafusion::physical_expr::Partitioning;
    use datafusion::physical_plan::execution_plan::{Boundedness, EmissionType};
    use datafusion::physical_plan::memory::MemoryExec;
    use datafusion::prelude::SessionContext;
    use datatypes::arrow::array::TimestampMillisecondArray;

    use super::*;

    const TIME_INDEX_COLUMN: &str = "timestamp";

    fn prepare_test_data() -> MemoryExec {
        let schema = Arc::new(Schema::new(vec![
            Field::new(TIME_INDEX_COLUMN, TimestampMillisecondType::DATA_TYPE, true),
            Field::new("value_1", DataType::Float64, true),
            Field::new("value_2", DataType::Float64, true),
            Field::new("path", DataType::Utf8, true),
        ]));
        let timestamp_column = Arc::new(TimestampMillisecondArray::from(vec![
            0, 30_000, 60_000, 90_000, 120_000, // every 30s
            180_000, 240_000, // every 60s
            241_000, 271_000, 291_000, // others
        ])) as _;
        let field_column: ArrayRef = Arc::new(Float64Array::from(vec![1.0; 10])) as _;
        let path_column = Arc::new(StringArray::from(vec!["foo"; 10])) as _;
        let data = RecordBatch::try_new(
            schema.clone(),
            vec![
                timestamp_column,
                field_column.clone(),
                field_column,
                path_column,
            ],
        )
        .unwrap();

        MemoryExec::try_new(&[vec![data]], schema, None).unwrap()
    }

    async fn do_normalize_test(
        start: Millisecond,
        end: Millisecond,
        interval: Millisecond,
        range: Millisecond,
        expected: String,
    ) {
        let memory_exec = Arc::new(prepare_test_data());
        let time_index = TIME_INDEX_COLUMN.to_string();
        let field_columns = vec!["value_1".to_string(), "value_2".to_string()];
        let manipulate_output_schema = SchemaRef::new(
            RangeManipulate::calculate_output_schema(
                &memory_exec.schema().to_dfschema_ref().unwrap(),
                &time_index,
                &field_columns,
            )
            .unwrap()
            .as_ref()
            .into(),
        );
        let properties = PlanProperties::new(
            EquivalenceProperties::new(manipulate_output_schema.clone()),
            Partitioning::UnknownPartitioning(1),
            EmissionType::Incremental,
            Boundedness::Bounded,
        );
        let normalize_exec = Arc::new(RangeManipulateExec {
            start,
            end,
            interval,
            range,
            field_columns,
            output_schema: manipulate_output_schema,
            time_range_column: RangeManipulate::build_timestamp_range_name(&time_index),
            time_index_column: time_index,
            input: memory_exec,
            metric: ExecutionPlanMetricsSet::new(),
            properties,
        });
        let session_context = SessionContext::default();
        let result = datafusion::physical_plan::collect(normalize_exec, session_context.task_ctx())
            .await
            .unwrap();
        // DirectoryArray from RangeArray cannot be print as normal arrays.
        let result_literal: String = result
            .into_iter()
            .filter_map(|batch| {
                batch
                    .columns()
                    .iter()
                    .map(|array| {
                        if matches!(array.data_type(), &DataType::Dictionary(..)) {
                            let dict_array = array
                                .as_any()
                                .downcast_ref::<DictionaryArray<Int64Type>>()
                                .unwrap()
                                .clone();
                            format!("{:?}", RangeArray::try_new(dict_array).unwrap())
                        } else {
                            format!("{array:?}")
                        }
                    })
                    .reduce(|lhs, rhs| lhs + "\n" + &rhs)
            })
            .reduce(|lhs, rhs| lhs + "\n\n" + &rhs)
            .unwrap();

        assert_eq!(result_literal, expected);
    }

    #[tokio::test]
    async fn interval_30s_range_90s() {
        let expected = String::from(
            "PrimitiveArray<Timestamp(Millisecond, None)>\n[\n  \
                1970-01-01T00:00:00,\n  \
                1970-01-01T00:00:30,\n  \
                1970-01-01T00:01:00,\n  \
                1970-01-01T00:01:30,\n  \
                1970-01-01T00:02:00,\n  \
                1970-01-01T00:02:30,\n  \
                1970-01-01T00:03:00,\n  \
                1970-01-01T00:03:30,\n  \
                1970-01-01T00:04:00,\n  \
                1970-01-01T00:04:30,\n  \
                1970-01-01T00:05:00,\n\
            ]\nRangeArray { \
                base array: PrimitiveArray<Float64>\n[\n  1.0,\n  1.0,\n  1.0,\n  1.0,\n  1.0,\n  1.0,\n  1.0,\n  1.0,\n  1.0,\n  1.0,\n], \
                ranges: [Some(0..1), Some(0..2), Some(0..3), Some(0..4), Some(1..5), Some(2..5), Some(3..6), Some(4..6), Some(5..7), Some(5..8), Some(6..10)] \
            }\nRangeArray { \
                base array: PrimitiveArray<Float64>\n[\n  1.0,\n  1.0,\n  1.0,\n  1.0,\n  1.0,\n  1.0,\n  1.0,\n  1.0,\n  1.0,\n  1.0,\n], \
                ranges: [Some(0..1), Some(0..2), Some(0..3), Some(0..4), Some(1..5), Some(2..5), Some(3..6), Some(4..6), Some(5..7), Some(5..8), Some(6..10)] \
            }\nStringArray\n[\n  \"foo\",\n  \"foo\",\n  \"foo\",\n  \"foo\",\n  \"foo\",\n  \"foo\",\n  \"foo\",\n  \"foo\",\n  \"foo\",\n  \"foo\",\n  \"foo\",\n]\n\
            RangeArray { \
                base array: PrimitiveArray<Timestamp(Millisecond, None)>\n[\n  1970-01-01T00:00:00,\n  1970-01-01T00:00:30,\n  1970-01-01T00:01:00,\n  1970-01-01T00:01:30,\n  1970-01-01T00:02:00,\n  1970-01-01T00:03:00,\n  1970-01-01T00:04:00,\n  1970-01-01T00:04:01,\n  1970-01-01T00:04:31,\n  1970-01-01T00:04:51,\n], \
                ranges: [Some(0..1), Some(0..2), Some(0..3), Some(0..4), Some(1..5), Some(2..5), Some(3..6), Some(4..6), Some(5..7), Some(5..8), Some(6..10)] \
            }",
);
        do_normalize_test(0, 310_000, 30_000, 90_000, expected.clone()).await;

        // dump large range
        do_normalize_test(-300000, 310_000, 30_000, 90_000, expected).await;
    }

    #[tokio::test]
    async fn small_empty_range() {
        let expected = String::from(
        "PrimitiveArray<Timestamp(Millisecond, None)>\n[\n  \
            1970-01-01T00:00:00.001,\n  \
            1970-01-01T00:00:03.001,\n  \
            1970-01-01T00:00:06.001,\n  \
            1970-01-01T00:00:09.001,\n\
        ]\nRangeArray { \
            base array: PrimitiveArray<Float64>\n[\n  1.0,\n  1.0,\n  1.0,\n  1.0,\n  1.0,\n  1.0,\n  1.0,\n  1.0,\n  1.0,\n  1.0,\n], \
            ranges: [Some(0..1), Some(0..0), Some(0..0), Some(0..0)] \
        }\nRangeArray { \
            base array: PrimitiveArray<Float64>\n[\n  1.0,\n  1.0,\n  1.0,\n  1.0,\n  1.0,\n  1.0,\n  1.0,\n  1.0,\n  1.0,\n  1.0,\n], \
            ranges: [Some(0..1), Some(0..0), Some(0..0), Some(0..0)] \
        }\nStringArray\n[\n  \"foo\",\n  \"foo\",\n  \"foo\",\n  \"foo\",\n]\n\
        RangeArray { \
            base array: PrimitiveArray<Timestamp(Millisecond, None)>\n[\n  1970-01-01T00:00:00,\n  1970-01-01T00:00:30,\n  1970-01-01T00:01:00,\n  1970-01-01T00:01:30,\n  1970-01-01T00:02:00,\n  1970-01-01T00:03:00,\n  1970-01-01T00:04:00,\n  1970-01-01T00:04:01,\n  1970-01-01T00:04:31,\n  1970-01-01T00:04:51,\n], \
            ranges: [Some(0..1), Some(0..0), Some(0..0), Some(0..0)] \
        }");
        do_normalize_test(1, 10_001, 3_000, 1_000, expected).await;
    }
}<|MERGE_RESOLUTION|>--- conflicted
+++ resolved
@@ -581,7 +581,7 @@
         let mut ranges = Vec::with_capacity(((self.end - self.start) / self.interval + 1) as usize);
         let len = ts_column.len();
         if len == 0 {
-            return Ok(vec![]);
+            return Ok((vec![], (self.start, self.end)));
         }
 
         // shorten the range to calculate
@@ -597,16 +597,12 @@
 
         // calculate for every aligned timestamp (`curr_ts`), assume the ts column is ordered.
         let mut range_start_index = 0usize;
-<<<<<<< HEAD
         let mut last_range_start = 0;
         let mut start_delta = 0;
-        for curr_ts in (self.start..=self.end).step_by(self.interval as _) {
+        for curr_ts in (start..=end).step_by(self.interval as _) {
             // determin range start
             let start_ts = curr_ts - self.range;
 
-=======
-        for curr_ts in (start..=end).step_by(self.interval as _) {
->>>>>>> 746b4e23
             let mut range_start = ts_column.len();
             let mut range_end = 0;
             let mut cursor = range_start_index + start_delta;
