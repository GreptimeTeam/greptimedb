[package]
name = "promql"
version.workspace = true
edition.workspace = true
license.workspace = true

[dependencies]
bytemuck = "1.12"
common-error = { path = "../common/error" }
<<<<<<< HEAD
datatypes = { path = "../datatypes" }
=======
datafusion.workspace = true
datatypes = { path = "../datatypes" }
futures = "0.3"
>>>>>>> 26848f9f
promql-parser = { git = "https://github.com/GreptimeTeam/promql-parser.git", rev = "71d8a90" }
snafu = { version = "0.7", features = ["backtraces"] }

[dev-dependencies]
tokio = { version = "1.23", features = ["full"] }<|MERGE_RESOLUTION|>--- conflicted
+++ resolved
@@ -7,13 +7,9 @@
 [dependencies]
 bytemuck = "1.12"
 common-error = { path = "../common/error" }
-<<<<<<< HEAD
-datatypes = { path = "../datatypes" }
-=======
 datafusion.workspace = true
 datatypes = { path = "../datatypes" }
 futures = "0.3"
->>>>>>> 26848f9f
 promql-parser = { git = "https://github.com/GreptimeTeam/promql-parser.git", rev = "71d8a90" }
 snafu = { version = "0.7", features = ["backtraces"] }
 
