[package]
name = "promql"
version.workspace = true
edition.workspace = true
license.workspace = true

[dependencies]
<<<<<<< HEAD
catalog = { path = "../catalog" }
=======
bytemuck = "1.12"
>>>>>>> 77628738
common-error = { path = "../common/error" }
common-catalog = { path = "../common/catalog" }
datafusion.workspace = true
datatypes = { path = "../datatypes" }
futures = "0.3"
promql-parser = { git = "https://github.com/GreptimeTeam/promql-parser.git", rev = "488cc2603ba513eed795c0167f24633e55b82eb2" }
query = { path = "../query" }
session = { path = "../session" }
snafu = { version = "0.7", features = ["backtraces"] }
table = { path = "../table" }

[dev-dependencies]
tokio = { version = "1.23", features = ["full"] }<|MERGE_RESOLUTION|>--- conflicted
+++ resolved
@@ -5,11 +5,8 @@
 license.workspace = true
 
 [dependencies]
-<<<<<<< HEAD
+bytemuck = "1.12"
 catalog = { path = "../catalog" }
-=======
-bytemuck = "1.12"
->>>>>>> 77628738
 common-error = { path = "../common/error" }
 common-catalog = { path = "../common/catalog" }
 datafusion.workspace = true
