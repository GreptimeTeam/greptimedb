--- conflicted
+++ resolved
@@ -114,8 +114,7 @@
                         if let Some((k, _v)) = r {
                             let _ = self.cache.delete(&k, OpDelete::new()).await;
                         }
-<<<<<<< HEAD
-                        Ok((rp, Box::new(reader) as output::Reader))
+                        return Ok((rp, Box::new(reader) as output::Reader));
                     }
                     Err(_) => {
                         return self
@@ -125,12 +124,6 @@
                             .map(|(rp, r)| (rp, Box::new(r) as output::Reader))
                     }
                 }
-=======
-                        Err(_) => inner.read(&path, args).await,
-                    }
-                }
-                Err(_) => inner.read(&path, args).await,
->>>>>>> fb2e0c7c
             }
             Err(_) => {
                 return self
@@ -161,7 +154,6 @@
             for k in &cache_files {
                 lru.pop(k);
             }
-<<<<<<< HEAD
             cache_files
         };
         for file in cache_files {
@@ -199,9 +191,5 @@
         buf: &mut [u8],
     ) -> Poll<io::Result<usize>> {
         self.0.poll_read(cx, buf)
-=======
-            inner.delete(&path, args).await
-        })
->>>>>>> fb2e0c7c
     }
 }