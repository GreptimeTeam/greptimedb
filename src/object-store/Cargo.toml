[package]
name = "object-store"
version.workspace = true
edition.workspace = true
license.workspace = true

[dependencies]
lru = "0.9"
async-trait = "0.1"
bytes = "1.4"
futures = { version = "0.3" }
md5 = "0.7"
metrics.workspace = true
<<<<<<< HEAD
opendal = { version = "=0.33.1", features = [
    "layers-tracing",
    "layers-metrics",
] }
=======
opendal = { version = "0.36", features = ["layers-tracing", "layers-metrics"] }
>>>>>>> 6b08a5f9
pin-project = "1.0"
tokio.workspace = true

[dev-dependencies]
anyhow = "1.0"
common-telemetry = { path = "../common/telemetry" }
common-test-util = { path = "../common/test-util" }
uuid.workspace = true<|MERGE_RESOLUTION|>--- conflicted
+++ resolved
@@ -11,14 +11,7 @@
 futures = { version = "0.3" }
 md5 = "0.7"
 metrics.workspace = true
-<<<<<<< HEAD
-opendal = { version = "=0.33.1", features = [
-    "layers-tracing",
-    "layers-metrics",
-] }
-=======
 opendal = { version = "0.36", features = ["layers-tracing", "layers-metrics"] }
->>>>>>> 6b08a5f9
 pin-project = "1.0"
 tokio.workspace = true
 
