// Copyright 2023 Greptime Team
//
// Licensed under the Apache License, Version 2.0 (the "License");
// you may not use this file except in compliance with the License.
// You may obtain a copy of the License at
//
//     http://www.apache.org/licenses/LICENSE-2.0
//
// Unless required by applicable law or agreed to in writing, software
// distributed under the License is distributed on an "AS IS" BASIS,
// WITHOUT WARRANTIES OR CONDITIONS OF ANY KIND, either express or implied.
// See the License for the specific language governing permissions and
// limitations under the License.

use std::any::Any;
use std::fmt::Debug;
use std::sync::Arc;

use common_recordbatch::adapter::{DfRecordBatchStreamAdapter, RecordBatchStreamAdapter};
use common_recordbatch::{DfSendableRecordBatchStream, SendableRecordBatchStream};
use datafusion::arrow::datatypes::SchemaRef as DfSchemaRef;
use datafusion::error::Result as DfResult;
pub use datafusion::execution::context::{SessionContext, TaskContext};
use datafusion::physical_plan::expressions::PhysicalSortExpr;
<<<<<<< HEAD
use datafusion::physical_plan::metrics::MetricsSet;
=======
use datafusion::physical_plan::metrics::{BaselineMetrics, ExecutionPlanMetricsSet, MetricsSet};
>>>>>>> 7ddfa9d3
pub use datafusion::physical_plan::Partitioning;
use datafusion::physical_plan::Statistics;
use datatypes::schema::SchemaRef;
use snafu::ResultExt;

use crate::error::{self, Result};
use crate::DfPhysicalPlan;

pub type PhysicalPlanRef = Arc<dyn PhysicalPlan>;

/// [`PhysicalPlan`] represent nodes in the Physical Plan.
///
/// Each [`PhysicalPlan`] is partition-aware and is responsible for
/// creating the actual "async" [`SendableRecordBatchStream`]s
/// of [`RecordBatch`](common_recordbatch::RecordBatch) that incrementally
/// compute the operator's  output from its input partition.
pub trait PhysicalPlan: Debug + Send + Sync {
    /// Returns the physical plan as [`Any`](std::any::Any) so that it can be
    /// downcast to a specific implementation.
    fn as_any(&self) -> &dyn Any;

    /// Get the schema for this physical plan
    fn schema(&self) -> SchemaRef;

    /// Specifies the output partitioning scheme of this plan
    fn output_partitioning(&self) -> Partitioning;

    /// returns `Some(keys)` that describes how the output was sorted.
    fn output_ordering(&self) -> Option<&[PhysicalSortExpr]> {
        None
    }

    /// Get a list of child physical plans that provide the input for this plan. The returned list
    /// will be empty for leaf nodes, will contain a single value for unary nodes, or two
    /// values for binary nodes (such as joins).
    fn children(&self) -> Vec<PhysicalPlanRef>;

    /// Returns a new plan where all children were replaced by new plans.
    /// The size of `children` must be equal to the size of [`PhysicalPlan::children()`].
    fn with_new_children(&self, children: Vec<PhysicalPlanRef>) -> Result<PhysicalPlanRef>;

    /// Creates an RecordBatch stream.
    fn execute(
        &self,
        partition: usize,
        context: Arc<TaskContext>,
    ) -> Result<SendableRecordBatchStream>;

<<<<<<< HEAD
    /// Returns metrics of this plan during execution
=======
>>>>>>> 7ddfa9d3
    fn metrics(&self) -> Option<MetricsSet> {
        None
    }
}

/// Adapt DataFusion's [`ExecutionPlan`](DfPhysicalPlan) to GreptimeDB's [`PhysicalPlan`].
#[derive(Debug)]
pub struct PhysicalPlanAdapter {
    schema: SchemaRef,
    df_plan: Arc<dyn DfPhysicalPlan>,
    metric: ExecutionPlanMetricsSet,
}

impl PhysicalPlanAdapter {
    pub fn new(schema: SchemaRef, df_plan: Arc<dyn DfPhysicalPlan>) -> Self {
        Self {
            schema,
            df_plan,
            metric: ExecutionPlanMetricsSet::new(),
        }
    }

    pub fn df_plan(&self) -> Arc<dyn DfPhysicalPlan> {
        self.df_plan.clone()
    }
}

impl PhysicalPlan for PhysicalPlanAdapter {
    fn as_any(&self) -> &dyn Any {
        self
    }

    fn schema(&self) -> SchemaRef {
        self.schema.clone()
    }

    fn output_partitioning(&self) -> Partitioning {
        self.df_plan.output_partitioning()
    }

    fn children(&self) -> Vec<PhysicalPlanRef> {
        self.df_plan
            .children()
            .into_iter()
            .map(|x| Arc::new(PhysicalPlanAdapter::new(self.schema(), x)) as _)
            .collect()
    }

    fn with_new_children(&self, children: Vec<PhysicalPlanRef>) -> Result<PhysicalPlanRef> {
        let children = children
            .into_iter()
            .map(|x| Arc::new(DfPhysicalPlanAdapter(x)) as _)
            .collect();
        let plan = self
            .df_plan
            .clone()
            .with_new_children(children)
            .context(error::GeneralDataFusionSnafu)?;
        Ok(Arc::new(PhysicalPlanAdapter::new(self.schema(), plan)))
    }

    fn execute(
        &self,
        partition: usize,
        context: Arc<TaskContext>,
    ) -> Result<SendableRecordBatchStream> {
        let baseline_metric = BaselineMetrics::new(&self.metric, partition);

        let df_plan = self.df_plan.clone();
        let stream = df_plan
            .execute(partition, context)
            .context(error::GeneralDataFusionSnafu)?;
        let adapter = RecordBatchStreamAdapter::try_new_with_metrics(stream, baseline_metric)
            .context(error::ConvertDfRecordBatchStreamSnafu)?;

        Ok(Box::pin(adapter))
    }

    fn metrics(&self) -> Option<MetricsSet> {
<<<<<<< HEAD
        self.df_plan.metrics()
=======
        Some(self.metric.clone_inner())
>>>>>>> 7ddfa9d3
    }
}

#[derive(Debug)]
pub struct DfPhysicalPlanAdapter(pub PhysicalPlanRef);

impl DfPhysicalPlan for DfPhysicalPlanAdapter {
    fn as_any(&self) -> &dyn Any {
        self
    }

    fn schema(&self) -> DfSchemaRef {
        self.0.schema().arrow_schema().clone()
    }

    fn output_partitioning(&self) -> Partitioning {
        self.0.output_partitioning()
    }

    fn output_ordering(&self) -> Option<&[PhysicalSortExpr]> {
        self.0.output_ordering()
    }

    fn children(&self) -> Vec<Arc<dyn DfPhysicalPlan>> {
        self.0
            .children()
            .into_iter()
            .map(|x| Arc::new(DfPhysicalPlanAdapter(x)) as _)
            .collect()
    }

    fn with_new_children(
        self: Arc<Self>,
        children: Vec<Arc<dyn DfPhysicalPlan>>,
    ) -> DfResult<Arc<dyn DfPhysicalPlan>> {
        let df_schema = self.schema();
        let schema: SchemaRef = Arc::new(
            df_schema
                .try_into()
                .context(error::ConvertArrowSchemaSnafu)?,
        );
        let children = children
            .into_iter()
            .map(|x| Arc::new(PhysicalPlanAdapter::new(schema.clone(), x)) as _)
            .collect();
        let plan = self.0.with_new_children(children)?;
        Ok(Arc::new(DfPhysicalPlanAdapter(plan)))
    }

    fn execute(
        &self,
        partition: usize,
        context: Arc<TaskContext>,
    ) -> DfResult<DfSendableRecordBatchStream> {
        let stream = self.0.execute(partition, context)?;
        Ok(Box::pin(DfRecordBatchStreamAdapter::new(stream)))
    }

    fn metrics(&self) -> Option<MetricsSet> {
        self.0.metrics()
    }

    fn statistics(&self) -> Statistics {
        Statistics::default()
    }

    fn metrics(&self) -> Option<MetricsSet> {
        self.0.metrics()
    }
}

#[cfg(test)]
mod test {
    use async_trait::async_trait;
    use common_recordbatch::{RecordBatch, RecordBatches};
    use datafusion::datasource::{DefaultTableSource, TableProvider as DfTableProvider, TableType};
    use datafusion::execution::context::{SessionContext, SessionState};
    use datafusion::physical_plan::collect;
    use datafusion::physical_plan::empty::EmptyExec;
    use datafusion_expr::logical_plan::builder::LogicalPlanBuilder;
    use datafusion_expr::{Expr, TableSource};
    use datatypes::arrow::datatypes::{DataType, Field, Schema as ArrowSchema};
    use datatypes::arrow::util::pretty;
    use datatypes::schema::Schema;
    use datatypes::vectors::Int32Vector;

    use super::*;

    struct MyDfTableProvider;

    #[async_trait]
    impl DfTableProvider for MyDfTableProvider {
        fn as_any(&self) -> &dyn Any {
            self
        }

        fn schema(&self) -> DfSchemaRef {
            Arc::new(ArrowSchema::new(vec![Field::new(
                "a",
                DataType::Int32,
                false,
            )]))
        }

        fn table_type(&self) -> TableType {
            TableType::Base
        }

        async fn scan(
            &self,
            _ctx: &SessionState,
            _projection: Option<&Vec<usize>>,
            _filters: &[Expr],
            _limit: Option<usize>,
        ) -> DfResult<Arc<dyn DfPhysicalPlan>> {
            let schema = Schema::try_from(self.schema()).unwrap();
            let my_plan = Arc::new(MyExecutionPlan {
                schema: Arc::new(schema),
            });
            let df_plan = DfPhysicalPlanAdapter(my_plan);
            Ok(Arc::new(df_plan))
        }
    }

    impl MyDfTableProvider {
        fn table_source() -> Arc<dyn TableSource> {
            Arc::new(DefaultTableSource {
                table_provider: Arc::new(Self),
            })
        }
    }

    #[derive(Debug)]
    struct MyExecutionPlan {
        schema: SchemaRef,
    }

    impl PhysicalPlan for MyExecutionPlan {
        fn as_any(&self) -> &dyn Any {
            self
        }

        fn schema(&self) -> SchemaRef {
            self.schema.clone()
        }

        fn output_partitioning(&self) -> Partitioning {
            Partitioning::UnknownPartitioning(1)
        }

        fn children(&self) -> Vec<PhysicalPlanRef> {
            vec![]
        }

        fn with_new_children(&self, _children: Vec<PhysicalPlanRef>) -> Result<PhysicalPlanRef> {
            unimplemented!()
        }

        fn execute(
            &self,
            _partition: usize,
            _context: Arc<TaskContext>,
        ) -> Result<SendableRecordBatchStream> {
            let schema = self.schema();
            let recordbatches = RecordBatches::try_new(
                schema.clone(),
                vec![
                    RecordBatch::new(
                        schema.clone(),
                        vec![Arc::new(Int32Vector::from_slice(vec![1])) as _],
                    )
                    .unwrap(),
                    RecordBatch::new(
                        schema,
                        vec![Arc::new(Int32Vector::from_slice(vec![2, 3])) as _],
                    )
                    .unwrap(),
                ],
            )
            .unwrap();
            Ok(recordbatches.as_stream())
        }
    }

    // Test our physical plan can be executed by DataFusion, through adapters.
    #[tokio::test]
    async fn test_execute_physical_plan() {
        let ctx = SessionContext::new();
        let logical_plan =
            LogicalPlanBuilder::scan("test", MyDfTableProvider::table_source(), None)
                .unwrap()
                .build()
                .unwrap();
        let physical_plan = ctx
            .state()
            .create_physical_plan(&logical_plan)
            .await
            .unwrap();
        let df_recordbatches = collect(physical_plan, Arc::new(TaskContext::from(&ctx)))
            .await
            .unwrap();
        let pretty_print = pretty::pretty_format_batches(&df_recordbatches).unwrap();
        assert_eq!(
            pretty_print.to_string(),
            r#"+---+
| a |
+---+
| 1 |
| 2 |
| 3 |
+---+"#
        );
    }

    #[test]
    fn test_physical_plan_adapter() {
        let df_schema = Arc::new(ArrowSchema::new(vec![Field::new(
            "name",
            DataType::Utf8,
            true,
        )]));

        let plan = PhysicalPlanAdapter::new(
            Arc::new(Schema::try_from(df_schema.clone()).unwrap()),
            Arc::new(EmptyExec::new(true, df_schema.clone())),
        );
        assert!(plan.df_plan.as_any().downcast_ref::<EmptyExec>().is_some());

        let df_plan = DfPhysicalPlanAdapter(Arc::new(plan));
        assert_eq!(df_schema, df_plan.schema());
    }
}<|MERGE_RESOLUTION|>--- conflicted
+++ resolved
@@ -22,11 +22,7 @@
 use datafusion::error::Result as DfResult;
 pub use datafusion::execution::context::{SessionContext, TaskContext};
 use datafusion::physical_plan::expressions::PhysicalSortExpr;
-<<<<<<< HEAD
-use datafusion::physical_plan::metrics::MetricsSet;
-=======
 use datafusion::physical_plan::metrics::{BaselineMetrics, ExecutionPlanMetricsSet, MetricsSet};
->>>>>>> 7ddfa9d3
 pub use datafusion::physical_plan::Partitioning;
 use datafusion::physical_plan::Statistics;
 use datatypes::schema::SchemaRef;
@@ -75,10 +71,6 @@
         context: Arc<TaskContext>,
     ) -> Result<SendableRecordBatchStream>;
 
-<<<<<<< HEAD
-    /// Returns metrics of this plan during execution
-=======
->>>>>>> 7ddfa9d3
     fn metrics(&self) -> Option<MetricsSet> {
         None
     }
@@ -158,11 +150,7 @@
     }
 
     fn metrics(&self) -> Option<MetricsSet> {
-<<<<<<< HEAD
-        self.df_plan.metrics()
-=======
         Some(self.metric.clone_inner())
->>>>>>> 7ddfa9d3
     }
 }
 
@@ -219,10 +207,6 @@
     ) -> DfResult<DfSendableRecordBatchStream> {
         let stream = self.0.execute(partition, context)?;
         Ok(Box::pin(DfRecordBatchStreamAdapter::new(stream)))
-    }
-
-    fn metrics(&self) -> Option<MetricsSet> {
-        self.0.metrics()
     }
 
     fn statistics(&self) -> Statistics {
