--- conflicted
+++ resolved
@@ -109,16 +109,12 @@
                                 Some(ColumnDataTypeExtension { type_ext: Some(TypeExt::StructType(StructTypeExtension { fields: [#(#fields),*] })) })
                             }
                         }
-<<<<<<< HEAD
-                        Some(TypeExt::JsonNativeType(_)) => todo!(),
-=======
                         Some(TypeExt::JsonNativeType(ext)) => {
                             let inner = syn::Ident::new(&ext.datatype.to_string(), ident.span());
                             quote! {
                                 Some(ColumnDataTypeExtension { type_ext: Some(TypeExt::JsonNativeType(JsonNativeTypeExtension { datatype: #inner })) })
                             }
                         }
->>>>>>> 145c1024
                         None => {
                             quote! { None }
                         }
