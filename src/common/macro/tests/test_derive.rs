--- conflicted
+++ resolved
@@ -12,11 +12,6 @@
 // See the License for the specific language governing permissions and
 // limitations under the License.
 
-<<<<<<< HEAD
-use common_macro::ToRow;
-use greptime_proto::v1::value::ValueData;
-use greptime_proto::v1::{ColumnDataType, ColumnSchema, Row, SemanticType, Value};
-=======
 use common_macro::{IntoRow, Schema, ToRow};
 use greptime_proto::v1::column_data_type_extension::TypeExt;
 use greptime_proto::v1::value::ValueData;
@@ -24,7 +19,6 @@
     ColumnDataType, ColumnDataTypeExtension, ColumnSchema, JsonTypeExtension, Row, SemanticType,
     Value,
 };
->>>>>>> 5eec3485
 
 #[derive(ToRow, Schema, IntoRow)]
 struct ToRowOwned {
