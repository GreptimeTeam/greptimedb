--- conflicted
+++ resolved
@@ -16,17 +16,12 @@
 
 use async_trait::async_trait;
 use bytes::{Buf, Bytes, BytesMut};
-<<<<<<< HEAD
-use datafusion::catalog::catalog::CatalogList;
-=======
 use catalog::CatalogManagerRef;
->>>>>>> 4d9afee8
 use datafusion::prelude::SessionContext;
 use datafusion_expr::LogicalPlan;
 use datafusion_substrait::logical_plan::consumer::from_substrait_plan;
 use datafusion_substrait::logical_plan::producer::to_substrait_plan;
 use prost::Message;
-use query::datafusion::DfCatalogListAdapter;
 use snafu::ResultExt;
 use substrait_proto::proto::Plan;
 
@@ -47,12 +42,6 @@
         catalog_list: Arc<dyn CatalogList>,
     ) -> Result<Self::Plan, Self::Error> {
         let mut context = SessionContext::new();
-<<<<<<< HEAD
-=======
-        let df_catalog_list = Arc::new(DfCatalogListAdapter::new(catalog_manager));
-        context.register_catalog_list(df_catalog_list);
-
->>>>>>> 4d9afee8
         let plan = Plan::decode(message).context(DecodeRelSnafu)?;
         context.register_catalog_list(catalog_list);
         let df_plan = from_substrait_plan(&mut context, &plan)
