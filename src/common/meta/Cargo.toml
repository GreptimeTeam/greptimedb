[package]
name = "common-meta"
version.workspace = true
edition.workspace = true
license.workspace = true

[dependencies]
api = { path = "../../api" }
common-catalog = { path = "../catalog" }
common-error = { path = "../error" }
common-runtime = { path = "../runtime" }
common-telemetry = { path = "../telemetry" }
common-time = { path = "../time" }
serde.workspace = true
serde_json.workspace = true
<<<<<<< HEAD
snafu.workspace = true
=======
>>>>>>> b27c569a
store-api = { path = "../../store-api" }
table = { path = "../../table" }
tokio.workspace = true

[dev-dependencies]
chrono.workspace = true
datatypes = { path = "../../datatypes" }<|MERGE_RESOLUTION|>--- conflicted
+++ resolved
@@ -13,10 +13,7 @@
 common-time = { path = "../time" }
 serde.workspace = true
 serde_json.workspace = true
-<<<<<<< HEAD
 snafu.workspace = true
-=======
->>>>>>> b27c569a
 store-api = { path = "../../store-api" }
 table = { path = "../../table" }
 tokio.workspace = true
