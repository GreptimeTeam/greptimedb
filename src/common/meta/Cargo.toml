[package]
name = "common-meta"
version.workspace = true
edition.workspace = true
license.workspace = true

[dependencies]
api = { path = "../../api" }
async-stream.workspace = true
async-trait.workspace = true
common-catalog = { path = "../catalog" }
common-error = { path = "../error" }
common-runtime = { path = "../runtime" }
common-telemetry = { path = "../telemetry" }
common-time = { path = "../time" }
<<<<<<< HEAD
prost.workspace = true
=======
futures.workspace = true
>>>>>>> b466ef6c
serde.workspace = true
serde_json.workspace = true
snafu.workspace = true
store-api = { path = "../../store-api" }
table = { path = "../../table" }
tokio.workspace = true

[dev-dependencies]
chrono.workspace = true
datatypes = { path = "../../datatypes" }<|MERGE_RESOLUTION|>--- conflicted
+++ resolved
@@ -13,11 +13,8 @@
 common-runtime = { path = "../runtime" }
 common-telemetry = { path = "../telemetry" }
 common-time = { path = "../time" }
-<<<<<<< HEAD
 prost.workspace = true
-=======
 futures.workspace = true
->>>>>>> b466ef6c
 serde.workspace = true
 serde_json.workspace = true
 snafu.workspace = true
