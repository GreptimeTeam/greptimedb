// Copyright 2023 Greptime Team
//
// Licensed under the Apache License, Version 2.0 (the "License");
// you may not use this file except in compliance with the License.
// You may obtain a copy of the License at
//
//     http://www.apache.org/licenses/LICENSE-2.0
//
// Unless required by applicable law or agreed to in writing, software
// distributed under the License is distributed on an "AS IS" BASIS,
// WITHOUT WARRANTIES OR CONDITIONS OF ANY KIND, either express or implied.
// See the License for the specific language governing permissions and
// limitations under the License.

//! This mod defines all the keys used in the metadata store (Metasrv).
//! Specifically, there are these kinds of keys:
//!
//! 1. Datanode table key: `__dn_table/{datanode_id}/{table_id}`
//!     - The value is a [DatanodeTableValue] struct; it contains `table_id` and the regions that
//!       belong to this Datanode.
//!     - This key is primary used in the startup of Datanode, to let Datanode know which tables
//!       and regions it should open.
//!
//! 2. Table info key: `__table_info/{table_id}`
//!     - The value is a [TableInfoValue] struct; it contains the whole table info (like column
//!       schemas).
//!     - This key is mainly used in constructing the table in Datanode and Frontend.
//!
//! 3. Catalog name key: `__catalog_name/{catalog_name}`
//!     - Indices all catalog names
//!
//! 4. Schema name key: `__schema_name/{catalog_name}/{schema_name}`
//!     - Indices all schema names belong to the {catalog_name}
//!
//! 5. Table name key: `__table_name/{catalog_name}/{schema_name}/{table_name}`
//!     - The value is a [TableNameValue] struct; it contains the table id.
//!     - Used in the table name to table id lookup.
//!
//! 6. Flow info key: `__flow/info/{flow_id}`
//!     - Stores metadata of the flow.
//!
//! 7. Flow route key: `__flow/route/{flow_id}/{partition_id}`
//!     - Stores route of the flow.
//!
//! 8. Flow name key: `__flow/name/{catalog}/{flow_name}`
//!     - Mapping {catalog}/{flow_name} to {flow_id}
//!
//! 9. Flownode flow key: `__flow/flownode/{flownode_id}/{flow_id}/{partition_id}`
//!     - Mapping {flownode_id} to {flow_id}
//!
//! 10. Table flow key: `__flow/source_table/{table_id}/{flownode_id}/{flow_id}/{partition_id}`
//!     - Mapping source table's {table_id} to {flownode_id}
//!     - Used in `Flownode` booting.
//!
//! 11. View info key: `__view_info/{view_id}`
//!     - The value is a [ViewInfoValue] struct; it contains the encoded logical plan.
//!     - This key is mainly used in constructing the view in Datanode and Frontend.
//!
//! 12. Kafka topic key: `__topic_name/kafka/{topic_name}`
//!     - The key is used to mark existing topics in kafka for WAL.
//!
//! 13. Topic name to region map key `__topic_region/{topic_name}/{region_id}`
//!     - Mapping {topic_name} to {region_id}
//!
//! 14. Consistency poison key `__consistency_poison/{resource_type}/{resource_id}`
//!     - The key is used to indicate the inconsistency of the resource.
//!     - When an operation on a resource begins, a key is inserted into the metadata store.
//!     - If the operation completes successfully, the key is removed from the metadata store.
//!     - If the operation fails, the key remains in the metadata store.
//!     - The presence of this key indicates possible metadata inconsistencies between the datanodes and the metadata.
//!     - Further operations on the same resource are rejected until the inconsistency is resolved.
//!
//! All keys have related managers. The managers take care of the serialization and deserialization
//! of keys and values, and the interaction with the underlying KV store backend.
//!
//! To simplify the managers used in struct fields and function parameters, we define "unify"
//! table metadata manager: [TableMetadataManager]
//! and flow metadata manager: [FlowMetadataManager](crate::key::flow::FlowMetadataManager).
//! It contains all the managers defined above. It's recommended to just use this manager only.
//!
//! The whole picture of flow keys will be like this:
//!
//! __flow/
//!   info/
//!     {flow_id}
//!   route/
//!     {flow_id}/
//!      {partition_id}
//!
//!    name/
//!      {catalog_name}
//!        {flow_name}
//!
//!    flownode/
//!      {flownode_id}/
//!        {flow_id}/
//!          {partition_id}
//!
//!    source_table/
//!      {table_id}/
//!        {flownode_id}/
//!          {flow_id}/
//!            {partition_id}

pub mod catalog_name;
pub mod consistency_poison;
pub mod datanode_table;
pub mod flow;
pub mod maintenance;
pub mod node_address;
mod schema_metadata_manager;
pub mod schema_name;
pub mod table_info;
pub mod table_name;
pub mod table_route;
#[cfg(any(test, feature = "testing"))]
pub mod test_utils;
mod tombstone;
pub mod topic_name;
pub mod topic_region;
pub(crate) mod txn_helper;
pub mod view_info;

use std::collections::{BTreeMap, HashMap, HashSet};
use std::fmt::Debug;
use std::ops::{Deref, DerefMut};
use std::sync::Arc;

use bytes::Bytes;
use common_catalog::consts::{
    DEFAULT_CATALOG_NAME, DEFAULT_PRIVATE_SCHEMA_NAME, DEFAULT_SCHEMA_NAME, INFORMATION_SCHEMA_NAME,
};
use common_telemetry::warn;
use common_wal::options::WalOptions;
use consistency_poison::{ConsistencyPoisonManager, ConsistencyPoisonValue};
use datanode_table::{DatanodeTableKey, DatanodeTableManager, DatanodeTableValue};
use flow::flow_route::FlowRouteValue;
use flow::table_flow::TableFlowValue;
use lazy_static::lazy_static;
use regex::Regex;
pub use schema_metadata_manager::{SchemaMetadataManager, SchemaMetadataManagerRef};
use serde::de::DeserializeOwned;
use serde::{Deserialize, Serialize};
use snafu::{ensure, OptionExt, ResultExt};
use store_api::storage::RegionNumber;
use table::metadata::{RawTableInfo, TableId};
use table::table_name::TableName;
use table_info::{TableInfoKey, TableInfoManager, TableInfoValue};
use table_name::{TableNameKey, TableNameManager, TableNameValue};
use topic_region::{TopicRegionKey, TopicRegionManager};
use view_info::{ViewInfoKey, ViewInfoManager, ViewInfoValue};

use self::catalog_name::{CatalogManager, CatalogNameKey, CatalogNameValue};
use self::datanode_table::RegionInfo;
use self::flow::flow_info::FlowInfoValue;
use self::flow::flow_name::FlowNameValue;
use self::schema_name::{SchemaManager, SchemaNameKey, SchemaNameValue};
use self::table_route::{TableRouteManager, TableRouteValue};
use self::tombstone::TombstoneManager;
use crate::error::{self, Result, SerdeJsonSnafu};
use crate::key::flow::flow_state::FlowStateValue;
use crate::key::node_address::NodeAddressValue;
use crate::key::table_route::TableRouteKey;
use crate::key::txn_helper::TxnOpGetResponseSet;
use crate::kv_backend::txn::{Txn, TxnOp};
use crate::kv_backend::KvBackendRef;
use crate::rpc::router::{region_distribution, LeaderState, RegionRoute};
use crate::rpc::store::BatchDeleteRequest;
use crate::state_store::PoisonValue;
use crate::DatanodeId;

pub const NAME_PATTERN: &str = r"[a-zA-Z_:-][a-zA-Z0-9_:\-\.@#]*";
pub const MAINTENANCE_KEY: &str = "__maintenance";

pub const DATANODE_TABLE_KEY_PREFIX: &str = "__dn_table";
pub const TABLE_INFO_KEY_PREFIX: &str = "__table_info";
pub const VIEW_INFO_KEY_PREFIX: &str = "__view_info";
pub const TABLE_NAME_KEY_PREFIX: &str = "__table_name";
pub const CATALOG_NAME_KEY_PREFIX: &str = "__catalog_name";
pub const SCHEMA_NAME_KEY_PREFIX: &str = "__schema_name";
pub const TABLE_ROUTE_PREFIX: &str = "__table_route";
pub const NODE_ADDRESS_PREFIX: &str = "__node_address";
pub const KAFKA_TOPIC_KEY_PREFIX: &str = "__topic_name/kafka";
// The legacy topic key prefix is used to store the topic name in previous versions.
pub const LEGACY_TOPIC_KEY_PREFIX: &str = "__created_wal_topics/kafka";
pub const TOPIC_REGION_PREFIX: &str = "__topic_region";
pub const CONSISTENCY_POISON_PREFIX: &str = "__consistency_poison";

/// The keys with these prefixes will be loaded into the cache when the leader starts.
pub const CACHE_KEY_PREFIXES: [&str; 5] = [
    TABLE_NAME_KEY_PREFIX,
    CATALOG_NAME_KEY_PREFIX,
    SCHEMA_NAME_KEY_PREFIX,
    TABLE_ROUTE_PREFIX,
    NODE_ADDRESS_PREFIX,
];

pub type RegionDistribution = BTreeMap<DatanodeId, Vec<RegionNumber>>;

/// The id of flow.
pub type FlowId = u32;
/// The partition of flow.
pub type FlowPartitionId = u32;

lazy_static! {
    pub static ref NAME_PATTERN_REGEX: Regex = Regex::new(NAME_PATTERN).unwrap();
}

lazy_static! {
    static ref TABLE_INFO_KEY_PATTERN: Regex =
        Regex::new(&format!("^{TABLE_INFO_KEY_PREFIX}/([0-9]+)$")).unwrap();
}

lazy_static! {
    static ref VIEW_INFO_KEY_PATTERN: Regex =
        Regex::new(&format!("^{VIEW_INFO_KEY_PREFIX}/([0-9]+)$")).unwrap();
}

lazy_static! {
    static ref TABLE_ROUTE_KEY_PATTERN: Regex =
        Regex::new(&format!("^{TABLE_ROUTE_PREFIX}/([0-9]+)$")).unwrap();
}

lazy_static! {
    static ref DATANODE_TABLE_KEY_PATTERN: Regex =
        Regex::new(&format!("^{DATANODE_TABLE_KEY_PREFIX}/([0-9]+)/([0-9]+)$")).unwrap();
}

lazy_static! {
    static ref TABLE_NAME_KEY_PATTERN: Regex = Regex::new(&format!(
        "^{TABLE_NAME_KEY_PREFIX}/({NAME_PATTERN})/({NAME_PATTERN})/({NAME_PATTERN})$"
    ))
    .unwrap();
}

lazy_static! {
    /// CATALOG_NAME_KEY: {CATALOG_NAME_KEY_PREFIX}/{catalog_name}
    static ref CATALOG_NAME_KEY_PATTERN: Regex = Regex::new(&format!(
        "^{CATALOG_NAME_KEY_PREFIX}/({NAME_PATTERN})$"
    ))
        .unwrap();
}

lazy_static! {
    /// SCHEMA_NAME_KEY: {SCHEMA_NAME_KEY_PREFIX}/{catalog_name}/{schema_name}
    static ref SCHEMA_NAME_KEY_PATTERN:Regex=Regex::new(&format!(
        "^{SCHEMA_NAME_KEY_PREFIX}/({NAME_PATTERN})/({NAME_PATTERN})$"
    ))
        .unwrap();
}

lazy_static! {
    static ref NODE_ADDRESS_PATTERN: Regex =
        Regex::new(&format!("^{NODE_ADDRESS_PREFIX}/([0-9]+)/([0-9]+)$")).unwrap();
}

lazy_static! {
    pub static ref KAFKA_TOPIC_KEY_PATTERN: Regex =
        Regex::new(&format!("^{KAFKA_TOPIC_KEY_PREFIX}/(.*)$")).unwrap();
}

lazy_static! {
    pub static ref TOPIC_REGION_PATTERN: Regex = Regex::new(&format!(
        "^{TOPIC_REGION_PREFIX}/({NAME_PATTERN})/([0-9]+)$"
    ))
    .unwrap();
}

lazy_static! {
    pub static ref CONSISTENCY_POISON_KEY_PATTERN: Regex = Regex::new(&format!(
        "^{CONSISTENCY_POISON_PREFIX}/({NAME_PATTERN})/([0-9]+)$"
    ))
    .unwrap();
}
/// The key of metadata.
pub trait MetadataKey<'a, T> {
    fn to_bytes(&self) -> Vec<u8>;

    fn from_bytes(bytes: &'a [u8]) -> Result<T>;
}

#[derive(Debug, Clone, PartialEq)]
pub struct BytesAdapter(Vec<u8>);

impl From<Vec<u8>> for BytesAdapter {
    fn from(value: Vec<u8>) -> Self {
        Self(value)
    }
}

impl<'a> MetadataKey<'a, BytesAdapter> for BytesAdapter {
    fn to_bytes(&self) -> Vec<u8> {
        self.0.clone()
    }

    fn from_bytes(bytes: &'a [u8]) -> Result<BytesAdapter> {
        Ok(BytesAdapter(bytes.to_vec()))
    }
}

pub(crate) trait MetadataKeyGetTxnOp {
    fn build_get_op(
        &self,
    ) -> (
        TxnOp,
        impl for<'a> FnMut(&'a mut TxnOpGetResponseSet) -> Option<Vec<u8>>,
    );
}

pub trait MetadataValue {
    fn try_from_raw_value(raw_value: &[u8]) -> Result<Self>
    where
        Self: Sized;

    fn try_as_raw_value(&self) -> Result<Vec<u8>>;
}

pub type TableMetadataManagerRef = Arc<TableMetadataManager>;

pub struct TableMetadataManager {
    table_name_manager: TableNameManager,
    table_info_manager: TableInfoManager,
    view_info_manager: ViewInfoManager,
    datanode_table_manager: DatanodeTableManager,
    catalog_manager: CatalogManager,
    schema_manager: SchemaManager,
    table_route_manager: TableRouteManager,
    tombstone_manager: TombstoneManager,
    topic_region_manager: TopicRegionManager,
    consistency_poison_manager: ConsistencyPoisonManager,
    kv_backend: KvBackendRef,
}

#[macro_export]
macro_rules! ensure_values {
    ($got:expr, $expected_value:expr, $name:expr) => {
        ensure!(
            $got == $expected_value,
            error::UnexpectedSnafu {
                err_msg: format!(
                    "Reads the different value: {:?} during {}, expected: {:?}",
                    $got, $name, $expected_value
                )
            }
        );
    };
}

/// A struct containing a deserialized value(`inner`) and an original bytes.
///
/// - Serialize behaviors:
///
/// The `inner` field will be ignored.
///
/// - Deserialize behaviors:
///
/// The `inner` field will be deserialized from the `bytes` field.
pub struct DeserializedValueWithBytes<T: DeserializeOwned + Serialize> {
    // The original bytes of the inner.
    bytes: Bytes,
    // The value was deserialized from the original bytes.
    inner: T,
}

impl<T: DeserializeOwned + Serialize> Deref for DeserializedValueWithBytes<T> {
    type Target = T;

    fn deref(&self) -> &Self::Target {
        &self.inner
    }
}

impl<T: DeserializeOwned + Serialize> DerefMut for DeserializedValueWithBytes<T> {
    fn deref_mut(&mut self) -> &mut Self::Target {
        &mut self.inner
    }
}

impl<T: DeserializeOwned + Serialize + Debug> Debug for DeserializedValueWithBytes<T> {
    fn fmt(&self, f: &mut std::fmt::Formatter<'_>) -> std::fmt::Result {
        write!(
            f,
            "DeserializedValueWithBytes(inner: {:?}, bytes: {:?})",
            self.inner, self.bytes
        )
    }
}

impl<T: DeserializeOwned + Serialize> Serialize for DeserializedValueWithBytes<T> {
    /// - Serialize behaviors:
    ///
    /// The `inner` field will be ignored.
    fn serialize<S>(&self, serializer: S) -> std::result::Result<S::Ok, S::Error>
    where
        S: serde::Serializer,
    {
        // Safety: The original bytes are always JSON encoded.
        // It's more efficiently than `serialize_bytes`.
        serializer.serialize_str(&String::from_utf8_lossy(&self.bytes))
    }
}

impl<'de, T: DeserializeOwned + Serialize + MetadataValue> Deserialize<'de>
    for DeserializedValueWithBytes<T>
{
    /// - Deserialize behaviors:
    ///
    /// The `inner` field will be deserialized from the `bytes` field.
    fn deserialize<D>(deserializer: D) -> std::result::Result<Self, D::Error>
    where
        D: serde::Deserializer<'de>,
    {
        let buf = String::deserialize(deserializer)?;
        let bytes = Bytes::from(buf);

        let value = DeserializedValueWithBytes::from_inner_bytes(bytes)
            .map_err(|err| serde::de::Error::custom(err.to_string()))?;

        Ok(value)
    }
}

impl<T: Serialize + DeserializeOwned + Clone> Clone for DeserializedValueWithBytes<T> {
    fn clone(&self) -> Self {
        Self {
            bytes: self.bytes.clone(),
            inner: self.inner.clone(),
        }
    }
}

impl<T: Serialize + DeserializeOwned + MetadataValue> DeserializedValueWithBytes<T> {
    /// Returns a struct containing a deserialized value and an original `bytes`.
    /// It accepts original bytes of inner.
    pub fn from_inner_bytes(bytes: Bytes) -> Result<Self> {
        let inner = T::try_from_raw_value(&bytes)?;
        Ok(Self { bytes, inner })
    }

    /// Returns a struct containing a deserialized value and an original `bytes`.
    /// It accepts original bytes of inner.
    pub fn from_inner_slice(bytes: &[u8]) -> Result<Self> {
        Self::from_inner_bytes(Bytes::copy_from_slice(bytes))
    }

    pub fn into_inner(self) -> T {
        self.inner
    }

    pub fn get_inner_ref(&self) -> &T {
        &self.inner
    }

    /// Returns original `bytes`
    pub fn get_raw_bytes(&self) -> Vec<u8> {
        self.bytes.to_vec()
    }

    #[cfg(any(test, feature = "testing"))]
    pub fn from_inner(inner: T) -> Self {
        let bytes = serde_json::to_vec(&inner).unwrap();

        Self {
            bytes: Bytes::from(bytes),
            inner,
        }
    }
}

impl TableMetadataManager {
    pub fn new(kv_backend: KvBackendRef) -> Self {
        TableMetadataManager {
            table_name_manager: TableNameManager::new(kv_backend.clone()),
            table_info_manager: TableInfoManager::new(kv_backend.clone()),
            view_info_manager: ViewInfoManager::new(kv_backend.clone()),
            datanode_table_manager: DatanodeTableManager::new(kv_backend.clone()),
            catalog_manager: CatalogManager::new(kv_backend.clone()),
            schema_manager: SchemaManager::new(kv_backend.clone()),
            table_route_manager: TableRouteManager::new(kv_backend.clone()),
            tombstone_manager: TombstoneManager::new(kv_backend.clone()),
            topic_region_manager: TopicRegionManager::new(kv_backend.clone()),
            consistency_poison_manager: ConsistencyPoisonManager::new(kv_backend.clone()),
            kv_backend,
        }
    }

    pub async fn init(&self) -> Result<()> {
        let catalog_name = CatalogNameKey::new(DEFAULT_CATALOG_NAME);

        self.catalog_manager().create(catalog_name, true).await?;

        let internal_schemas = [
            DEFAULT_SCHEMA_NAME,
            INFORMATION_SCHEMA_NAME,
            DEFAULT_PRIVATE_SCHEMA_NAME,
        ];

        for schema_name in internal_schemas {
            let schema_key = SchemaNameKey::new(DEFAULT_CATALOG_NAME, schema_name);

            self.schema_manager().create(schema_key, None, true).await?;
        }

        Ok(())
    }

    pub fn table_name_manager(&self) -> &TableNameManager {
        &self.table_name_manager
    }

    pub fn table_info_manager(&self) -> &TableInfoManager {
        &self.table_info_manager
    }

    pub fn view_info_manager(&self) -> &ViewInfoManager {
        &self.view_info_manager
    }

    pub fn datanode_table_manager(&self) -> &DatanodeTableManager {
        &self.datanode_table_manager
    }

    pub fn catalog_manager(&self) -> &CatalogManager {
        &self.catalog_manager
    }

    pub fn schema_manager(&self) -> &SchemaManager {
        &self.schema_manager
    }

    pub fn table_route_manager(&self) -> &TableRouteManager {
        &self.table_route_manager
    }

<<<<<<< HEAD
    pub fn consistency_poison_manager(&self) -> &ConsistencyPoisonManager {
        &self.consistency_poison_manager
=======
    pub fn topic_region_manager(&self) -> &TopicRegionManager {
        &self.topic_region_manager
>>>>>>> 917510ff
    }

    #[cfg(feature = "testing")]
    pub fn kv_backend(&self) -> &KvBackendRef {
        &self.kv_backend
    }

    pub async fn get_full_table_info(
        &self,
        table_id: TableId,
    ) -> Result<(
        Option<DeserializedValueWithBytes<TableInfoValue>>,
        Option<DeserializedValueWithBytes<TableRouteValue>>,
    )> {
        let table_info_key = TableInfoKey::new(table_id);
        let table_route_key = TableRouteKey::new(table_id);
        let (table_info_txn, table_info_filter) = table_info_key.build_get_op();
        let (table_route_txn, table_route_filter) = table_route_key.build_get_op();

        let txn = Txn::new().and_then(vec![table_info_txn, table_route_txn]);
        let mut res = self.kv_backend.txn(txn).await?;
        let mut set = TxnOpGetResponseSet::from(&mut res.responses);
        let table_info_value = TxnOpGetResponseSet::decode_with(table_info_filter)(&mut set)?;
        let table_route_value = TxnOpGetResponseSet::decode_with(table_route_filter)(&mut set)?;
        Ok((table_info_value, table_route_value))
    }

    /// Creates metadata for view and returns an error if different metadata exists.
    /// The caller MUST ensure it has the exclusive access to `TableNameKey`.
    /// Parameters include:
    /// - `view_info`: the encoded logical plan
    /// - `table_names`: the resolved fully table names in logical plan
    /// - `columns`: the view columns
    /// - `plan_columns`: the original plan columns
    /// - `definition`: The SQL to create the view
    ///
    pub async fn create_view_metadata(
        &self,
        view_info: RawTableInfo,
        raw_logical_plan: Vec<u8>,
        table_names: HashSet<TableName>,
        columns: Vec<String>,
        plan_columns: Vec<String>,
        definition: String,
    ) -> Result<()> {
        let view_id = view_info.ident.table_id;

        // Creates view name.
        let view_name = TableNameKey::new(
            &view_info.catalog_name,
            &view_info.schema_name,
            &view_info.name,
        );
        let create_table_name_txn = self
            .table_name_manager()
            .build_create_txn(&view_name, view_id)?;

        // Creates table info.
        let table_info_value = TableInfoValue::new(view_info);

        let (create_table_info_txn, on_create_table_info_failure) = self
            .table_info_manager()
            .build_create_txn(view_id, &table_info_value)?;

        // Creates view info
        let view_info_value = ViewInfoValue::new(
            raw_logical_plan,
            table_names,
            columns,
            plan_columns,
            definition,
        );
        let (create_view_info_txn, on_create_view_info_failure) = self
            .view_info_manager()
            .build_create_txn(view_id, &view_info_value)?;

        let txn = Txn::merge_all(vec![
            create_table_name_txn,
            create_table_info_txn,
            create_view_info_txn,
        ]);

        let mut r = self.kv_backend.txn(txn).await?;

        // Checks whether metadata was already created.
        if !r.succeeded {
            let mut set = TxnOpGetResponseSet::from(&mut r.responses);
            let remote_table_info = on_create_table_info_failure(&mut set)?
                .context(error::UnexpectedSnafu {
                    err_msg: "Reads the empty table info in comparing operation of creating table metadata",
                })?
                .into_inner();

            let remote_view_info = on_create_view_info_failure(&mut set)?
                .context(error::UnexpectedSnafu {
                    err_msg: "Reads the empty view info in comparing operation of creating view metadata",
                })?
                .into_inner();

            let op_name = "the creating view metadata";
            ensure_values!(remote_table_info, table_info_value, op_name);
            ensure_values!(remote_view_info, view_info_value, op_name);
        }

        Ok(())
    }

    /// Creates metadata for table and returns an error if different metadata exists.
    /// The caller MUST ensure it has the exclusive access to `TableNameKey`.
    pub async fn create_table_metadata(
        &self,
        mut table_info: RawTableInfo,
        table_route_value: TableRouteValue,
        region_wal_options: HashMap<RegionNumber, String>,
    ) -> Result<()> {
        let region_numbers = table_route_value.region_numbers();
        table_info.meta.region_numbers = region_numbers;
        let table_id = table_info.ident.table_id;
        let engine = table_info.meta.engine.clone();

        // Creates table name.
        let table_name = TableNameKey::new(
            &table_info.catalog_name,
            &table_info.schema_name,
            &table_info.name,
        );
        let create_table_name_txn = self
            .table_name_manager()
            .build_create_txn(&table_name, table_id)?;

        let region_options = table_info.to_region_options();
        // Creates table info.
        let table_info_value = TableInfoValue::new(table_info);
        let (create_table_info_txn, on_create_table_info_failure) = self
            .table_info_manager()
            .build_create_txn(table_id, &table_info_value)?;

        let (create_table_route_txn, on_create_table_route_failure) = self
            .table_route_manager()
            .table_route_storage()
            .build_create_txn(table_id, &table_route_value)?;

        let create_topic_region_txn = self
            .topic_region_manager
            .build_create_txn(table_id, &region_wal_options)?;

        let mut txn = Txn::merge_all(vec![
            create_table_name_txn,
            create_table_info_txn,
            create_table_route_txn,
            create_topic_region_txn,
        ]);

        if let TableRouteValue::Physical(x) = &table_route_value {
            let region_storage_path = table_info_value.region_storage_path();
            let create_datanode_table_txn = self.datanode_table_manager().build_create_txn(
                table_id,
                &engine,
                &region_storage_path,
                region_options,
                region_wal_options,
                region_distribution(&x.region_routes),
            )?;
            txn = txn.merge(create_datanode_table_txn);
        }

        let mut r = self.kv_backend.txn(txn).await?;

        // Checks whether metadata was already created.
        if !r.succeeded {
            let mut set = TxnOpGetResponseSet::from(&mut r.responses);
            let remote_table_info = on_create_table_info_failure(&mut set)?
                .context(error::UnexpectedSnafu {
                    err_msg: "Reads the empty table info in comparing operation of creating table metadata",
                })?
                .into_inner();

            let remote_table_route = on_create_table_route_failure(&mut set)?
                .context(error::UnexpectedSnafu {
                    err_msg: "Reads the empty table route in comparing operation of creating table metadata",
                })?
                .into_inner();

            let op_name = "the creating table metadata";
            ensure_values!(remote_table_info, table_info_value, op_name);
            ensure_values!(remote_table_route, table_route_value, op_name);
        }

        Ok(())
    }

    pub fn create_logical_tables_metadata_chunk_size(&self) -> usize {
        // The batch size is max_txn_size / 3 because the size of the `tables_data`
        // is 3 times the size of the `tables_data`.
        self.kv_backend.max_txn_ops() / 3
    }

    /// Creates metadata for multiple logical tables and return an error if different metadata exists.
    pub async fn create_logical_tables_metadata(
        &self,
        tables_data: Vec<(RawTableInfo, TableRouteValue)>,
    ) -> Result<()> {
        let len = tables_data.len();
        let mut txns = Vec::with_capacity(3 * len);
        struct OnFailure<F1, R1, F2, R2>
        where
            F1: FnOnce(&mut TxnOpGetResponseSet) -> R1,
            F2: FnOnce(&mut TxnOpGetResponseSet) -> R2,
        {
            table_info_value: TableInfoValue,
            on_create_table_info_failure: F1,
            table_route_value: TableRouteValue,
            on_create_table_route_failure: F2,
        }
        let mut on_failures = Vec::with_capacity(len);
        for (mut table_info, table_route_value) in tables_data {
            table_info.meta.region_numbers = table_route_value.region_numbers();
            let table_id = table_info.ident.table_id;

            // Creates table name.
            let table_name = TableNameKey::new(
                &table_info.catalog_name,
                &table_info.schema_name,
                &table_info.name,
            );
            let create_table_name_txn = self
                .table_name_manager()
                .build_create_txn(&table_name, table_id)?;
            txns.push(create_table_name_txn);

            // Creates table info.
            let table_info_value = TableInfoValue::new(table_info);
            let (create_table_info_txn, on_create_table_info_failure) =
                self.table_info_manager()
                    .build_create_txn(table_id, &table_info_value)?;
            txns.push(create_table_info_txn);

            let (create_table_route_txn, on_create_table_route_failure) = self
                .table_route_manager()
                .table_route_storage()
                .build_create_txn(table_id, &table_route_value)?;
            txns.push(create_table_route_txn);

            on_failures.push(OnFailure {
                table_info_value,
                on_create_table_info_failure,
                table_route_value,
                on_create_table_route_failure,
            });
        }

        let txn = Txn::merge_all(txns);
        let mut r = self.kv_backend.txn(txn).await?;

        // Checks whether metadata was already created.
        if !r.succeeded {
            let mut set = TxnOpGetResponseSet::from(&mut r.responses);
            for on_failure in on_failures {
                let remote_table_info = (on_failure.on_create_table_info_failure)(&mut set)?
                    .context(error::UnexpectedSnafu {
                        err_msg: "Reads the empty table info in comparing operation of creating table metadata",
                    })?
                    .into_inner();

                let remote_table_route = (on_failure.on_create_table_route_failure)(&mut set)?
                    .context(error::UnexpectedSnafu {
                        err_msg: "Reads the empty table route in comparing operation of creating table metadata",
                    })?
                    .into_inner();

                let op_name = "the creating logical tables metadata";
                ensure_values!(remote_table_info, on_failure.table_info_value, op_name);
                ensure_values!(remote_table_route, on_failure.table_route_value, op_name);
            }
        }

        Ok(())
    }

    fn table_metadata_keys(
        &self,
        table_id: TableId,
        table_name: &TableName,
        table_route_value: &TableRouteValue,
        region_wal_options: &HashMap<RegionNumber, WalOptions>,
    ) -> Result<Vec<Vec<u8>>> {
        // Builds keys
        let datanode_ids = if table_route_value.is_physical() {
            region_distribution(table_route_value.region_routes()?)
                .into_keys()
                .collect()
        } else {
            vec![]
        };
        let mut keys = Vec::with_capacity(3 + datanode_ids.len());
        let table_name = TableNameKey::new(
            &table_name.catalog_name,
            &table_name.schema_name,
            &table_name.table_name,
        );
        let table_info_key = TableInfoKey::new(table_id);
        let table_route_key = TableRouteKey::new(table_id);
        let datanode_table_keys = datanode_ids
            .into_iter()
            .map(|datanode_id| DatanodeTableKey::new(datanode_id, table_id))
            .collect::<HashSet<_>>();
        let topic_region_map = self
            .topic_region_manager
            .get_topic_region_mapping(table_id, region_wal_options);
        let topic_region_keys = topic_region_map
            .iter()
            .map(|(region_id, topic)| TopicRegionKey::new(*region_id, topic))
            .collect::<Vec<_>>();
        keys.push(table_name.to_bytes());
        keys.push(table_info_key.to_bytes());
        keys.push(table_route_key.to_bytes());
        for key in &datanode_table_keys {
            keys.push(key.to_bytes());
        }
        for key in topic_region_keys {
            keys.push(key.to_bytes());
        }
        Ok(keys)
    }

    /// Deletes metadata for table **logically**.
    /// The caller MUST ensure it has the exclusive access to `TableNameKey`.
    pub async fn delete_table_metadata(
        &self,
        table_id: TableId,
        table_name: &TableName,
        table_route_value: &TableRouteValue,
        region_wal_options: &HashMap<RegionNumber, WalOptions>,
    ) -> Result<()> {
        let keys =
            self.table_metadata_keys(table_id, table_name, table_route_value, region_wal_options)?;
        self.tombstone_manager.create(keys).await
    }

    /// Deletes metadata tombstone for table **permanently**.
    /// The caller MUST ensure it has the exclusive access to `TableNameKey`.
    pub async fn delete_table_metadata_tombstone(
        &self,
        table_id: TableId,
        table_name: &TableName,
        table_route_value: &TableRouteValue,
        region_wal_options: &HashMap<RegionNumber, WalOptions>,
    ) -> Result<()> {
        let table_metadata_keys =
            self.table_metadata_keys(table_id, table_name, table_route_value, region_wal_options)?;
        self.tombstone_manager.delete(table_metadata_keys).await
    }

    /// Restores metadata for table.
    /// The caller MUST ensure it has the exclusive access to `TableNameKey`.
    pub async fn restore_table_metadata(
        &self,
        table_id: TableId,
        table_name: &TableName,
        table_route_value: &TableRouteValue,
        region_wal_options: &HashMap<RegionNumber, WalOptions>,
    ) -> Result<()> {
        let keys =
            self.table_metadata_keys(table_id, table_name, table_route_value, region_wal_options)?;
        self.tombstone_manager.restore(keys).await
    }

    /// Deletes metadata for table **permanently**.
    /// The caller MUST ensure it has the exclusive access to `TableNameKey`.
    pub async fn destroy_table_metadata(
        &self,
        table_id: TableId,
        table_name: &TableName,
        table_route_value: &TableRouteValue,
        region_wal_options: &HashMap<RegionNumber, WalOptions>,
    ) -> Result<()> {
        let keys =
            self.table_metadata_keys(table_id, table_name, table_route_value, region_wal_options)?;
        let _ = self
            .kv_backend
            .batch_delete(BatchDeleteRequest::new().with_keys(keys))
            .await?;
        Ok(())
    }

    fn view_info_keys(&self, view_id: TableId, view_name: &TableName) -> Result<Vec<Vec<u8>>> {
        let mut keys = Vec::with_capacity(3);
        let view_name = TableNameKey::new(
            &view_name.catalog_name,
            &view_name.schema_name,
            &view_name.table_name,
        );
        let table_info_key = TableInfoKey::new(view_id);
        let view_info_key = ViewInfoKey::new(view_id);
        keys.push(view_name.to_bytes());
        keys.push(table_info_key.to_bytes());
        keys.push(view_info_key.to_bytes());

        Ok(keys)
    }

    /// Deletes metadata for view **permanently**.
    /// The caller MUST ensure it has the exclusive access to `ViewNameKey`.
    pub async fn destroy_view_info(&self, view_id: TableId, view_name: &TableName) -> Result<()> {
        let keys = self.view_info_keys(view_id, view_name)?;
        let _ = self
            .kv_backend
            .batch_delete(BatchDeleteRequest::new().with_keys(keys))
            .await?;
        Ok(())
    }

    /// Renames the table name and returns an error if different metadata exists.
    /// The caller MUST ensure it has the exclusive access to old and new `TableNameKey`s,
    /// and the new `TableNameKey` MUST be empty.
    pub async fn rename_table(
        &self,
        current_table_info_value: &DeserializedValueWithBytes<TableInfoValue>,
        new_table_name: String,
    ) -> Result<()> {
        let current_table_info = &current_table_info_value.table_info;
        let table_id = current_table_info.ident.table_id;

        let table_name_key = TableNameKey::new(
            &current_table_info.catalog_name,
            &current_table_info.schema_name,
            &current_table_info.name,
        );

        let new_table_name_key = TableNameKey::new(
            &current_table_info.catalog_name,
            &current_table_info.schema_name,
            &new_table_name,
        );

        // Updates table name.
        let update_table_name_txn = self.table_name_manager().build_update_txn(
            &table_name_key,
            &new_table_name_key,
            table_id,
        )?;

        let new_table_info_value = current_table_info_value
            .inner
            .with_update(move |table_info| {
                table_info.name = new_table_name;
            });

        // Updates table info.
        let (update_table_info_txn, on_update_table_info_failure) = self
            .table_info_manager()
            .build_update_txn(table_id, current_table_info_value, &new_table_info_value)?;

        let txn = Txn::merge_all(vec![update_table_name_txn, update_table_info_txn]);

        let mut r = self.kv_backend.txn(txn).await?;

        // Checks whether metadata was already updated.
        if !r.succeeded {
            let mut set = TxnOpGetResponseSet::from(&mut r.responses);
            let remote_table_info = on_update_table_info_failure(&mut set)?
                .context(error::UnexpectedSnafu {
                    err_msg: "Reads the empty table info in comparing operation of the rename table metadata",
                })?
                .into_inner();

            let op_name = "the renaming table metadata";
            ensure_values!(remote_table_info, new_table_info_value, op_name);
        }

        Ok(())
    }

    /// Updates table info and returns an error if different metadata exists.
    /// And cascade-ly update all redundant table options for each region
    /// if region_distribution is present.
    pub async fn update_table_info(
        &self,
        current_table_info_value: &DeserializedValueWithBytes<TableInfoValue>,
        region_distribution: Option<RegionDistribution>,
        new_table_info: RawTableInfo,
    ) -> Result<()> {
        let table_id = current_table_info_value.table_info.ident.table_id;
        let new_table_info_value = current_table_info_value.update(new_table_info);

        // Updates table info.
        let (update_table_info_txn, on_update_table_info_failure) = self
            .table_info_manager()
            .build_update_txn(table_id, current_table_info_value, &new_table_info_value)?;

        let txn = if let Some(region_distribution) = region_distribution {
            // region options induced from table info.
            let new_region_options = new_table_info_value.table_info.to_region_options();
            let update_datanode_table_options_txn = self
                .datanode_table_manager
                .build_update_table_options_txn(table_id, region_distribution, new_region_options)
                .await?;
            Txn::merge_all([update_table_info_txn, update_datanode_table_options_txn])
        } else {
            update_table_info_txn
        };

        let mut r = self.kv_backend.txn(txn).await?;
        // Checks whether metadata was already updated.
        if !r.succeeded {
            let mut set = TxnOpGetResponseSet::from(&mut r.responses);
            let remote_table_info = on_update_table_info_failure(&mut set)?
                .context(error::UnexpectedSnafu {
                    err_msg: "Reads the empty table info in comparing operation of the updating table info",
                })?
                .into_inner();

            let op_name = "the updating table info";
            ensure_values!(remote_table_info, new_table_info_value, op_name);
        }
        Ok(())
    }

    /// Updates view info and returns an error if different metadata exists.
    /// Parameters include:
    /// - `view_id`: the view id
    /// - `current_view_info_value`: the current view info for CAS checking
    /// - `new_view_info`: the encoded logical plan
    /// - `table_names`: the resolved fully table names in logical plan
    /// - `columns`: the view columns
    /// - `plan_columns`: the original plan columns
    /// - `definition`: The SQL to create the view
    ///
    #[allow(clippy::too_many_arguments)]
    pub async fn update_view_info(
        &self,
        view_id: TableId,
        current_view_info_value: &DeserializedValueWithBytes<ViewInfoValue>,
        new_view_info: Vec<u8>,
        table_names: HashSet<TableName>,
        columns: Vec<String>,
        plan_columns: Vec<String>,
        definition: String,
    ) -> Result<()> {
        let new_view_info_value = current_view_info_value.update(
            new_view_info,
            table_names,
            columns,
            plan_columns,
            definition,
        );

        // Updates view info.
        let (update_view_info_txn, on_update_view_info_failure) = self
            .view_info_manager()
            .build_update_txn(view_id, current_view_info_value, &new_view_info_value)?;

        let mut r = self.kv_backend.txn(update_view_info_txn).await?;

        // Checks whether metadata was already updated.
        if !r.succeeded {
            let mut set = TxnOpGetResponseSet::from(&mut r.responses);
            let remote_view_info = on_update_view_info_failure(&mut set)?
                .context(error::UnexpectedSnafu {
                    err_msg: "Reads the empty view info in comparing operation of the updating view info",
                })?
                .into_inner();

            let op_name = "the updating view info";
            ensure_values!(remote_view_info, new_view_info_value, op_name);
        }
        Ok(())
    }

    pub fn batch_update_table_info_value_chunk_size(&self) -> usize {
        self.kv_backend.max_txn_ops()
    }

    pub async fn batch_update_table_info_values(
        &self,
        table_info_value_pairs: Vec<(DeserializedValueWithBytes<TableInfoValue>, RawTableInfo)>,
    ) -> Result<()> {
        let len = table_info_value_pairs.len();
        let mut txns = Vec::with_capacity(len);
        struct OnFailure<F, R>
        where
            F: FnOnce(&mut TxnOpGetResponseSet) -> R,
        {
            table_info_value: TableInfoValue,
            on_update_table_info_failure: F,
        }
        let mut on_failures = Vec::with_capacity(len);

        for (table_info_value, new_table_info) in table_info_value_pairs {
            let table_id = table_info_value.table_info.ident.table_id;

            let new_table_info_value = table_info_value.update(new_table_info);

            let (update_table_info_txn, on_update_table_info_failure) =
                self.table_info_manager().build_update_txn(
                    table_id,
                    &table_info_value,
                    &new_table_info_value,
                )?;

            txns.push(update_table_info_txn);

            on_failures.push(OnFailure {
                table_info_value: new_table_info_value,
                on_update_table_info_failure,
            });
        }

        let txn = Txn::merge_all(txns);
        let mut r = self.kv_backend.txn(txn).await?;

        if !r.succeeded {
            let mut set = TxnOpGetResponseSet::from(&mut r.responses);
            for on_failure in on_failures {
                let remote_table_info = (on_failure.on_update_table_info_failure)(&mut set)?
                    .context(error::UnexpectedSnafu {
                        err_msg: "Reads the empty table info in comparing operation of the updating table info",
                    })?
                    .into_inner();

                let op_name = "the batch updating table info";
                ensure_values!(remote_table_info, on_failure.table_info_value, op_name);
            }
        }

        Ok(())
    }

    pub async fn update_table_route(
        &self,
        table_id: TableId,
        region_info: RegionInfo,
        current_table_route_value: &DeserializedValueWithBytes<TableRouteValue>,
        new_region_routes: Vec<RegionRoute>,
        new_region_options: &HashMap<String, String>,
        new_region_wal_options: &HashMap<RegionNumber, String>,
    ) -> Result<()> {
        // Updates the datanode table key value pairs.
        let current_region_distribution =
            region_distribution(current_table_route_value.region_routes()?);
        let new_region_distribution = region_distribution(&new_region_routes);

        let update_datanode_table_txn = self.datanode_table_manager().build_update_txn(
            table_id,
            region_info,
            current_region_distribution,
            new_region_distribution,
            new_region_options,
            new_region_wal_options,
        )?;

        // Updates the table_route.
        let new_table_route_value = current_table_route_value.update(new_region_routes)?;

        let (update_table_route_txn, on_update_table_route_failure) = self
            .table_route_manager()
            .table_route_storage()
            .build_update_txn(table_id, current_table_route_value, &new_table_route_value)?;

        let txn = Txn::merge_all(vec![update_datanode_table_txn, update_table_route_txn]);

        let mut r = self.kv_backend.txn(txn).await?;

        // Checks whether metadata was already updated.
        if !r.succeeded {
            let mut set = TxnOpGetResponseSet::from(&mut r.responses);
            let remote_table_route = on_update_table_route_failure(&mut set)?
                .context(error::UnexpectedSnafu {
                    err_msg: "Reads the empty table route in comparing operation of the updating table route",
                })?
                .into_inner();

            let op_name = "the updating table route";
            ensure_values!(remote_table_route, new_table_route_value, op_name);
        }

        Ok(())
    }

    /// Updates the leader status of the [RegionRoute].
    pub async fn update_leader_region_status<F>(
        &self,
        table_id: TableId,
        current_table_route_value: &DeserializedValueWithBytes<TableRouteValue>,
        next_region_route_status: F,
    ) -> Result<()>
    where
        F: Fn(&RegionRoute) -> Option<Option<LeaderState>>,
    {
        let mut new_region_routes = current_table_route_value.region_routes()?.clone();

        let mut updated = 0;
        for route in &mut new_region_routes {
            if let Some(state) = next_region_route_status(route) {
                if route.set_leader_state(state) {
                    updated += 1;
                }
            }
        }

        if updated == 0 {
            warn!("No leader status updated");
            return Ok(());
        }

        // Updates the table_route.
        let new_table_route_value = current_table_route_value.update(new_region_routes)?;

        let (update_table_route_txn, on_update_table_route_failure) = self
            .table_route_manager()
            .table_route_storage()
            .build_update_txn(table_id, current_table_route_value, &new_table_route_value)?;

        let mut r = self.kv_backend.txn(update_table_route_txn).await?;

        // Checks whether metadata was already updated.
        if !r.succeeded {
            let mut set = TxnOpGetResponseSet::from(&mut r.responses);
            let remote_table_route = on_update_table_route_failure(&mut set)?
                .context(error::UnexpectedSnafu {
                    err_msg: "Reads the empty table route in comparing operation of the updating leader region status",
                })?
                .into_inner();

            let op_name = "the updating leader region status";
            ensure_values!(remote_table_route, new_table_route_value, op_name);
        }

        Ok(())
    }
}

#[macro_export]
macro_rules! impl_metadata_value {
    ($($val_ty: ty), *) => {
        $(
            impl $crate::key::MetadataValue for $val_ty {
                fn try_from_raw_value(raw_value: &[u8]) -> Result<Self> {
                    serde_json::from_slice(raw_value).context(SerdeJsonSnafu)
                }

                fn try_as_raw_value(&self) -> Result<Vec<u8>> {
                    serde_json::to_vec(self).context(SerdeJsonSnafu)
                }
            }
        )*
    }
}

macro_rules! impl_metadata_key_get_txn_op {
    ($($key: ty), *) => {
        $(
            impl $crate::key::MetadataKeyGetTxnOp for $key {
                /// Returns a [TxnOp] to retrieve the corresponding value
                /// and a filter to retrieve the value from the [TxnOpGetResponseSet]
                fn build_get_op(
                    &self,
                ) -> (
                    TxnOp,
                    impl for<'a> FnMut(
                        &'a mut TxnOpGetResponseSet,
                    ) -> Option<Vec<u8>>,
                ) {
                    let raw_key = self.to_bytes();
                    (
                        TxnOp::Get(raw_key.clone()),
                        TxnOpGetResponseSet::filter(raw_key),
                    )
                }
            }
        )*
    }
}

impl_metadata_key_get_txn_op! {
    TableNameKey<'_>,
    TableInfoKey,
    ViewInfoKey,
    TableRouteKey,
    DatanodeTableKey
}

#[macro_export]
macro_rules! impl_optional_metadata_value {
    ($($val_ty: ty), *) => {
        $(
            impl $val_ty {
                pub fn try_from_raw_value(raw_value: &[u8]) -> Result<Option<Self>> {
                    serde_json::from_slice(raw_value).context(SerdeJsonSnafu)
                }

                pub fn try_as_raw_value(&self) -> Result<Vec<u8>> {
                    serde_json::to_vec(self).context(SerdeJsonSnafu)
                }
            }
        )*
    }
}

impl_metadata_value! {
    TableNameValue,
    TableInfoValue,
    ViewInfoValue,
    DatanodeTableValue,
    FlowInfoValue,
    FlowNameValue,
    FlowRouteValue,
    TableFlowValue,
    NodeAddressValue,
    SchemaNameValue,
    FlowStateValue,
<<<<<<< HEAD
    ConsistencyPoisonValue
=======
    PoisonValue
>>>>>>> 917510ff
}

impl_optional_metadata_value! {
    CatalogNameValue,
    SchemaNameValue
}

#[cfg(test)]
mod tests {
    use std::collections::{BTreeMap, HashMap, HashSet};
    use std::sync::Arc;

    use bytes::Bytes;
    use common_catalog::consts::{DEFAULT_CATALOG_NAME, DEFAULT_SCHEMA_NAME};
    use common_time::util::current_time_millis;
    use common_wal::options::{KafkaWalOptions, WalOptions};
    use futures::TryStreamExt;
    use store_api::storage::{RegionId, RegionNumber};
    use table::metadata::{RawTableInfo, TableInfo};
    use table::table_name::TableName;

    use super::datanode_table::DatanodeTableKey;
    use super::test_utils;
    use crate::ddl::test_util::create_table::test_create_table_task;
    use crate::ddl::utils::region_storage_path;
    use crate::error::Result;
    use crate::key::datanode_table::RegionInfo;
    use crate::key::table_info::TableInfoValue;
    use crate::key::table_name::TableNameKey;
    use crate::key::table_route::TableRouteValue;
    use crate::key::{
        DeserializedValueWithBytes, TableMetadataManager, ViewInfoValue, TOPIC_REGION_PREFIX,
    };
    use crate::kv_backend::memory::MemoryKvBackend;
    use crate::kv_backend::KvBackend;
    use crate::peer::Peer;
    use crate::rpc::router::{region_distribution, LeaderState, Region, RegionRoute};
    use crate::rpc::store::RangeRequest;
    use crate::wal_options_allocator::{allocate_region_wal_options, WalOptionsAllocator};

    #[test]
    fn test_deserialized_value_with_bytes() {
        let region_route = new_test_region_route();
        let region_routes = vec![region_route.clone()];

        let expected_region_routes =
            TableRouteValue::physical(vec![region_route.clone(), region_route.clone()]);
        let expected = serde_json::to_vec(&expected_region_routes).unwrap();

        // Serialize behaviors:
        // The inner field will be ignored.
        let value = DeserializedValueWithBytes {
            // ignored
            inner: TableRouteValue::physical(region_routes.clone()),
            bytes: Bytes::from(expected.clone()),
        };

        let encoded = serde_json::to_vec(&value).unwrap();

        // Deserialize behaviors:
        // The inner field will be deserialized from the bytes field.
        let decoded: DeserializedValueWithBytes<TableRouteValue> =
            serde_json::from_slice(&encoded).unwrap();

        assert_eq!(decoded.inner, expected_region_routes);
        assert_eq!(decoded.bytes, expected);
    }

    fn new_test_region_route() -> RegionRoute {
        new_region_route(1, 2)
    }

    fn new_region_route(region_id: u64, datanode: u64) -> RegionRoute {
        RegionRoute {
            region: Region {
                id: region_id.into(),
                name: "r1".to_string(),
                partition: None,
                attrs: BTreeMap::new(),
            },
            leader_peer: Some(Peer::new(datanode, "a2")),
            follower_peers: vec![],
            leader_state: None,
            leader_down_since: None,
        }
    }

    fn new_test_table_info(region_numbers: impl Iterator<Item = u32>) -> TableInfo {
        test_utils::new_test_table_info(10, region_numbers)
    }

    fn new_test_table_names() -> HashSet<TableName> {
        let mut set = HashSet::new();
        set.insert(TableName {
            catalog_name: "greptime".to_string(),
            schema_name: "public".to_string(),
            table_name: "a_table".to_string(),
        });
        set.insert(TableName {
            catalog_name: "greptime".to_string(),
            schema_name: "public".to_string(),
            table_name: "b_table".to_string(),
        });
        set
    }

    async fn create_physical_table_metadata(
        table_metadata_manager: &TableMetadataManager,
        table_info: RawTableInfo,
        region_routes: Vec<RegionRoute>,
        region_wal_options: HashMap<RegionNumber, String>,
    ) -> Result<()> {
        table_metadata_manager
            .create_table_metadata(
                table_info,
                TableRouteValue::physical(region_routes),
                region_wal_options,
            )
            .await
    }

    fn create_mock_region_wal_options() -> HashMap<RegionNumber, WalOptions> {
        let topics = (0..2)
            .map(|i| format!("greptimedb_topic{}", i))
            .collect::<Vec<_>>();
        let wal_options = topics
            .iter()
            .map(|topic| {
                WalOptions::Kafka(KafkaWalOptions {
                    topic: topic.clone(),
                })
            })
            .collect::<Vec<_>>();

        (0..16)
            .enumerate()
            .map(|(i, region_number)| (region_number, wal_options[i % wal_options.len()].clone()))
            .collect()
    }

    #[tokio::test]
    async fn test_raft_engine_topic_region_map() {
        let mem_kv = Arc::new(MemoryKvBackend::default());
        let table_metadata_manager = TableMetadataManager::new(mem_kv.clone());
        let region_route = new_test_region_route();
        let region_routes = &vec![region_route.clone()];
        let table_info: RawTableInfo =
            new_test_table_info(region_routes.iter().map(|r| r.region.id.region_number())).into();
        let wal_allocator = WalOptionsAllocator::RaftEngine;
        let regions = (0..16).collect();
        let region_wal_options =
            allocate_region_wal_options(regions, &wal_allocator, false).unwrap();
        create_physical_table_metadata(
            &table_metadata_manager,
            table_info.clone(),
            region_routes.clone(),
            region_wal_options.clone(),
        )
        .await
        .unwrap();

        let topic_region_key = TOPIC_REGION_PREFIX.to_string();
        let range_req = RangeRequest::new().with_prefix(topic_region_key);
        let resp = mem_kv.range(range_req).await.unwrap();
        // Should be empty because the topic region map is empty for raft engine.
        assert!(resp.kvs.is_empty());
    }

    #[tokio::test]
    async fn test_create_table_metadata() {
        let mem_kv = Arc::new(MemoryKvBackend::default());
        let table_metadata_manager = TableMetadataManager::new(mem_kv);
        let region_route = new_test_region_route();
        let region_routes = &vec![region_route.clone()];
        let table_info: RawTableInfo =
            new_test_table_info(region_routes.iter().map(|r| r.region.id.region_number())).into();
        let region_wal_options = create_mock_region_wal_options()
            .into_iter()
            .map(|(k, v)| (k, serde_json::to_string(&v).unwrap()))
            .collect::<HashMap<_, _>>();

        // creates metadata.
        create_physical_table_metadata(
            &table_metadata_manager,
            table_info.clone(),
            region_routes.clone(),
            region_wal_options.clone(),
        )
        .await
        .unwrap();

        // if metadata was already created, it should be ok.
        assert!(create_physical_table_metadata(
            &table_metadata_manager,
            table_info.clone(),
            region_routes.clone(),
            region_wal_options.clone(),
        )
        .await
        .is_ok());

        let mut modified_region_routes = region_routes.clone();
        modified_region_routes.push(region_route.clone());
        // if remote metadata was exists, it should return an error.
        assert!(create_physical_table_metadata(
            &table_metadata_manager,
            table_info.clone(),
            modified_region_routes,
            region_wal_options.clone(),
        )
        .await
        .is_err());

        let (remote_table_info, remote_table_route) = table_metadata_manager
            .get_full_table_info(10)
            .await
            .unwrap();

        assert_eq!(
            remote_table_info.unwrap().into_inner().table_info,
            table_info
        );
        assert_eq!(
            remote_table_route
                .unwrap()
                .into_inner()
                .region_routes()
                .unwrap(),
            region_routes
        );

        for i in 0..2 {
            let region_number = i as u32;
            let region_id = RegionId::new(table_info.ident.table_id, region_number);
            let topic = format!("greptimedb_topic{}", i);
            let regions = table_metadata_manager
                .topic_region_manager
                .regions(&topic)
                .await
                .unwrap();
            assert_eq!(regions.len(), 8);
            assert_eq!(regions[0], region_id);
        }
    }

    #[tokio::test]
    async fn test_create_logic_tables_metadata() {
        let mem_kv = Arc::new(MemoryKvBackend::default());
        let table_metadata_manager = TableMetadataManager::new(mem_kv);
        let region_route = new_test_region_route();
        let region_routes = vec![region_route.clone()];
        let table_info: RawTableInfo =
            new_test_table_info(region_routes.iter().map(|r| r.region.id.region_number())).into();
        let table_id = table_info.ident.table_id;
        let table_route_value = TableRouteValue::physical(region_routes.clone());

        let tables_data = vec![(table_info.clone(), table_route_value.clone())];
        // creates metadata.
        table_metadata_manager
            .create_logical_tables_metadata(tables_data.clone())
            .await
            .unwrap();

        // if metadata was already created, it should be ok.
        assert!(table_metadata_manager
            .create_logical_tables_metadata(tables_data)
            .await
            .is_ok());

        let mut modified_region_routes = region_routes.clone();
        modified_region_routes.push(new_region_route(2, 3));
        let modified_table_route_value = TableRouteValue::physical(modified_region_routes.clone());
        let modified_tables_data = vec![(table_info.clone(), modified_table_route_value)];
        // if remote metadata was exists, it should return an error.
        assert!(table_metadata_manager
            .create_logical_tables_metadata(modified_tables_data)
            .await
            .is_err());

        let (remote_table_info, remote_table_route) = table_metadata_manager
            .get_full_table_info(table_id)
            .await
            .unwrap();

        assert_eq!(
            remote_table_info.unwrap().into_inner().table_info,
            table_info
        );
        assert_eq!(
            remote_table_route
                .unwrap()
                .into_inner()
                .region_routes()
                .unwrap(),
            &region_routes
        );
    }

    #[tokio::test]
    async fn test_create_many_logical_tables_metadata() {
        let kv_backend = Arc::new(MemoryKvBackend::default());
        let table_metadata_manager = TableMetadataManager::new(kv_backend);

        let mut tables_data = vec![];
        for i in 0..128 {
            let table_id = i + 1;
            let regin_number = table_id * 3;
            let region_id = RegionId::new(table_id, regin_number);
            let region_route = new_region_route(region_id.as_u64(), 2);
            let region_routes = vec![region_route.clone()];
            let table_info: RawTableInfo = test_utils::new_test_table_info_with_name(
                table_id,
                &format!("my_table_{}", table_id),
                region_routes.iter().map(|r| r.region.id.region_number()),
            )
            .into();
            let table_route_value = TableRouteValue::physical(region_routes.clone());

            tables_data.push((table_info, table_route_value));
        }

        // creates metadata.
        table_metadata_manager
            .create_logical_tables_metadata(tables_data)
            .await
            .unwrap();
    }

    #[tokio::test]
    async fn test_delete_table_metadata() {
        let mem_kv = Arc::new(MemoryKvBackend::default());
        let table_metadata_manager = TableMetadataManager::new(mem_kv);
        let region_route = new_test_region_route();
        let region_routes = &vec![region_route.clone()];
        let table_info: RawTableInfo =
            new_test_table_info(region_routes.iter().map(|r| r.region.id.region_number())).into();
        let table_id = table_info.ident.table_id;
        let datanode_id = 2;
        let region_wal_options = create_mock_region_wal_options();
        let serialized_region_wal_options = region_wal_options
            .iter()
            .map(|(k, v)| (*k, serde_json::to_string(v).unwrap()))
            .collect::<HashMap<_, _>>();

        // creates metadata.
        create_physical_table_metadata(
            &table_metadata_manager,
            table_info.clone(),
            region_routes.clone(),
            serialized_region_wal_options,
        )
        .await
        .unwrap();

        let table_name = TableName::new(
            table_info.catalog_name,
            table_info.schema_name,
            table_info.name,
        );
        let table_route_value = &TableRouteValue::physical(region_routes.clone());
        // deletes metadata.
        table_metadata_manager
            .delete_table_metadata(
                table_id,
                &table_name,
                table_route_value,
                &region_wal_options,
            )
            .await
            .unwrap();
        // Should be ignored.
        table_metadata_manager
            .delete_table_metadata(
                table_id,
                &table_name,
                table_route_value,
                &region_wal_options,
            )
            .await
            .unwrap();
        assert!(table_metadata_manager
            .table_info_manager()
            .get(table_id)
            .await
            .unwrap()
            .is_none());
        assert!(table_metadata_manager
            .table_route_manager()
            .table_route_storage()
            .get(table_id)
            .await
            .unwrap()
            .is_none());
        assert!(table_metadata_manager
            .datanode_table_manager()
            .tables(datanode_id)
            .try_collect::<Vec<_>>()
            .await
            .unwrap()
            .is_empty());
        // Checks removed values
        let table_info = table_metadata_manager
            .table_info_manager()
            .get(table_id)
            .await
            .unwrap();
        assert!(table_info.is_none());
        let table_route = table_metadata_manager
            .table_route_manager()
            .table_route_storage()
            .get(table_id)
            .await
            .unwrap();
        assert!(table_route.is_none());
        // Logical delete removes the topic region mapping as well.
        let regions = table_metadata_manager
            .topic_region_manager
            .regions("greptimedb_topic0")
            .await
            .unwrap();
        assert_eq!(regions.len(), 0);
        let regions = table_metadata_manager
            .topic_region_manager
            .regions("greptimedb_topic1")
            .await
            .unwrap();
        assert_eq!(regions.len(), 0);
    }

    #[tokio::test]
    async fn test_rename_table() {
        let mem_kv = Arc::new(MemoryKvBackend::default());
        let table_metadata_manager = TableMetadataManager::new(mem_kv);
        let region_route = new_test_region_route();
        let region_routes = vec![region_route.clone()];
        let table_info: RawTableInfo =
            new_test_table_info(region_routes.iter().map(|r| r.region.id.region_number())).into();
        let table_id = table_info.ident.table_id;
        // creates metadata.
        create_physical_table_metadata(
            &table_metadata_manager,
            table_info.clone(),
            region_routes.clone(),
            HashMap::new(),
        )
        .await
        .unwrap();

        let new_table_name = "another_name".to_string();
        let table_info_value =
            DeserializedValueWithBytes::from_inner(TableInfoValue::new(table_info.clone()));

        table_metadata_manager
            .rename_table(&table_info_value, new_table_name.clone())
            .await
            .unwrap();
        // if remote metadata was updated, it should be ok.
        table_metadata_manager
            .rename_table(&table_info_value, new_table_name.clone())
            .await
            .unwrap();
        let mut modified_table_info = table_info.clone();
        modified_table_info.name = "hi".to_string();
        let modified_table_info_value =
            DeserializedValueWithBytes::from_inner(table_info_value.update(modified_table_info));
        // if the table_info_value is wrong, it should return an error.
        // The ABA problem.
        assert!(table_metadata_manager
            .rename_table(&modified_table_info_value, new_table_name.clone())
            .await
            .is_err());

        let old_table_name = TableNameKey::new(
            &table_info.catalog_name,
            &table_info.schema_name,
            &table_info.name,
        );
        let new_table_name = TableNameKey::new(
            &table_info.catalog_name,
            &table_info.schema_name,
            &new_table_name,
        );

        assert!(table_metadata_manager
            .table_name_manager()
            .get(old_table_name)
            .await
            .unwrap()
            .is_none());

        assert_eq!(
            table_metadata_manager
                .table_name_manager()
                .get(new_table_name)
                .await
                .unwrap()
                .unwrap()
                .table_id(),
            table_id
        );
    }

    #[tokio::test]
    async fn test_update_table_info() {
        let mem_kv = Arc::new(MemoryKvBackend::default());
        let table_metadata_manager = TableMetadataManager::new(mem_kv);
        let region_route = new_test_region_route();
        let region_routes = vec![region_route.clone()];
        let table_info: RawTableInfo =
            new_test_table_info(region_routes.iter().map(|r| r.region.id.region_number())).into();
        let table_id = table_info.ident.table_id;
        // creates metadata.
        create_physical_table_metadata(
            &table_metadata_manager,
            table_info.clone(),
            region_routes.clone(),
            HashMap::new(),
        )
        .await
        .unwrap();

        let mut new_table_info = table_info.clone();
        new_table_info.name = "hi".to_string();
        let current_table_info_value =
            DeserializedValueWithBytes::from_inner(TableInfoValue::new(table_info.clone()));
        // should be ok.
        table_metadata_manager
            .update_table_info(&current_table_info_value, None, new_table_info.clone())
            .await
            .unwrap();
        // if table info was updated, it should be ok.
        table_metadata_manager
            .update_table_info(&current_table_info_value, None, new_table_info.clone())
            .await
            .unwrap();

        // updated table_info should equal the `new_table_info`
        let updated_table_info = table_metadata_manager
            .table_info_manager()
            .get(table_id)
            .await
            .unwrap()
            .unwrap()
            .into_inner();
        assert_eq!(updated_table_info.table_info, new_table_info);

        let mut wrong_table_info = table_info.clone();
        wrong_table_info.name = "wrong".to_string();
        let wrong_table_info_value = DeserializedValueWithBytes::from_inner(
            current_table_info_value.update(wrong_table_info),
        );
        // if the current_table_info_value is wrong, it should return an error.
        // The ABA problem.
        assert!(table_metadata_manager
            .update_table_info(&wrong_table_info_value, None, new_table_info)
            .await
            .is_err())
    }

    #[tokio::test]
    async fn test_update_table_leader_region_status() {
        let mem_kv = Arc::new(MemoryKvBackend::default());
        let table_metadata_manager = TableMetadataManager::new(mem_kv);
        let datanode = 1;
        let region_routes = vec![
            RegionRoute {
                region: Region {
                    id: 1.into(),
                    name: "r1".to_string(),
                    partition: None,
                    attrs: BTreeMap::new(),
                },
                leader_peer: Some(Peer::new(datanode, "a2")),
                leader_state: Some(LeaderState::Downgrading),
                follower_peers: vec![],
                leader_down_since: Some(current_time_millis()),
            },
            RegionRoute {
                region: Region {
                    id: 2.into(),
                    name: "r2".to_string(),
                    partition: None,
                    attrs: BTreeMap::new(),
                },
                leader_peer: Some(Peer::new(datanode, "a1")),
                leader_state: None,
                follower_peers: vec![],
                leader_down_since: None,
            },
        ];
        let table_info: RawTableInfo =
            new_test_table_info(region_routes.iter().map(|r| r.region.id.region_number())).into();
        let table_id = table_info.ident.table_id;
        let current_table_route_value = DeserializedValueWithBytes::from_inner(
            TableRouteValue::physical(region_routes.clone()),
        );

        // creates metadata.
        create_physical_table_metadata(
            &table_metadata_manager,
            table_info.clone(),
            region_routes.clone(),
            HashMap::new(),
        )
        .await
        .unwrap();

        table_metadata_manager
            .update_leader_region_status(table_id, &current_table_route_value, |region_route| {
                if region_route.leader_state.is_some() {
                    None
                } else {
                    Some(Some(LeaderState::Downgrading))
                }
            })
            .await
            .unwrap();

        let updated_route_value = table_metadata_manager
            .table_route_manager()
            .table_route_storage()
            .get(table_id)
            .await
            .unwrap()
            .unwrap();

        assert_eq!(
            updated_route_value.region_routes().unwrap()[0].leader_state,
            Some(LeaderState::Downgrading)
        );

        assert!(updated_route_value.region_routes().unwrap()[0]
            .leader_down_since
            .is_some());

        assert_eq!(
            updated_route_value.region_routes().unwrap()[1].leader_state,
            Some(LeaderState::Downgrading)
        );
        assert!(updated_route_value.region_routes().unwrap()[1]
            .leader_down_since
            .is_some());
    }

    async fn assert_datanode_table(
        table_metadata_manager: &TableMetadataManager,
        table_id: u32,
        region_routes: &[RegionRoute],
    ) {
        let region_distribution = region_distribution(region_routes);
        for (datanode, regions) in region_distribution {
            let got = table_metadata_manager
                .datanode_table_manager()
                .get(&DatanodeTableKey::new(datanode, table_id))
                .await
                .unwrap()
                .unwrap();

            assert_eq!(got.regions, regions)
        }
    }

    #[tokio::test]
    async fn test_update_table_route() {
        let mem_kv = Arc::new(MemoryKvBackend::default());
        let table_metadata_manager = TableMetadataManager::new(mem_kv);
        let region_route = new_test_region_route();
        let region_routes = vec![region_route.clone()];
        let table_info: RawTableInfo =
            new_test_table_info(region_routes.iter().map(|r| r.region.id.region_number())).into();
        let table_id = table_info.ident.table_id;
        let engine = table_info.meta.engine.as_str();
        let region_storage_path =
            region_storage_path(&table_info.catalog_name, &table_info.schema_name);
        let current_table_route_value = DeserializedValueWithBytes::from_inner(
            TableRouteValue::physical(region_routes.clone()),
        );

        // creates metadata.
        create_physical_table_metadata(
            &table_metadata_manager,
            table_info.clone(),
            region_routes.clone(),
            HashMap::new(),
        )
        .await
        .unwrap();

        assert_datanode_table(&table_metadata_manager, table_id, &region_routes).await;
        let new_region_routes = vec![
            new_region_route(1, 1),
            new_region_route(2, 2),
            new_region_route(3, 3),
        ];
        // it should be ok.
        table_metadata_manager
            .update_table_route(
                table_id,
                RegionInfo {
                    engine: engine.to_string(),
                    region_storage_path: region_storage_path.to_string(),
                    region_options: HashMap::new(),
                    region_wal_options: HashMap::new(),
                },
                &current_table_route_value,
                new_region_routes.clone(),
                &HashMap::new(),
                &HashMap::new(),
            )
            .await
            .unwrap();
        assert_datanode_table(&table_metadata_manager, table_id, &new_region_routes).await;

        // if the table route was updated. it should be ok.
        table_metadata_manager
            .update_table_route(
                table_id,
                RegionInfo {
                    engine: engine.to_string(),
                    region_storage_path: region_storage_path.to_string(),
                    region_options: HashMap::new(),
                    region_wal_options: HashMap::new(),
                },
                &current_table_route_value,
                new_region_routes.clone(),
                &HashMap::new(),
                &HashMap::new(),
            )
            .await
            .unwrap();

        let current_table_route_value = DeserializedValueWithBytes::from_inner(
            current_table_route_value
                .inner
                .update(new_region_routes.clone())
                .unwrap(),
        );
        let new_region_routes = vec![new_region_route(2, 4), new_region_route(5, 5)];
        // it should be ok.
        table_metadata_manager
            .update_table_route(
                table_id,
                RegionInfo {
                    engine: engine.to_string(),
                    region_storage_path: region_storage_path.to_string(),
                    region_options: HashMap::new(),
                    region_wal_options: HashMap::new(),
                },
                &current_table_route_value,
                new_region_routes.clone(),
                &HashMap::new(),
                &HashMap::new(),
            )
            .await
            .unwrap();
        assert_datanode_table(&table_metadata_manager, table_id, &new_region_routes).await;

        // if the current_table_route_value is wrong, it should return an error.
        // The ABA problem.
        let wrong_table_route_value = DeserializedValueWithBytes::from_inner(
            current_table_route_value
                .update(vec![
                    new_region_route(1, 1),
                    new_region_route(2, 2),
                    new_region_route(3, 3),
                    new_region_route(4, 4),
                ])
                .unwrap(),
        );
        assert!(table_metadata_manager
            .update_table_route(
                table_id,
                RegionInfo {
                    engine: engine.to_string(),
                    region_storage_path: region_storage_path.to_string(),
                    region_options: HashMap::new(),
                    region_wal_options: HashMap::new(),
                },
                &wrong_table_route_value,
                new_region_routes,
                &HashMap::new(),
                &HashMap::new(),
            )
            .await
            .is_err());
    }

    #[tokio::test]
    async fn test_destroy_table_metadata() {
        let mem_kv = Arc::new(MemoryKvBackend::default());
        let table_metadata_manager = TableMetadataManager::new(mem_kv.clone());
        let table_id = 1025;
        let table_name = "foo";
        let task = test_create_table_task(table_name, table_id);
        let options = create_mock_region_wal_options();
        let serialized_options = options
            .iter()
            .map(|(k, v)| (*k, serde_json::to_string(v).unwrap()))
            .collect::<HashMap<_, _>>();
        table_metadata_manager
            .create_table_metadata(
                task.table_info,
                TableRouteValue::physical(vec![
                    RegionRoute {
                        region: Region::new_test(RegionId::new(table_id, 1)),
                        leader_peer: Some(Peer::empty(1)),
                        follower_peers: vec![Peer::empty(5)],
                        leader_state: None,
                        leader_down_since: None,
                    },
                    RegionRoute {
                        region: Region::new_test(RegionId::new(table_id, 2)),
                        leader_peer: Some(Peer::empty(2)),
                        follower_peers: vec![Peer::empty(4)],
                        leader_state: None,
                        leader_down_since: None,
                    },
                    RegionRoute {
                        region: Region::new_test(RegionId::new(table_id, 3)),
                        leader_peer: Some(Peer::empty(3)),
                        follower_peers: vec![],
                        leader_state: None,
                        leader_down_since: None,
                    },
                ]),
                serialized_options,
            )
            .await
            .unwrap();
        let table_name = TableName::new(DEFAULT_CATALOG_NAME, DEFAULT_SCHEMA_NAME, table_name);
        let table_route_value = table_metadata_manager
            .table_route_manager
            .table_route_storage()
            .get_with_raw_bytes(table_id)
            .await
            .unwrap()
            .unwrap();
        table_metadata_manager
            .destroy_table_metadata(table_id, &table_name, &table_route_value, &options)
            .await
            .unwrap();
        assert!(mem_kv.is_empty());
    }

    #[tokio::test]
    async fn test_restore_table_metadata() {
        let mem_kv = Arc::new(MemoryKvBackend::default());
        let table_metadata_manager = TableMetadataManager::new(mem_kv.clone());
        let table_id = 1025;
        let table_name = "foo";
        let task = test_create_table_task(table_name, table_id);
        let options = create_mock_region_wal_options();
        let serialized_options = options
            .iter()
            .map(|(k, v)| (*k, serde_json::to_string(v).unwrap()))
            .collect::<HashMap<_, _>>();
        table_metadata_manager
            .create_table_metadata(
                task.table_info,
                TableRouteValue::physical(vec![
                    RegionRoute {
                        region: Region::new_test(RegionId::new(table_id, 1)),
                        leader_peer: Some(Peer::empty(1)),
                        follower_peers: vec![Peer::empty(5)],
                        leader_state: None,
                        leader_down_since: None,
                    },
                    RegionRoute {
                        region: Region::new_test(RegionId::new(table_id, 2)),
                        leader_peer: Some(Peer::empty(2)),
                        follower_peers: vec![Peer::empty(4)],
                        leader_state: None,
                        leader_down_since: None,
                    },
                    RegionRoute {
                        region: Region::new_test(RegionId::new(table_id, 3)),
                        leader_peer: Some(Peer::empty(3)),
                        follower_peers: vec![],
                        leader_state: None,
                        leader_down_since: None,
                    },
                ]),
                serialized_options,
            )
            .await
            .unwrap();
        let expected_result = mem_kv.dump();
        let table_route_value = table_metadata_manager
            .table_route_manager
            .table_route_storage()
            .get_with_raw_bytes(table_id)
            .await
            .unwrap()
            .unwrap();
        let region_routes = table_route_value.region_routes().unwrap();
        let table_name = TableName::new(DEFAULT_CATALOG_NAME, DEFAULT_SCHEMA_NAME, table_name);
        let table_route_value = TableRouteValue::physical(region_routes.clone());
        table_metadata_manager
            .delete_table_metadata(table_id, &table_name, &table_route_value, &options)
            .await
            .unwrap();
        table_metadata_manager
            .restore_table_metadata(table_id, &table_name, &table_route_value, &options)
            .await
            .unwrap();
        let kvs = mem_kv.dump();
        assert_eq!(kvs, expected_result);
        // Should be ignored.
        table_metadata_manager
            .restore_table_metadata(table_id, &table_name, &table_route_value, &options)
            .await
            .unwrap();
        let kvs = mem_kv.dump();
        assert_eq!(kvs, expected_result);
    }

    #[tokio::test]
    async fn test_create_update_view_info() {
        let mem_kv = Arc::new(MemoryKvBackend::default());
        let table_metadata_manager = TableMetadataManager::new(mem_kv);

        let view_info: RawTableInfo = new_test_table_info(Vec::<u32>::new().into_iter()).into();

        let view_id = view_info.ident.table_id;

        let logical_plan: Vec<u8> = vec![1, 2, 3];
        let columns = vec!["a".to_string()];
        let plan_columns = vec!["number".to_string()];
        let table_names = new_test_table_names();
        let definition = "CREATE VIEW test AS SELECT * FROM numbers";

        // Create metadata
        table_metadata_manager
            .create_view_metadata(
                view_info.clone(),
                logical_plan.clone(),
                table_names.clone(),
                columns.clone(),
                plan_columns.clone(),
                definition.to_string(),
            )
            .await
            .unwrap();

        {
            // assert view info
            let current_view_info = table_metadata_manager
                .view_info_manager()
                .get(view_id)
                .await
                .unwrap()
                .unwrap()
                .into_inner();
            assert_eq!(current_view_info.view_info, logical_plan);
            assert_eq!(current_view_info.table_names, table_names);
            assert_eq!(current_view_info.definition, definition);
            assert_eq!(current_view_info.columns, columns);
            assert_eq!(current_view_info.plan_columns, plan_columns);
            // assert table info
            let current_table_info = table_metadata_manager
                .table_info_manager()
                .get(view_id)
                .await
                .unwrap()
                .unwrap()
                .into_inner();
            assert_eq!(current_table_info.table_info, view_info);
        }

        let new_logical_plan: Vec<u8> = vec![4, 5, 6];
        let new_table_names = {
            let mut set = HashSet::new();
            set.insert(TableName {
                catalog_name: "greptime".to_string(),
                schema_name: "public".to_string(),
                table_name: "b_table".to_string(),
            });
            set.insert(TableName {
                catalog_name: "greptime".to_string(),
                schema_name: "public".to_string(),
                table_name: "c_table".to_string(),
            });
            set
        };
        let new_columns = vec!["b".to_string()];
        let new_plan_columns = vec!["number2".to_string()];
        let new_definition = "CREATE VIEW test AS SELECT * FROM b_table join c_table";

        let current_view_info_value = DeserializedValueWithBytes::from_inner(ViewInfoValue::new(
            logical_plan.clone(),
            table_names,
            columns,
            plan_columns,
            definition.to_string(),
        ));
        // should be ok.
        table_metadata_manager
            .update_view_info(
                view_id,
                &current_view_info_value,
                new_logical_plan.clone(),
                new_table_names.clone(),
                new_columns.clone(),
                new_plan_columns.clone(),
                new_definition.to_string(),
            )
            .await
            .unwrap();
        // if table info was updated, it should be ok.
        table_metadata_manager
            .update_view_info(
                view_id,
                &current_view_info_value,
                new_logical_plan.clone(),
                new_table_names.clone(),
                new_columns.clone(),
                new_plan_columns.clone(),
                new_definition.to_string(),
            )
            .await
            .unwrap();

        // updated view_info should equal the `new_logical_plan`
        let updated_view_info = table_metadata_manager
            .view_info_manager()
            .get(view_id)
            .await
            .unwrap()
            .unwrap()
            .into_inner();
        assert_eq!(updated_view_info.view_info, new_logical_plan);
        assert_eq!(updated_view_info.table_names, new_table_names);
        assert_eq!(updated_view_info.definition, new_definition);
        assert_eq!(updated_view_info.columns, new_columns);
        assert_eq!(updated_view_info.plan_columns, new_plan_columns);

        let wrong_view_info = logical_plan.clone();
        let wrong_definition = "wrong_definition";
        let wrong_view_info_value =
            DeserializedValueWithBytes::from_inner(current_view_info_value.update(
                wrong_view_info,
                new_table_names.clone(),
                new_columns.clone(),
                new_plan_columns.clone(),
                wrong_definition.to_string(),
            ));
        // if the current_view_info_value is wrong, it should return an error.
        // The ABA problem.
        assert!(table_metadata_manager
            .update_view_info(
                view_id,
                &wrong_view_info_value,
                new_logical_plan.clone(),
                new_table_names.clone(),
                vec!["c".to_string()],
                vec!["number3".to_string()],
                wrong_definition.to_string(),
            )
            .await
            .is_err());

        // The view_info is not changed.
        let current_view_info = table_metadata_manager
            .view_info_manager()
            .get(view_id)
            .await
            .unwrap()
            .unwrap()
            .into_inner();
        assert_eq!(current_view_info.view_info, new_logical_plan);
        assert_eq!(current_view_info.table_names, new_table_names);
        assert_eq!(current_view_info.definition, new_definition);
        assert_eq!(current_view_info.columns, new_columns);
        assert_eq!(current_view_info.plan_columns, new_plan_columns);
    }
}<|MERGE_RESOLUTION|>--- conflicted
+++ resolved
@@ -62,14 +62,6 @@
 //! 13. Topic name to region map key `__topic_region/{topic_name}/{region_id}`
 //!     - Mapping {topic_name} to {region_id}
 //!
-//! 14. Consistency poison key `__consistency_poison/{resource_type}/{resource_id}`
-//!     - The key is used to indicate the inconsistency of the resource.
-//!     - When an operation on a resource begins, a key is inserted into the metadata store.
-//!     - If the operation completes successfully, the key is removed from the metadata store.
-//!     - If the operation fails, the key remains in the metadata store.
-//!     - The presence of this key indicates possible metadata inconsistencies between the datanodes and the metadata.
-//!     - Further operations on the same resource are rejected until the inconsistency is resolved.
-//!
 //! All keys have related managers. The managers take care of the serialization and deserialization
 //! of keys and values, and the interaction with the underlying KV store backend.
 //!
@@ -103,7 +95,6 @@
 //!            {partition_id}
 
 pub mod catalog_name;
-pub mod consistency_poison;
 pub mod datanode_table;
 pub mod flow;
 pub mod maintenance;
@@ -132,7 +123,6 @@
 };
 use common_telemetry::warn;
 use common_wal::options::WalOptions;
-use consistency_poison::{ConsistencyPoisonManager, ConsistencyPoisonValue};
 use datanode_table::{DatanodeTableKey, DatanodeTableManager, DatanodeTableValue};
 use flow::flow_route::FlowRouteValue;
 use flow::table_flow::TableFlowValue;
@@ -327,7 +317,6 @@
     table_route_manager: TableRouteManager,
     tombstone_manager: TombstoneManager,
     topic_region_manager: TopicRegionManager,
-    consistency_poison_manager: ConsistencyPoisonManager,
     kv_backend: KvBackendRef,
 }
 
@@ -479,7 +468,6 @@
             table_route_manager: TableRouteManager::new(kv_backend.clone()),
             tombstone_manager: TombstoneManager::new(kv_backend.clone()),
             topic_region_manager: TopicRegionManager::new(kv_backend.clone()),
-            consistency_poison_manager: ConsistencyPoisonManager::new(kv_backend.clone()),
             kv_backend,
         }
     }
@@ -532,13 +520,8 @@
         &self.table_route_manager
     }
 
-<<<<<<< HEAD
-    pub fn consistency_poison_manager(&self) -> &ConsistencyPoisonManager {
-        &self.consistency_poison_manager
-=======
     pub fn topic_region_manager(&self) -> &TopicRegionManager {
         &self.topic_region_manager
->>>>>>> 917510ff
     }
 
     #[cfg(feature = "testing")]
@@ -1350,11 +1333,7 @@
     NodeAddressValue,
     SchemaNameValue,
     FlowStateValue,
-<<<<<<< HEAD
-    ConsistencyPoisonValue
-=======
     PoisonValue
->>>>>>> 917510ff
 }
 
 impl_optional_metadata_value! {
