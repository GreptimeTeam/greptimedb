--- conflicted
+++ resolved
@@ -51,11 +51,8 @@
 // TODO(weny): removes it.
 #[allow(deprecated)]
 pub mod table_region;
-<<<<<<< HEAD
 // TODO(weny): removes it.
-#[allow(unused, deprecated)]
-=======
->>>>>>> 832e5dcf
+#[allow(deprecated)]
 pub mod table_route;
 
 use std::collections::BTreeMap;
