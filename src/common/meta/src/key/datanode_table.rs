// Copyright 2023 Greptime Team
//
// Licensed under the Apache License, Version 2.0 (the "License");
// you may not use this file except in compliance with the License.
// You may obtain a copy of the License at
//
// http://www.apache.org/licenses/LICENSE-2.0
//
// Unless required by applicable law or agreed to in writing, software
// distributed under the License is distributed on an "AS IS" BASIS,
// WITHOUT WARRANTIES OR CONDITIONS OF ANY KIND, either express or implied.
// See the License for the specific language governing permissions and
// limitations under the License.

use std::sync::Arc;

use futures::stream::BoxStream;
use futures::StreamExt;
use serde::{Deserialize, Serialize};
use snafu::OptionExt;
use store_api::storage::RegionNumber;
use table::metadata::TableId;

use crate::error::{InvalidTableMetadataSnafu, Result};
use crate::key::{
    RegionDistribution, TableMetaKey, DATANODE_TABLE_KEY_PATTERN, DATANODE_TABLE_KEY_PREFIX,
};
use crate::kv_backend::txn::{Txn, TxnOp};
use crate::kv_backend::KvBackendRef;
use crate::range_stream::{PaginationStream, DEFAULT_PAGE_SIZE};
use crate::rpc::store::RangeRequest;
use crate::rpc::KeyValue;
use crate::DatanodeId;

pub struct DatanodeTableKey {
    datanode_id: DatanodeId,
    table_id: TableId,
}

impl DatanodeTableKey {
    pub fn new(datanode_id: DatanodeId, table_id: TableId) -> Self {
        Self {
            datanode_id,
            table_id,
        }
    }

    fn prefix(datanode_id: DatanodeId) -> String {
        format!("{}/{datanode_id}", DATANODE_TABLE_KEY_PREFIX)
    }

<<<<<<< HEAD
    pub fn range_start_key(datanode_id: DatanodeId) -> String {
        format!("{}/", Self::prefix(datanode_id))
    }

    #[allow(unused)]
=======
>>>>>>> 832e5dcf
    pub fn strip_table_id(raw_key: &[u8]) -> Result<TableId> {
        let key = String::from_utf8(raw_key.to_vec()).map_err(|e| {
            InvalidTableMetadataSnafu {
                err_msg: format!(
                    "DatanodeTableKey '{}' is not a valid UTF8 string: {e}",
                    String::from_utf8_lossy(raw_key)
                ),
            }
            .build()
        })?;
        let captures =
            DATANODE_TABLE_KEY_PATTERN
                .captures(&key)
                .context(InvalidTableMetadataSnafu {
                    err_msg: format!("Invalid DatanodeTableKey '{key}'"),
                })?;
        // Safety: pass the regex check above
        let table_id = captures[2].parse::<TableId>().unwrap();
        Ok(table_id)
    }
}

impl TableMetaKey for DatanodeTableKey {
    fn as_raw_key(&self) -> Vec<u8> {
        format!("{}/{}", Self::prefix(self.datanode_id), self.table_id).into_bytes()
    }
}

#[derive(Debug, Clone, Serialize, Deserialize, PartialEq)]
pub struct DatanodeTableValue {
    pub table_id: TableId,
    pub regions: Vec<RegionNumber>,
    version: u64,
}

impl DatanodeTableValue {
    pub fn new(table_id: TableId, regions: Vec<RegionNumber>) -> Self {
        Self {
            table_id,
            regions,
            version: 0,
        }
    }
}

/// Decodes `KeyValue` to ((),`DatanodeTableValue`)
pub fn datanode_table_value_decoder(kv: KeyValue) -> Result<((), DatanodeTableValue)> {
    let value = DatanodeTableValue::try_from(&kv.value)?;

    Ok(((), value))
}

pub struct DatanodeTableManager {
    kv_backend: KvBackendRef,
}

impl DatanodeTableManager {
    pub fn new(kv_backend: KvBackendRef) -> Self {
        Self { kv_backend }
    }

    pub async fn get(&self, key: &DatanodeTableKey) -> Result<Option<DatanodeTableValue>> {
        self.kv_backend
            .get(&key.as_raw_key())
            .await?
            .map(|kv| DatanodeTableValue::try_from_raw_value(kv.value))
            .transpose()
    }

    pub fn tables(
        &self,
        datanode_id: DatanodeId,
    ) -> BoxStream<'static, Result<DatanodeTableValue>> {
        let start_key = DatanodeTableKey::range_start_key(datanode_id);
        let req = RangeRequest::new().with_prefix(start_key.as_bytes());

        let stream = PaginationStream::new(
            self.kv_backend.clone(),
            req,
            DEFAULT_PAGE_SIZE,
            Arc::new(datanode_table_value_decoder),
        );

        Box::pin(stream.map(|kv| kv.map(|kv| kv.1)))
    }

    /// Builds the create datanode table transactions. It only executes while the primary keys comparing successes.
    pub fn build_create_txn(
        &self,
        table_id: TableId,
        distribution: RegionDistribution,
    ) -> Result<Txn> {
        let txns = distribution
            .into_iter()
            .map(|(datanode_id, regions)| {
                let key = DatanodeTableKey::new(datanode_id, table_id);
                let val = DatanodeTableValue::new(table_id, regions);

                Ok(TxnOp::Put(key.as_raw_key(), val.try_as_raw_value()?))
            })
            .collect::<Result<Vec<_>>>()?;

        let txn = Txn::new().and_then(txns);

        Ok(txn)
    }

    /// Builds the update datanode table transactions. It only executes while the primary keys comparing successes.
    pub(crate) fn build_update_txn(
        &self,
        table_id: TableId,
        current_region_distribution: RegionDistribution,
        new_region_distribution: RegionDistribution,
    ) -> Result<Txn> {
        let mut opts = Vec::new();

        // Removes the old datanode table key value pairs
        for current_datanode in current_region_distribution.keys() {
            if !new_region_distribution.contains_key(current_datanode) {
                let key = DatanodeTableKey::new(*current_datanode, table_id);
                let raw_key = key.as_raw_key();
                opts.push(TxnOp::Delete(raw_key))
            }
        }

        for (datanode, regions) in new_region_distribution.into_iter() {
            if let Some(current_region) = current_region_distribution.get(&datanode) {
                // Updates if need.
                if *current_region != regions {
                    let key = DatanodeTableKey::new(datanode, table_id);
                    let raw_key = key.as_raw_key();
                    let val = DatanodeTableValue::new(table_id, regions).try_as_raw_value()?;
                    opts.push(TxnOp::Put(raw_key, val));
                }
            } else {
                // New datanodes
                let key = DatanodeTableKey::new(datanode, table_id);
                let raw_key = key.as_raw_key();
                let val = DatanodeTableValue::new(table_id, regions).try_as_raw_value()?;
                opts.push(TxnOp::Put(raw_key, val));
            }
        }

        let txn = Txn::new().and_then(opts);
        Ok(txn)
    }

    /// Builds the delete datanode table transactions. It only executes while the primary keys comparing successes.
    pub fn build_delete_txn(
        &self,
        table_id: TableId,
        distribution: RegionDistribution,
    ) -> Result<Txn> {
        let txns = distribution
            .into_keys()
            .map(|datanode_id| {
                let key = DatanodeTableKey::new(datanode_id, table_id);
                let raw_key = key.as_raw_key();

                Ok(TxnOp::Delete(raw_key))
            })
            .collect::<Result<Vec<_>>>()?;

        let txn = Txn::new().and_then(txns);

        Ok(txn)
    }
}

#[cfg(test)]
mod tests {

    use super::*;

    #[test]
    fn test_serde() {
        let key = DatanodeTableKey {
            datanode_id: 1,
            table_id: 2,
        };
        let raw_key = key.as_raw_key();
        assert_eq!(raw_key, b"__dn_table/1/2");

        let value = DatanodeTableValue {
            table_id: 42,
            regions: vec![1, 2, 3],
            version: 1,
        };
        let literal = br#"{"table_id":42,"regions":[1,2,3],"version":1}"#;

        let raw_value = value.try_as_raw_value().unwrap();
        assert_eq!(raw_value, literal);

        let actual = DatanodeTableValue::try_from_raw_value(literal.to_vec()).unwrap();
        assert_eq!(actual, value);
    }

    #[test]
    fn test_strip_table_id() {
        fn test_err(raw_key: &[u8]) {
            let result = DatanodeTableKey::strip_table_id(raw_key);
            assert!(result.is_err());
        }

        test_err(b"");
        test_err(vec![0u8, 159, 146, 150].as_slice()); // invalid UTF8 string
        test_err(b"invalid_prefix/1/2");
        test_err(b"__dn_table/");
        test_err(b"__dn_table/invalid_len_1");
        test_err(b"__dn_table/invalid_len_3/1/2");
        test_err(b"__dn_table/invalid_node_id/2");
        test_err(b"__dn_table/1/invalid_table_id");

        let table_id = DatanodeTableKey::strip_table_id(b"__dn_table/1/2").unwrap();
        assert_eq!(table_id, 2);
    }
}<|MERGE_RESOLUTION|>--- conflicted
+++ resolved
@@ -49,14 +49,10 @@
         format!("{}/{datanode_id}", DATANODE_TABLE_KEY_PREFIX)
     }
 
-<<<<<<< HEAD
     pub fn range_start_key(datanode_id: DatanodeId) -> String {
         format!("{}/", Self::prefix(datanode_id))
     }
 
-    #[allow(unused)]
-=======
->>>>>>> 832e5dcf
     pub fn strip_table_id(raw_key: &[u8]) -> Result<TableId> {
         let key = String::from_utf8(raw_key.to_vec()).map_err(|e| {
             InvalidTableMetadataSnafu {
