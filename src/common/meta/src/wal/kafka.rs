// Copyright 2023 Greptime Team
//
// Licensed under the Apache License, Version 2.0 (the "License");
// you may not use this file except in compliance with the License.
// You may obtain a copy of the License at
//
//     http://www.apache.org/licenses/LICENSE-2.0
//
// Unless required by applicable law or agreed to in writing, software
// distributed under the License is distributed on an "AS IS" BASIS,
// WITHOUT WARRANTIES OR CONDITIONS OF ANY KIND, either express or implied.
// See the License for the specific language governing permissions and
// limitations under the License.

pub mod topic;
pub mod topic_manager;
pub mod topic_selector;

use std::time::Duration;

use common_config::wal::kafka::{kafka_backoff, KafkaBackoffConfig, TopicSelectorType};
use common_config::wal::StandaloneWalConfig;
use serde::{Deserialize, Serialize};

pub use crate::wal::kafka::topic::Topic;
pub use crate::wal::kafka::topic_manager::TopicManager;

/// Configurations for kafka wal.
#[derive(Clone, Debug, PartialEq, Serialize, Deserialize)]
pub struct KafkaConfig {
    /// The broker endpoints of the Kafka cluster.
    pub broker_endpoints: Vec<String>,
    /// Number of topics to be created upon start.
    pub num_topics: usize,
    /// The type of the topic selector with which to select a topic for a region.
    pub selector_type: TopicSelectorType,
    /// Topic name prefix.
    pub topic_name_prefix: String,
    /// Number of partitions per topic.
    pub num_partitions: i32,
    /// The replication factor of each topic.
    pub replication_factor: i16,
    /// Above which a topic creation operation will be cancelled.
    #[serde(with = "humantime_serde")]
    pub create_topic_timeout: Duration,
    /// The backoff config.
    #[serde(flatten, with = "kafka_backoff")]
    pub backoff: KafkaBackoffConfig,
}

impl Default for KafkaConfig {
    fn default() -> Self {
        let broker_endpoints = vec!["127.0.0.1:9092".to_string()];
        let replication_factor = broker_endpoints.len() as i16;

        Self {
<<<<<<< HEAD
            broker_endpoints,
=======
            broker_endpoints: vec!["127.0.0.1:9092".to_string()],
>>>>>>> bf635a6c
            num_topics: 64,
            selector_type: TopicSelectorType::RoundRobin,
            topic_name_prefix: "greptimedb_wal_topic".to_string(),
            num_partitions: 1,
            replication_factor,
            create_topic_timeout: Duration::from_secs(30),
            backoff: KafkaBackoffConfig::default(),
        }
    }
}<|MERGE_RESOLUTION|>--- conflicted
+++ resolved
@@ -54,11 +54,7 @@
         let replication_factor = broker_endpoints.len() as i16;
 
         Self {
-<<<<<<< HEAD
             broker_endpoints,
-=======
-            broker_endpoints: vec!["127.0.0.1:9092".to_string()],
->>>>>>> bf635a6c
             num_topics: 64,
             selector_type: TopicSelectorType::RoundRobin,
             topic_name_prefix: "greptimedb_wal_topic".to_string(),
