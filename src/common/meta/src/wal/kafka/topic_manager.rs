--- conflicted
+++ resolved
@@ -135,11 +135,7 @@
             .iter()
             .map(|i| async {
                 self.try_create_topic(&topics[*i], &control_client).await?;
-<<<<<<< HEAD
-                self.try_create_noop_record(&topics[*i], &client).await?;
-=======
                 self.try_append_noop_record(&topics[*i], &client).await?;
->>>>>>> 301ffc1d
                 Ok(())
             })
             .collect::<Vec<_>>();
@@ -158,11 +154,7 @@
             .collect()
     }
 
-<<<<<<< HEAD
-    async fn try_create_noop_record(&self, topic: &Topic, client: &Client) -> Result<()> {
-=======
     async fn try_append_noop_record(&self, topic: &Topic, client: &Client) -> Result<()> {
->>>>>>> 301ffc1d
         let partition_client = client
             .partition_client(topic, DEFAULT_PARTITION, UnknownTopicHandling::Retry)
             .await
