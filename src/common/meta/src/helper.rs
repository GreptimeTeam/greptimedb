// Copyright 2023 Greptime Team
//
// Licensed under the Apache License, Version 2.0 (the "License");
// you may not use this file except in compliance with the License.
// You may obtain a copy of the License at
//
//     http://www.apache.org/licenses/LICENSE-2.0
//
// Unless required by applicable law or agreed to in writing, software
// distributed under the License is distributed on an "AS IS" BASIS,
// WITHOUT WARRANTIES OR CONDITIONS OF ANY KIND, either express or implied.
// See the License for the specific language governing permissions and
// limitations under the License.

use std::collections::HashMap;
use std::fmt::{Display, Formatter};

use common_catalog::error::{
    DeserializeCatalogEntryValueSnafu, Error, InvalidCatalogSnafu, SerializeCatalogEntryValueSnafu,
};
use lazy_static::lazy_static;
use regex::Regex;
use serde::{Deserialize, Serialize};
use snafu::{ensure, OptionExt, ResultExt};
use table::metadata::{RawTableInfo, TableId};

pub const CATALOG_KEY_PREFIX: &str = "__c";
pub const SCHEMA_KEY_PREFIX: &str = "__s";

/// The pattern of a valid catalog, schema or table name.
const NAME_PATTERN: &str = "[a-zA-Z_:][a-zA-Z0-9_:]*";

lazy_static! {
    static ref CATALOG_KEY_PATTERN: Regex =
        Regex::new(&format!("^{CATALOG_KEY_PREFIX}-({NAME_PATTERN})$")).unwrap();
}

lazy_static! {
    static ref SCHEMA_KEY_PATTERN: Regex = Regex::new(&format!(
        "^{SCHEMA_KEY_PREFIX}-({NAME_PATTERN})-({NAME_PATTERN})$"
    ))
    .unwrap();
}

pub fn build_catalog_prefix() -> String {
    format!("{CATALOG_KEY_PREFIX}-")
}

pub fn build_schema_prefix(catalog_name: impl AsRef<str>) -> String {
    format!("{SCHEMA_KEY_PREFIX}-{}-", catalog_name.as_ref())
}

/// Table global info contains necessary info for a datanode to create table regions, including
/// table id, table meta(schema...), region id allocation across datanodes.
#[derive(Debug, Clone, Serialize, Deserialize, PartialEq, Eq)]
pub struct TableGlobalValue {
    /// Id of datanode that created the global table info kv. only for debugging.
    pub node_id: u64,
    /// Allocation of region ids across all datanodes.
    pub regions_id_map: HashMap<u64, Vec<u32>>,
    pub table_info: RawTableInfo,
}

impl TableGlobalValue {
    pub fn table_id(&self) -> TableId {
        self.table_info.ident.table_id
    }
}

pub struct CatalogKey {
    pub catalog_name: String,
}

impl Display for CatalogKey {
    fn fmt(&self, f: &mut Formatter<'_>) -> std::fmt::Result {
        f.write_str(CATALOG_KEY_PREFIX)?;
        f.write_str("-")?;
        f.write_str(&self.catalog_name)
    }
}

impl CatalogKey {
    pub fn parse(s: impl AsRef<str>) -> Result<Self, Error> {
        let key = s.as_ref();
        let captures = CATALOG_KEY_PATTERN
            .captures(key)
            .context(InvalidCatalogSnafu { key })?;
        ensure!(captures.len() == 2, InvalidCatalogSnafu { key });
        Ok(Self {
            catalog_name: captures[1].to_string(),
        })
    }
}

#[derive(Debug, Serialize, Deserialize)]
pub struct CatalogValue;

pub struct SchemaKey {
    pub catalog_name: String,
    pub schema_name: String,
}

impl Display for SchemaKey {
    fn fmt(&self, f: &mut Formatter<'_>) -> std::fmt::Result {
        f.write_str(SCHEMA_KEY_PREFIX)?;
        f.write_str("-")?;
        f.write_str(&self.catalog_name)?;
        f.write_str("-")?;
        f.write_str(&self.schema_name)
    }
}

impl SchemaKey {
    pub fn parse(s: impl AsRef<str>) -> Result<Self, Error> {
        let key = s.as_ref();
        let captures = SCHEMA_KEY_PATTERN
            .captures(key)
            .context(InvalidCatalogSnafu { key })?;
        ensure!(captures.len() == 3, InvalidCatalogSnafu { key });
        Ok(Self {
            catalog_name: captures[1].to_string(),
            schema_name: captures[2].to_string(),
        })
    }
}

#[derive(Debug, Serialize, Deserialize)]
pub struct SchemaValue;

macro_rules! define_catalog_value {
    ( $($val_ty: ty), *) => {
            $(
                impl $val_ty {
                    pub fn parse(s: impl AsRef<str>) -> Result<Self, Error> {
                        serde_json::from_str(s.as_ref())
                            .context(DeserializeCatalogEntryValueSnafu { raw: s.as_ref() })
                    }

                    pub fn from_bytes(bytes: impl AsRef<[u8]>) -> Result<Self, Error> {
                         Self::parse(&String::from_utf8_lossy(bytes.as_ref()))
                    }

                    pub fn as_bytes(&self) -> Result<Vec<u8>, Error> {
                        Ok(serde_json::to_string(self)
                            .context(SerializeCatalogEntryValueSnafu)?
                            .into_bytes())
                    }
                }
            )*
        }
}

define_catalog_value!(TableGlobalValue, CatalogValue, SchemaValue);

#[cfg(test)]
mod tests {
    use super::*;

    #[test]
    fn test_parse_catalog_key() {
        let key = "__c-C";
        let catalog_key = CatalogKey::parse(key).unwrap();
        assert_eq!("C", catalog_key.catalog_name);
        assert_eq!(key, catalog_key.to_string());
    }

    #[test]
    fn test_parse_schema_key() {
        let key = "__s-C-S";
        let schema_key = SchemaKey::parse(key).unwrap();
        assert_eq!("C", schema_key.catalog_name);
        assert_eq!("S", schema_key.schema_name);
        assert_eq!(key, schema_key.to_string());
    }
<<<<<<< HEAD

    #[test]
    fn test_parse_table_key() {
        let key = "__tg-C-S-T";
        let entry = TableGlobalKey::parse(key).unwrap();
        assert_eq!("C", entry.catalog_name);
        assert_eq!("S", entry.schema_name);
        assert_eq!("T", entry.table_name);
        assert_eq!(key, &entry.to_string());
    }

    #[test]
    fn test_build_prefix() {
        assert_eq!("__c-", build_catalog_prefix());
        assert_eq!("__s-CATALOG-", build_schema_prefix("CATALOG"));
        assert_eq!(
            "__tg-CATALOG-SCHEMA-",
            build_table_global_prefix("CATALOG", "SCHEMA")
        );
    }

    #[test]
    fn test_serialize_schema() {
        let schema = Schema::new(vec![ColumnSchema::new(
            "name",
            ConcreteDataType::string_datatype(),
            true,
        )]);

        let meta = RawTableMeta {
            schema: RawSchema::from(&schema),
            engine: "mito".to_string(),
            created_on: chrono::DateTime::default(),
            primary_key_indices: vec![0, 1],
            next_column_id: 3,
            engine_options: Default::default(),
            value_indices: vec![2, 3],
            options: Default::default(),
            region_numbers: vec![1],
            partition_key_indices: vec![],
        };

        let table_info = RawTableInfo {
            ident: TableIdent {
                table_id: 42,
                version: 1,
            },
            name: "table_1".to_string(),
            desc: Some("blah".to_string()),
            catalog_name: "catalog_1".to_string(),
            schema_name: "schema_1".to_string(),
            meta,
            table_type: TableType::Base,
        };

        let value = TableGlobalValue {
            node_id: 0,
            regions_id_map: HashMap::from([(0, vec![1, 2, 3])]),
            table_info,
        };
        let serialized = serde_json::to_string(&value).unwrap();
        let deserialized = TableGlobalValue::parse(serialized).unwrap();
        assert_eq!(value, deserialized);
    }

    #[test]
    fn test_table_global_value_compatibility() {
        let s = r#"{"node_id":1,"regions_id_map":{"1":[0]},"table_info":{"ident":{"table_id":1098,"version":1},"name":"container_cpu_limit","desc":"Created on insertion","catalog_name":"greptime","schema_name":"dd","meta":{"schema":{"column_schemas":[{"name":"container_id","data_type":{"String":null},"is_nullable":true,"is_time_index":false,"default_constraint":null,"metadata":{}},{"name":"container_name","data_type":{"String":null},"is_nullable":true,"is_time_index":false,"default_constraint":null,"metadata":{}},{"name":"docker_image","data_type":{"String":null},"is_nullable":true,"is_time_index":false,"default_constraint":null,"metadata":{}},{"name":"host","data_type":{"String":null},"is_nullable":true,"is_time_index":false,"default_constraint":null,"metadata":{}},{"name":"image_name","data_type":{"String":null},"is_nullable":true,"is_time_index":false,"default_constraint":null,"metadata":{}},{"name":"image_tag","data_type":{"String":null},"is_nullable":true,"is_time_index":false,"default_constraint":null,"metadata":{}},{"name":"interval","data_type":{"String":null},"is_nullable":true,"is_time_index":false,"default_constraint":null,"metadata":{}},{"name":"runtime","data_type":{"String":null},"is_nullable":true,"is_time_index":false,"default_constraint":null,"metadata":{}},{"name":"short_image","data_type":{"String":null},"is_nullable":true,"is_time_index":false,"default_constraint":null,"metadata":{}},{"name":"type","data_type":{"String":null},"is_nullable":true,"is_time_index":false,"default_constraint":null,"metadata":{}},{"name":"dd_value","data_type":{"Float64":{}},"is_nullable":true,"is_time_index":false,"default_constraint":null,"metadata":{}},{"name":"ts","data_type":{"Timestamp":{"Millisecond":null}},"is_nullable":false,"is_time_index":true,"default_constraint":null,"metadata":{"greptime:time_index":"true"}},{"name":"git.repository_url","data_type":{"String":null},"is_nullable":true,"is_time_index":false,"default_constraint":null,"metadata":{}}],"timestamp_index":11,"version":1},"primary_key_indices":[0,1,2,3,4,5,6,7,8,9,12],"value_indices":[10,11],"engine":"mito","partition_key_indices":[],"next_column_id":12,"region_numbers":[],"engine_options":{},"options":{},"created_on":"1970-01-01T00:00:00Z"},"table_type":"Base"}}"#;
        let _ = TableGlobalValue::parse(s).unwrap();
    }

    fn test_valid_table_patterns(table_name: &str) {
        assert_eq!(
            table_name,
            TableGlobalKey::parse(format!("__tg-catalog-schema-{}", table_name))
                .unwrap()
                .table_name
        );

        assert_eq!(
            table_name,
            TableRegionalKey::parse(format!("__tr-catalog-schema-{}-0", table_name))
                .unwrap()
                .table_name
        );
    }

    #[test]
    fn test_table_name_pattern() {
        test_valid_table_patterns("cpu:metrics");
        test_valid_table_patterns(":cpu:metrics");
    }
=======
>>>>>>> 922d8263
}<|MERGE_RESOLUTION|>--- conflicted
+++ resolved
@@ -154,6 +154,7 @@
 
 #[cfg(test)]
 mod tests {
+
     use super::*;
 
     #[test]
@@ -172,99 +173,4 @@
         assert_eq!("S", schema_key.schema_name);
         assert_eq!(key, schema_key.to_string());
     }
-<<<<<<< HEAD
-
-    #[test]
-    fn test_parse_table_key() {
-        let key = "__tg-C-S-T";
-        let entry = TableGlobalKey::parse(key).unwrap();
-        assert_eq!("C", entry.catalog_name);
-        assert_eq!("S", entry.schema_name);
-        assert_eq!("T", entry.table_name);
-        assert_eq!(key, &entry.to_string());
-    }
-
-    #[test]
-    fn test_build_prefix() {
-        assert_eq!("__c-", build_catalog_prefix());
-        assert_eq!("__s-CATALOG-", build_schema_prefix("CATALOG"));
-        assert_eq!(
-            "__tg-CATALOG-SCHEMA-",
-            build_table_global_prefix("CATALOG", "SCHEMA")
-        );
-    }
-
-    #[test]
-    fn test_serialize_schema() {
-        let schema = Schema::new(vec![ColumnSchema::new(
-            "name",
-            ConcreteDataType::string_datatype(),
-            true,
-        )]);
-
-        let meta = RawTableMeta {
-            schema: RawSchema::from(&schema),
-            engine: "mito".to_string(),
-            created_on: chrono::DateTime::default(),
-            primary_key_indices: vec![0, 1],
-            next_column_id: 3,
-            engine_options: Default::default(),
-            value_indices: vec![2, 3],
-            options: Default::default(),
-            region_numbers: vec![1],
-            partition_key_indices: vec![],
-        };
-
-        let table_info = RawTableInfo {
-            ident: TableIdent {
-                table_id: 42,
-                version: 1,
-            },
-            name: "table_1".to_string(),
-            desc: Some("blah".to_string()),
-            catalog_name: "catalog_1".to_string(),
-            schema_name: "schema_1".to_string(),
-            meta,
-            table_type: TableType::Base,
-        };
-
-        let value = TableGlobalValue {
-            node_id: 0,
-            regions_id_map: HashMap::from([(0, vec![1, 2, 3])]),
-            table_info,
-        };
-        let serialized = serde_json::to_string(&value).unwrap();
-        let deserialized = TableGlobalValue::parse(serialized).unwrap();
-        assert_eq!(value, deserialized);
-    }
-
-    #[test]
-    fn test_table_global_value_compatibility() {
-        let s = r#"{"node_id":1,"regions_id_map":{"1":[0]},"table_info":{"ident":{"table_id":1098,"version":1},"name":"container_cpu_limit","desc":"Created on insertion","catalog_name":"greptime","schema_name":"dd","meta":{"schema":{"column_schemas":[{"name":"container_id","data_type":{"String":null},"is_nullable":true,"is_time_index":false,"default_constraint":null,"metadata":{}},{"name":"container_name","data_type":{"String":null},"is_nullable":true,"is_time_index":false,"default_constraint":null,"metadata":{}},{"name":"docker_image","data_type":{"String":null},"is_nullable":true,"is_time_index":false,"default_constraint":null,"metadata":{}},{"name":"host","data_type":{"String":null},"is_nullable":true,"is_time_index":false,"default_constraint":null,"metadata":{}},{"name":"image_name","data_type":{"String":null},"is_nullable":true,"is_time_index":false,"default_constraint":null,"metadata":{}},{"name":"image_tag","data_type":{"String":null},"is_nullable":true,"is_time_index":false,"default_constraint":null,"metadata":{}},{"name":"interval","data_type":{"String":null},"is_nullable":true,"is_time_index":false,"default_constraint":null,"metadata":{}},{"name":"runtime","data_type":{"String":null},"is_nullable":true,"is_time_index":false,"default_constraint":null,"metadata":{}},{"name":"short_image","data_type":{"String":null},"is_nullable":true,"is_time_index":false,"default_constraint":null,"metadata":{}},{"name":"type","data_type":{"String":null},"is_nullable":true,"is_time_index":false,"default_constraint":null,"metadata":{}},{"name":"dd_value","data_type":{"Float64":{}},"is_nullable":true,"is_time_index":false,"default_constraint":null,"metadata":{}},{"name":"ts","data_type":{"Timestamp":{"Millisecond":null}},"is_nullable":false,"is_time_index":true,"default_constraint":null,"metadata":{"greptime:time_index":"true"}},{"name":"git.repository_url","data_type":{"String":null},"is_nullable":true,"is_time_index":false,"default_constraint":null,"metadata":{}}],"timestamp_index":11,"version":1},"primary_key_indices":[0,1,2,3,4,5,6,7,8,9,12],"value_indices":[10,11],"engine":"mito","partition_key_indices":[],"next_column_id":12,"region_numbers":[],"engine_options":{},"options":{},"created_on":"1970-01-01T00:00:00Z"},"table_type":"Base"}}"#;
-        let _ = TableGlobalValue::parse(s).unwrap();
-    }
-
-    fn test_valid_table_patterns(table_name: &str) {
-        assert_eq!(
-            table_name,
-            TableGlobalKey::parse(format!("__tg-catalog-schema-{}", table_name))
-                .unwrap()
-                .table_name
-        );
-
-        assert_eq!(
-            table_name,
-            TableRegionalKey::parse(format!("__tr-catalog-schema-{}-0", table_name))
-                .unwrap()
-                .table_name
-        );
-    }
-
-    #[test]
-    fn test_table_name_pattern() {
-        test_valid_table_patterns("cpu:metrics");
-        test_valid_table_patterns(":cpu:metrics");
-    }
-=======
->>>>>>> 922d8263
 }