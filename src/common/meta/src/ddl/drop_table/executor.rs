// Copyright 2023 Greptime Team
//
// Licensed under the Apache License, Version 2.0 (the "License");
// you may not use this file except in compliance with the License.
// You may obtain a copy of the License at
//
//     http://www.apache.org/licenses/LICENSE-2.0
//
// Unless required by applicable law or agreed to in writing, software
// distributed under the License is distributed on an "AS IS" BASIS,
// WITHOUT WARRANTIES OR CONDITIONS OF ANY KIND, either express or implied.
// See the License for the specific language governing permissions and
// limitations under the License.

use std::collections::HashMap;

use api::v1::region::{
    region_request, DropRequest as PbDropRegionRequest, RegionRequest, RegionRequestHeader,
};
use common_error::ext::ErrorExt;
use common_error::status_code::StatusCode;
use common_telemetry::debug;
use common_telemetry::tracing_context::TracingContext;
use common_wal::options::WalOptions;
use futures::future::join_all;
use snafu::ensure;
use store_api::storage::{RegionId, RegionNumber};
use table::metadata::TableId;
use table::table_name::TableName;

use crate::cache_invalidator::Context;
use crate::ddl::utils::{add_peer_context_if_needed, convert_region_routes_to_detecting_regions};
use crate::ddl::DdlContext;
use crate::error::{self, Result};
use crate::instruction::CacheIdent;
use crate::key::table_name::TableNameKey;
use crate::key::table_route::TableRouteValue;
use crate::rpc::router::{find_leader_regions, find_leaders, RegionRoute};
use crate::ClusterId;

/// [Control] indicated to the caller whether to go to the next step.
#[derive(Debug)]
pub enum Control<T> {
    Continue(T),
    Stop,
}

impl<T> Control<T> {
    /// Returns true if it's [Control::Stop].
    pub fn stop(&self) -> bool {
        matches!(self, Control::Stop)
    }
}

impl DropTableExecutor {
    /// Returns the [DropTableExecutor].
    pub fn new(
        cluster_id: ClusterId,
        table: TableName,
        table_id: TableId,
        drop_if_exists: bool,
    ) -> Self {
        Self {
            cluster_id,
            table,
            table_id,
            drop_if_exists,
        }
    }
}

/// [DropTableExecutor] performs:
/// - Drops the metadata of the table.
/// - Invalidates the cache on the Frontend nodes.
/// - Drops the regions on the Datanode nodes.
pub struct DropTableExecutor {
    cluster_id: ClusterId,
    table: TableName,
    table_id: TableId,
    drop_if_exists: bool,
}

impl DropTableExecutor {
    /// Checks whether table exists.
    /// - Early returns if table not exists and `drop_if_exists` is `true`.
    /// - Throws an error if table not exists and `drop_if_exists` is `false`.
    pub async fn on_prepare(&self, ctx: &DdlContext) -> Result<Control<()>> {
        let table_ref = self.table.table_ref();

        let exist = ctx
            .table_metadata_manager
            .table_name_manager()
            .exists(TableNameKey::new(
                table_ref.catalog,
                table_ref.schema,
                table_ref.table,
            ))
            .await?;

        if !exist && self.drop_if_exists {
            return Ok(Control::Stop);
        }

        ensure!(
            exist,
            error::TableNotFoundSnafu {
                table_name: table_ref.to_string()
            }
        );

        Ok(Control::Continue(()))
    }

    /// Deletes the table metadata **logically**.
    pub async fn on_delete_metadata(
        &self,
        ctx: &DdlContext,
        table_route_value: &TableRouteValue,
        region_wal_options: &HashMap<RegionNumber, WalOptions>,
    ) -> Result<()> {
        ctx.table_metadata_manager
            .delete_table_metadata(
                self.table_id,
                &self.table,
                table_route_value,
                region_wal_options,
            )
            .await
    }

    /// Deletes the table metadata tombstone **permanently**.
    pub async fn on_delete_metadata_tombstone(
        &self,
        ctx: &DdlContext,
        table_route_value: &TableRouteValue,
        region_wal_options: &HashMap<u32, WalOptions>,
    ) -> Result<()> {
        ctx.table_metadata_manager
            .delete_table_metadata_tombstone(
                self.table_id,
                &self.table,
                table_route_value,
                region_wal_options,
            )
            .await
    }

    /// Deletes metadata for table **permanently**.
    pub async fn on_destroy_metadata(
        &self,
        ctx: &DdlContext,
        table_route_value: &TableRouteValue,
        region_wal_options: &HashMap<u32, WalOptions>,
    ) -> Result<()> {
        ctx.table_metadata_manager
            .destroy_table_metadata(
                self.table_id,
                &self.table,
                table_route_value,
                region_wal_options,
            )
            .await?;

        let detecting_regions = if table_route_value.is_physical() {
            // Safety: checked.
            let regions = table_route_value.region_routes().unwrap();
            convert_region_routes_to_detecting_regions(self.cluster_id, regions)
        } else {
            vec![]
        };
        ctx.deregister_failure_detectors(detecting_regions).await;
        Ok(())
    }

    /// Restores the table metadata.
    pub async fn on_restore_metadata(
        &self,
        ctx: &DdlContext,
        table_route_value: &TableRouteValue,
        region_wal_options: &HashMap<u32, WalOptions>,
    ) -> Result<()> {
        ctx.table_metadata_manager
            .restore_table_metadata(
                self.table_id,
                &self.table,
                table_route_value,
                region_wal_options,
            )
            .await
    }

    /// Invalidates frontend caches
    pub async fn invalidate_table_cache(&self, ctx: &DdlContext) -> Result<()> {
        let cache_invalidator = &ctx.cache_invalidator;
        let ctx = Context {
            subject: Some("Invalidate table cache by dropping table".to_string()),
        };

        cache_invalidator
            .invalidate(
                &ctx,
                &[
                    CacheIdent::TableName(self.table.table_ref().into()),
                    CacheIdent::TableId(self.table_id),
                ],
            )
            .await?;

        Ok(())
    }

    /// Drops region on datanode.
    pub async fn on_drop_regions(
        &self,
        ctx: &DdlContext,
        region_routes: &[RegionRoute],
        fast_path: bool,
    ) -> Result<()> {
        let leaders = find_leaders(region_routes);
        let mut drop_region_tasks = Vec::with_capacity(leaders.len());
        let table_id = self.table_id;

        for datanode in leaders {
            let requester = ctx.node_manager.datanode(&datanode).await;
            let regions = find_leader_regions(region_routes, &datanode);
            let region_ids = regions
                .iter()
                .map(|region_number| RegionId::new(table_id, *region_number))
                .collect::<Vec<_>>();

            for region_id in region_ids {
                debug!("Dropping region {region_id} on Datanode {datanode:?}");
                let request = RegionRequest {
                    header: Some(RegionRequestHeader {
                        tracing_context: TracingContext::from_current_span().to_w3c(),
                        ..Default::default()
                    }),
                    body: Some(region_request::Body::Drop(PbDropRegionRequest {
                        region_id: region_id.as_u64(),
<<<<<<< HEAD
                        fast_path: false,
=======
                        fast_path,
>>>>>>> 5d9faaaf
                    })),
                };
                let datanode = datanode.clone();
                let requester = requester.clone();
                drop_region_tasks.push(async move {
                    if let Err(err) = requester.handle(request).await {
                        if err.status_code() != StatusCode::RegionNotFound {
                            return Err(add_peer_context_if_needed(datanode)(err));
                        }
                    }
                    Ok(())
                });
            }
        }

        join_all(drop_region_tasks)
            .await
            .into_iter()
            .collect::<Result<Vec<_>>>()?;

        Ok(())
    }
}

#[cfg(test)]
mod tests {
    use std::assert_matches::assert_matches;
    use std::collections::HashMap;
    use std::sync::Arc;

    use api::v1::{ColumnDataType, SemanticType};
    use common_catalog::consts::{DEFAULT_CATALOG_NAME, DEFAULT_SCHEMA_NAME};
    use table::metadata::RawTableInfo;
    use table::table_name::TableName;

    use super::*;
    use crate::ddl::test_util::columns::TestColumnDefBuilder;
    use crate::ddl::test_util::create_table::{
        build_raw_table_info_from_expr, TestCreateTableExprBuilder,
    };
    use crate::key::table_route::TableRouteValue;
    use crate::test_util::{new_ddl_context, MockDatanodeManager};

    fn test_create_raw_table_info(name: &str) -> RawTableInfo {
        let create_table = TestCreateTableExprBuilder::default()
            .column_defs([
                TestColumnDefBuilder::default()
                    .name("ts")
                    .data_type(ColumnDataType::TimestampMillisecond)
                    .semantic_type(SemanticType::Timestamp)
                    .build()
                    .unwrap()
                    .into(),
                TestColumnDefBuilder::default()
                    .name("host")
                    .data_type(ColumnDataType::String)
                    .semantic_type(SemanticType::Tag)
                    .build()
                    .unwrap()
                    .into(),
                TestColumnDefBuilder::default()
                    .name("cpu")
                    .data_type(ColumnDataType::Float64)
                    .semantic_type(SemanticType::Field)
                    .build()
                    .unwrap()
                    .into(),
            ])
            .time_index("ts")
            .primary_keys(["host".into()])
            .table_name(name)
            .build()
            .unwrap()
            .into();
        build_raw_table_info_from_expr(&create_table)
    }

    #[tokio::test]
    async fn test_on_prepare() {
        // Drops if exists
        let node_manager = Arc::new(MockDatanodeManager::new(()));
        let ctx = new_ddl_context(node_manager);
        let executor = DropTableExecutor::new(
            0,
            TableName::new(DEFAULT_CATALOG_NAME, DEFAULT_SCHEMA_NAME, "my_table"),
            1024,
            true,
        );
        let ctrl = executor.on_prepare(&ctx).await.unwrap();
        assert!(ctrl.stop());

        // Drops a non-exists table
        let executor = DropTableExecutor::new(
            0,
            TableName::new(DEFAULT_CATALOG_NAME, DEFAULT_SCHEMA_NAME, "my_table"),
            1024,
            false,
        );
        let err = executor.on_prepare(&ctx).await.unwrap_err();
        assert_matches!(err, error::Error::TableNotFound { .. });

        // Drops a exists table
        let executor = DropTableExecutor::new(
            0,
            TableName::new(DEFAULT_CATALOG_NAME, DEFAULT_SCHEMA_NAME, "my_table"),
            1024,
            false,
        );
        let raw_table_info = test_create_raw_table_info("my_table");
        ctx.table_metadata_manager
            .create_table_metadata(
                raw_table_info,
                TableRouteValue::physical(vec![]),
                HashMap::new(),
            )
            .await
            .unwrap();
        let ctrl = executor.on_prepare(&ctx).await.unwrap();
        assert!(!ctrl.stop());
    }
}<|MERGE_RESOLUTION|>--- conflicted
+++ resolved
@@ -237,11 +237,7 @@
                     }),
                     body: Some(region_request::Body::Drop(PbDropRegionRequest {
                         region_id: region_id.as_u64(),
-<<<<<<< HEAD
-                        fast_path: false,
-=======
                         fast_path,
->>>>>>> 5d9faaaf
                     })),
                 };
                 let datanode = datanode.clone();
