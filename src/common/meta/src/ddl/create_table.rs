// Copyright 2023 Greptime Team
//
// Licensed under the Apache License, Version 2.0 (the "License");
// you may not use this file except in compliance with the License.
// You may obtain a copy of the License at
//
//     http://www.apache.org/licenses/LICENSE-2.0
//
// Unless required by applicable law or agreed to in writing, software
// distributed under the License is distributed on an "AS IS" BASIS,
// WITHOUT WARRANTIES OR CONDITIONS OF ANY KIND, either express or implied.
// See the License for the specific language governing permissions and
// limitations under the License.

use std::collections::HashMap;

use api::v1::region::region_request::Body as PbRegionRequest;
use api::v1::region::{
    CreateRequest as PbCreateRegionRequest, RegionColumnDef, RegionRequest, RegionRequestHeader,
};
use api::v1::{ColumnDef, CreateTableExpr, SemanticType};
use async_trait::async_trait;
use common_catalog::consts::METRIC_ENGINE;
use common_error::ext::BoxedError;
use common_procedure::error::{
    ExternalSnafu, FromJsonSnafu, Result as ProcedureResult, ToJsonSnafu,
};
use common_procedure::{Context as ProcedureContext, LockKey, Procedure, Status};
use common_telemetry::info;
use common_telemetry::tracing_context::TracingContext;
use futures::future::join_all;
use serde::{Deserialize, Serialize};
use snafu::{ensure, OptionExt, ResultExt};
<<<<<<< HEAD
use store_api::storage::{RegionId, RegionNumber};
=======
use store_api::metric_engine_consts::LOGICAL_TABLE_METADATA_KEY;
use store_api::storage::RegionId;
>>>>>>> 9af9c022
use strum::AsRefStr;
use table::engine::TableReference;
use table::metadata::{RawTableInfo, TableId};

use crate::ddl::utils::{handle_operate_region_error, handle_retry_error, region_storage_path};
use crate::ddl::DdlContext;
use crate::error::{self, Result, TableInfoNotFoundSnafu};
use crate::key::table_name::TableNameKey;
use crate::metrics;
use crate::region_keeper::OperatingRegionGuard;
use crate::rpc::ddl::CreateTableTask;
use crate::rpc::router::{
    find_leader_regions, find_leaders, operating_leader_regions, RegionRoute,
};
use crate::wal::WAL_OPTIONS_KEY;

pub struct CreateTableProcedure {
    pub context: DdlContext,
    pub creator: TableCreator,
}

impl CreateTableProcedure {
    pub const TYPE_NAME: &'static str = "metasrv-procedure::CreateTable";

    pub fn new(
        cluster_id: u64,
        task: CreateTableTask,
        region_routes: Vec<RegionRoute>,
        region_wal_options: HashMap<RegionNumber, String>,
        context: DdlContext,
    ) -> Self {
        Self {
            context,
            creator: TableCreator::new(cluster_id, task, region_routes, region_wal_options),
        }
    }

    pub fn from_json(json: &str, context: DdlContext) -> ProcedureResult<Self> {
        let data = serde_json::from_str(json).context(FromJsonSnafu)?;

        let mut creator = TableCreator {
            data,
            opening_regions: vec![],
        };

        creator
            .register_opening_regions(&context)
            .map_err(BoxedError::new)
            .context(ExternalSnafu)?;

        Ok(CreateTableProcedure { context, creator })
    }

    pub fn table_info(&self) -> &RawTableInfo {
        &self.creator.data.task.table_info
    }

    fn table_id(&self) -> TableId {
        self.table_info().ident.table_id
    }

    pub fn region_routes(&self) -> &Vec<RegionRoute> {
        &self.creator.data.region_routes
    }

    pub fn region_wal_options(&self) -> &HashMap<RegionNumber, String> {
        &self.creator.data.region_wal_options
    }

    /// Checks whether the table exists.
    async fn on_prepare(&mut self) -> Result<Status> {
        let expr = &self.creator.data.task.create_table;
        let exist = self
            .context
            .table_metadata_manager
            .table_name_manager()
            .exists(TableNameKey::new(
                &expr.catalog_name,
                &expr.schema_name,
                &expr.table_name,
            ))
            .await?;

        if exist {
            ensure!(
                self.creator.data.task.create_table.create_if_not_exists,
                error::TableAlreadyExistsSnafu {
                    table_name: self.creator.data.table_ref().to_string(),
                }
            );

            return Ok(Status::Done);
        }

        self.creator.data.state = CreateTableState::DatanodeCreateRegions;

        Ok(Status::executing(true))
    }

    pub fn new_region_request_builder(&self) -> Result<CreateRequestBuilder> {
        let create_table_expr = &self.creator.data.task.create_table;

        let column_defs = create_table_expr
            .column_defs
            .iter()
            .enumerate()
            .map(|(i, c)| {
                let semantic_type = if create_table_expr.time_index == c.name {
                    SemanticType::Timestamp
                } else if create_table_expr.primary_keys.contains(&c.name) {
                    SemanticType::Tag
                } else {
                    SemanticType::Field
                };

                RegionColumnDef {
                    column_def: Some(ColumnDef {
                        name: c.name.clone(),
                        data_type: c.data_type,
                        is_nullable: c.is_nullable,
                        default_constraint: c.default_constraint.clone(),
                        semantic_type: semantic_type as i32,
                        comment: String::new(),
                        datatype_extension: c.datatype_extension.clone(),
                    }),
                    column_id: i as u32,
                }
            })
            .collect::<Vec<_>>();

        let primary_key = create_table_expr
            .primary_keys
            .iter()
            .map(|key| {
                column_defs
                    .iter()
                    .find_map(|c| {
                        c.column_def.as_ref().and_then(|x| {
                            if &x.name == key {
                                Some(c.column_id)
                            } else {
                                None
                            }
                        })
                    })
                    .context(error::PrimaryKeyNotFoundSnafu { key })
            })
            .collect::<Result<_>>()?;

        let template = PbCreateRegionRequest {
            region_id: 0,
            engine: create_table_expr.engine.to_string(),
            column_defs,
            primary_key,
            path: String::new(),
            options: create_table_expr.table_options.clone(),
        };

        let builder = CreateRequestBuilder::new_template(self.context.clone(), template);
        Ok(builder)
    }

    pub async fn on_datanode_create_regions(&mut self) -> Result<Status> {
        // Registers opening regions
        self.creator.register_opening_regions(&self.context)?;

        let create_table_data = &self.creator.data;
        let region_routes = &create_table_data.region_routes;
        let region_wal_options = &create_table_data.region_wal_options;

        let create_table_expr = &create_table_data.task.create_table;
        let catalog = &create_table_expr.catalog_name;
        let schema = &create_table_expr.schema_name;
        let storage_path = region_storage_path(catalog, schema);

        let mut request_builder = self.new_region_request_builder()?;

        let leaders = find_leaders(region_routes);
        let mut create_region_tasks = Vec::with_capacity(leaders.len());

        for datanode in leaders {
            let requester = self.context.datanode_manager.datanode(&datanode).await;

            let regions = find_leader_regions(region_routes, &datanode);
<<<<<<< HEAD
            let requests = regions
                .iter()
                .map(|region_number| {
                    let region_id = RegionId::new(self.table_id(), *region_number);

                    let mut create_region_request = request_template.clone();
                    create_region_request.region_id = region_id.as_u64();
                    create_region_request.path = storage_path.clone();
                    // Stores the encoded wal options into the request options.
                    region_wal_options
                        .get(region_number)
                        .and_then(|wal_options| {
                            create_region_request
                                .options
                                .insert(WAL_OPTIONS_KEY.to_string(), wal_options.clone())
                        });

                    PbRegionRequest::Create(create_region_request)
                })
                .collect::<Vec<_>>();
=======
            let mut requests = Vec::with_capacity(regions.len());
            for region_number in regions {
                let region_id = RegionId::new(self.table_id(), region_number);

                let create_region_request = request_builder
                    .build_one(
                        &self.creator.data.task.create_table,
                        region_id,
                        storage_path.clone(),
                    )
                    .await?;

                requests.push(PbRegionRequest::Create(create_region_request));
            }
>>>>>>> 9af9c022

            for request in requests {
                let request = RegionRequest {
                    header: Some(RegionRequestHeader {
                        tracing_context: TracingContext::from_current_span().to_w3c(),
                        ..Default::default()
                    }),
                    body: Some(request),
                };

                let datanode = datanode.clone();
                let requester = requester.clone();

                create_region_tasks.push(async move {
                    if let Err(err) = requester.handle(request).await {
                        return Err(handle_operate_region_error(datanode)(err));
                    }
                    Ok(())
                });
            }
        }

        join_all(create_region_tasks)
            .await
            .into_iter()
            .collect::<Result<Vec<_>>>()?;

        self.creator.data.state = CreateTableState::CreateMetadata;

        // Ensures the procedures after the crash start from the `DatanodeCreateRegions` stage.
        // TODO(weny): Add more tests.
        Ok(Status::executing(false))
    }

    async fn on_create_metadata(&self) -> Result<Status> {
        let table_id = self.table_id();
        let manager = &self.context.table_metadata_manager;

        let raw_table_info = self.table_info().clone();
        let region_routes = self.region_routes().clone();
        let region_wal_options = self.region_wal_options().clone();
        manager
            .create_table_metadata(raw_table_info, region_routes, region_wal_options)
            .await?;
        info!("Created table metadata for table {table_id}");

        Ok(Status::Done)
    }
}

#[async_trait]
impl Procedure for CreateTableProcedure {
    fn type_name(&self) -> &str {
        Self::TYPE_NAME
    }

    async fn execute(&mut self, _ctx: &ProcedureContext) -> ProcedureResult<Status> {
        let state = &self.creator.data.state;

        let _timer = metrics::METRIC_META_PROCEDURE_CREATE_TABLE
            .with_label_values(&[state.as_ref()])
            .start_timer();

        match state {
            CreateTableState::Prepare => self.on_prepare().await,
            CreateTableState::DatanodeCreateRegions => self.on_datanode_create_regions().await,
            CreateTableState::CreateMetadata => self.on_create_metadata().await,
        }
        .map_err(handle_retry_error)
    }

    fn dump(&self) -> ProcedureResult<String> {
        serde_json::to_string(&self.creator.data).context(ToJsonSnafu)
    }

    fn lock_key(&self) -> LockKey {
        let table_ref = &self.creator.data.table_ref();
        let key = common_catalog::format_full_table_name(
            table_ref.catalog,
            table_ref.schema,
            table_ref.table,
        );

        LockKey::single(key)
    }
}

pub struct TableCreator {
    /// The serializable data.
    pub data: CreateTableData,
    /// The guards of opening.
    pub opening_regions: Vec<OperatingRegionGuard>,
}

impl TableCreator {
    pub fn new(
        cluster_id: u64,
        task: CreateTableTask,
        region_routes: Vec<RegionRoute>,
        region_wal_options: HashMap<RegionNumber, String>,
    ) -> Self {
        Self {
            data: CreateTableData {
                state: CreateTableState::Prepare,
                cluster_id,
                task,
                region_routes,
                region_wal_options,
            },
            opening_regions: vec![],
        }
    }

    /// Register opening regions if doesn't exist.
    pub fn register_opening_regions(&mut self, context: &DdlContext) -> Result<()> {
        let region_routes = &self.data.region_routes;

        let opening_regions = operating_leader_regions(region_routes);

        if self.opening_regions.len() == opening_regions.len() {
            return Ok(());
        }

        let mut opening_region_guards = Vec::with_capacity(opening_regions.len());

        for (region_id, datanode_id) in opening_regions {
            let guard = context
                .memory_region_keeper
                .register(datanode_id, region_id)
                .context(error::RegionOperatingRaceSnafu {
                    region_id,
                    peer_id: datanode_id,
                })?;
            opening_region_guards.push(guard);
        }

        self.opening_regions = opening_region_guards;
        Ok(())
    }
}

#[derive(Debug, Clone, Serialize, Deserialize, AsRefStr)]
pub enum CreateTableState {
    /// Prepares to create the table
    Prepare,
    /// Creates regions on the Datanode
    DatanodeCreateRegions,
    /// Creates metadata
    CreateMetadata,
}

#[derive(Debug, Serialize, Deserialize)]
pub struct CreateTableData {
    pub state: CreateTableState,
    pub task: CreateTableTask,
    pub region_routes: Vec<RegionRoute>,
    pub region_wal_options: HashMap<RegionNumber, String>,
    pub cluster_id: u64,
}

impl CreateTableData {
    fn table_ref(&self) -> TableReference<'_> {
        self.task.table_ref()
    }
}

/// Builder for [PbCreateRegionRequest].
pub struct CreateRequestBuilder {
    context: DdlContext,
    template: PbCreateRegionRequest,
    /// Optional. Only for metric engine.
    physical_table_id: Option<TableId>,
}

impl CreateRequestBuilder {
    fn new_template(context: DdlContext, template: PbCreateRegionRequest) -> Self {
        Self {
            context,
            template,
            physical_table_id: None,
        }
    }

    pub fn template(&self) -> &PbCreateRegionRequest {
        &self.template
    }

    async fn build_one(
        &mut self,
        create_expr: &CreateTableExpr,
        region_id: RegionId,
        storage_path: String,
    ) -> Result<PbCreateRegionRequest> {
        let mut request = self.template.clone();

        request.region_id = region_id.as_u64();
        request.path = storage_path;

        if self.template.engine == METRIC_ENGINE {
            self.metric_engine_hook(create_expr, region_id, &mut request)
                .await?;
        }

        Ok(request)
    }

    async fn metric_engine_hook(
        &mut self,
        create_expr: &CreateTableExpr,
        region_id: RegionId,
        request: &mut PbCreateRegionRequest,
    ) -> Result<()> {
        if let Some(physical_table_name) = request.options.get(LOGICAL_TABLE_METADATA_KEY) {
            let table_id = if let Some(table_id) = self.physical_table_id {
                table_id
            } else {
                let table_name_manager = self.context.table_metadata_manager.table_name_manager();
                let table_name_key = TableNameKey::new(
                    &create_expr.catalog_name,
                    &create_expr.schema_name,
                    physical_table_name,
                );
                let table_id = table_name_manager
                    .get(table_name_key)
                    .await?
                    .context(TableInfoNotFoundSnafu {
                        table_name: physical_table_name,
                    })?
                    .table_id();
                self.physical_table_id = Some(table_id);
                table_id
            };
            // Concat physical table's table id and corresponding region number to get
            // the physical region id.
            let physical_region_id = RegionId::new(table_id, region_id.region_number());
            request.options.insert(
                LOGICAL_TABLE_METADATA_KEY.to_string(),
                physical_region_id.as_u64().to_string(),
            );
        }

        Ok(())
    }
}<|MERGE_RESOLUTION|>--- conflicted
+++ resolved
@@ -31,12 +31,8 @@
 use futures::future::join_all;
 use serde::{Deserialize, Serialize};
 use snafu::{ensure, OptionExt, ResultExt};
-<<<<<<< HEAD
+use store_api::metric_engine_consts::LOGICAL_TABLE_METADATA_KEY;
 use store_api::storage::{RegionId, RegionNumber};
-=======
-use store_api::metric_engine_consts::LOGICAL_TABLE_METADATA_KEY;
-use store_api::storage::RegionId;
->>>>>>> 9af9c022
 use strum::AsRefStr;
 use table::engine::TableReference;
 use table::metadata::{RawTableInfo, TableId};
@@ -221,43 +217,20 @@
             let requester = self.context.datanode_manager.datanode(&datanode).await;
 
             let regions = find_leader_regions(region_routes, &datanode);
-<<<<<<< HEAD
-            let requests = regions
-                .iter()
-                .map(|region_number| {
-                    let region_id = RegionId::new(self.table_id(), *region_number);
-
-                    let mut create_region_request = request_template.clone();
-                    create_region_request.region_id = region_id.as_u64();
-                    create_region_request.path = storage_path.clone();
-                    // Stores the encoded wal options into the request options.
-                    region_wal_options
-                        .get(region_number)
-                        .and_then(|wal_options| {
-                            create_region_request
-                                .options
-                                .insert(WAL_OPTIONS_KEY.to_string(), wal_options.clone())
-                        });
-
-                    PbRegionRequest::Create(create_region_request)
-                })
-                .collect::<Vec<_>>();
-=======
             let mut requests = Vec::with_capacity(regions.len());
             for region_number in regions {
                 let region_id = RegionId::new(self.table_id(), region_number);
-
                 let create_region_request = request_builder
                     .build_one(
                         &self.creator.data.task.create_table,
                         region_id,
                         storage_path.clone(),
+                        region_wal_options,
                     )
                     .await?;
 
                 requests.push(PbRegionRequest::Create(create_region_request));
             }
->>>>>>> 9af9c022
 
             for request in requests {
                 let request = RegionRequest {
@@ -450,11 +423,20 @@
         create_expr: &CreateTableExpr,
         region_id: RegionId,
         storage_path: String,
+        region_wal_options: &HashMap<RegionNumber, String>,
     ) -> Result<PbCreateRegionRequest> {
         let mut request = self.template.clone();
 
         request.region_id = region_id.as_u64();
         request.path = storage_path;
+        // Stores the encoded wal options into the request options.
+        region_wal_options
+            .get(&region_id.region_number())
+            .and_then(|wal_options| {
+                request
+                    .options
+                    .insert(WAL_OPTIONS_KEY.to_string(), wal_options.clone())
+            });
 
         if self.template.engine == METRIC_ENGINE {
             self.metric_engine_hook(create_expr, region_id, &mut request)
