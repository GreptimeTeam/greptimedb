// Copyright 2023 Greptime Team
//
// Licensed under the Apache License, Version 2.0 (the "License");
// you may not use this file except in compliance with the License.
// You may obtain a copy of the License at
//
//     http://www.apache.org/licenses/LICENSE-2.0
//
// Unless required by applicable law or agreed to in writing, software
// distributed under the License is distributed on an "AS IS" BASIS,
// WITHOUT WARRANTIES OR CONDITIONS OF ANY KIND, either express or implied.
// See the License for the specific language governing permissions and
// limitations under the License.

#![allow(dead_code)]

use std::fs::read_to_string;
use std::path::Path;

#[cfg(target_os = "linux")]
use nix::sys::{statfs, statfs::statfs};
use prometheus::core::{Collector, Desc};
use prometheus::proto::MetricFamily;
use prometheus::{IntGauge, Opts};

const CGROUP_UNIFIED_MOUNTPOINT: &str = "/sys/fs/cgroup";

const MEMORY_MAX_FILE_CGROUP_V2: &str = "memory.max";
const MEMORY_MAX_FILE_CGROUP_V1: &str = "memory.limit_in_bytes";
const MEMORY_USAGE_FILE_CGROUP_V2: &str = "memory.current";
const CPU_MAX_FILE_CGROUP_V2: &str = "cpu.max";
const CPU_QUOTA_FILE_CGROUP_V1: &str = "cpu.cfs_quota_us";
const CPU_PERIOD_FILE_CGROUP_V1: &str = "cpu.cfs_period_us";
const CPU_USAGE_FILE_CGROUP_V2: &str = "cpu.stat";

// `MAX_VALUE_CGROUP_V2` string in `/sys/fs/cgroup/cpu.max` and `/sys/fs/cgroup/memory.max` to indicate that the resource is unlimited.
const MAX_VALUE_CGROUP_V2: &str = "max";

// For cgroup v1, if the memory is unlimited, it will return a very large value(different from platform) that close to 2^63.
// For easier comparison, if the memory limit is larger than 1PB we consider it as unlimited.
const MAX_MEMORY_IN_BYTES: i64 = 1125899906842624; // 1PB

/// Get the limit of memory in bytes from cgroups filesystem.
///
/// - If the cgroup total memory is unset, return `None`.
/// - Return `None` if it fails to read the memory limit or not on linux.
pub fn get_memory_limit_from_cgroups() -> Option<i64> {
    #[cfg(target_os = "linux")]
    {
        let memory_max_file = if is_cgroup_v2()? {
            // Read `/sys/fs/cgroup/memory.max` to get the memory limit.
            MEMORY_MAX_FILE_CGROUP_V2
        } else {
            // Read `/sys/fs/cgroup/memory.limit_in_bytes` to get the memory limit.
            MEMORY_MAX_FILE_CGROUP_V1
        };

        // For cgroup v1, it will return a very large value(different from platform) if the memory is unset.
        let memory_limit =
            read_value_from_file(Path::new(CGROUP_UNIFIED_MOUNTPOINT).join(memory_max_file))?;

        // If memory limit exceeds 1PB(cgroup v1), consider it as unset.
        if memory_limit > MAX_MEMORY_IN_BYTES {
            return None;
        }
        Some(memory_limit)
    }

    #[cfg(not(target_os = "linux"))]
    None
}

/// Get the usage of memory in bytes from cgroups filesystem.
///
<<<<<<< HEAD
/// - Return `None` if it's not in the cgroups v2 environment or fails to read the memory usage.
=======
/// - Return `None` if it fails to read the memory usage or not on linux or cgroup is v1.
>>>>>>> 8a2371a0
pub fn get_memory_usage_from_cgroups() -> Option<i64> {
    #[cfg(target_os = "linux")]
    {
        if is_cgroup_v2()? {
            let usage = read_value_from_file(
                Path::new(CGROUP_UNIFIED_MOUNTPOINT).join(MEMORY_USAGE_FILE_CGROUP_V2),
            )?;
            Some(usage)
        } else {
            None
        }
    }

    #[cfg(not(target_os = "linux"))]
    None
}

/// Get the limit of cpu in millicores from cgroups filesystem.
///
/// - If the cpu limit is unset, return `None`.
/// - Return `None` if it fails to read the cpu limit or not on linux.
pub fn get_cpu_limit_from_cgroups() -> Option<i64> {
    #[cfg(target_os = "linux")]
    if is_cgroup_v2()? {
        // Read `/sys/fs/cgroup/cpu.max` to get the cpu limit.
        get_cgroup_v2_cpu_limit(Path::new(CGROUP_UNIFIED_MOUNTPOINT).join(CPU_MAX_FILE_CGROUP_V2))
    } else {
        // Read `/sys/fs/cgroup/cpu.cfs_quota_us` and `/sys/fs/cgroup/cpu.cfs_period_us` to get the cpu limit.
        let quota = read_value_from_file(
            Path::new(CGROUP_UNIFIED_MOUNTPOINT).join(CPU_QUOTA_FILE_CGROUP_V1),
        )?;

        let period = read_value_from_file(
            Path::new(CGROUP_UNIFIED_MOUNTPOINT).join(CPU_PERIOD_FILE_CGROUP_V1),
        )?;

        // Return the cpu limit in millicores.
        Some(quota * 1000 / period)
    }

    #[cfg(not(target_os = "linux"))]
    None
}

/// Get the usage of cpu in millicores from cgroups filesystem.
///
/// - Return `None` if it's not in the cgroups v2 environment or fails to read the cpu usage.
pub fn get_cpu_usage_from_cgroups() -> Option<i64> {
    // In certain bare-metal environments, the `/sys/fs/cgroup/cpu.stat` file may be present and reflect system-wide CPU usage rather than container-specific metrics.
    // To ensure accurate collection of container-level CPU usage, verify the existence of the `/sys/fs/cgroup/memory.current` file.
    // The presence of this file typically indicates execution within a containerized environment, thereby validating the relevance of the collected CPU usage data.
    if !Path::new(CGROUP_UNIFIED_MOUNTPOINT)
        .join(MEMORY_USAGE_FILE_CGROUP_V2)
        .exists()
    {
        return None;
    }

    // Read `/sys/fs/cgroup/cpu.stat` to get `usage_usec`.
    let content =
        read_to_string(Path::new(CGROUP_UNIFIED_MOUNTPOINT).join(CPU_USAGE_FILE_CGROUP_V2)).ok()?;

    // Read the first line of the content. It will be like this: `usage_usec 447926`.
    let first_line = content.lines().next()?;
    let fields = first_line.split(' ').collect::<Vec<&str>>();
    if fields.len() != 2 {
        return None;
    }

    fields[1].trim().parse::<i64>().ok()
}

/// Calculate the cpu usage in millicores from cgroups filesystem.
///
/// - Return `0` if the current cpu usage is equal to the last cpu usage or the interval is 0.
pub fn calculate_cpu_usage(
    current_cpu_usage_usecs: i64,
    last_cpu_usage_usecs: i64,
    interval_milliseconds: i64,
) -> i64 {
    let diff = current_cpu_usage_usecs - last_cpu_usage_usecs;
    if diff != 0 && interval_milliseconds != 0 {
        ((diff as f64 / interval_milliseconds as f64).round() as i64).max(1)
    } else {
        0
    }
}

// Check whether the cgroup is v2.
// - Return `true` if the cgroup is v2, otherwise return `false`.
// - Return `None` if the detection fails or not on linux.
fn is_cgroup_v2() -> Option<bool> {
    #[cfg(target_os = "linux")]
    {
        let path = Path::new(CGROUP_UNIFIED_MOUNTPOINT);
        let fs_stat = statfs(path).ok()?;
        Some(fs_stat.filesystem_type() == statfs::CGROUP2_SUPER_MAGIC)
    }

    #[cfg(not(target_os = "linux"))]
    None
}

fn read_value_from_file<P: AsRef<Path>>(path: P) -> Option<i64> {
    let content = read_to_string(&path).ok()?;

    // If the content starts with "max", return `None`.
    if content.starts_with(MAX_VALUE_CGROUP_V2) {
        return None;
    }

    content.trim().parse::<i64>().ok()
}

fn get_cgroup_v2_cpu_limit<P: AsRef<Path>>(path: P) -> Option<i64> {
    let content = read_to_string(&path).ok()?;

    let fields = content.trim().split(' ').collect::<Vec<&str>>();
    if fields.len() != 2 {
        return None;
    }

    // If the cgroup cpu limit is unset, return `None`.
    let quota = fields[0].trim();
    if quota == MAX_VALUE_CGROUP_V2 {
        return None;
    }

    let quota = quota.parse::<i64>().ok()?;

    let period = fields[1].trim();
    let period = period.parse::<i64>().ok()?;

    // Return the cpu limit in millicores.
    Some(quota * 1000 / period)
}

/// A collector that collects cgroups metrics.
#[derive(Debug)]
pub struct CgroupsMetricsCollector {
    descs: Vec<Desc>,
    memory_usage: IntGauge,
    cpu_usage: IntGauge,
}

impl Default for CgroupsMetricsCollector {
    fn default() -> Self {
        let mut descs = vec![];
        let cpu_usage = IntGauge::with_opts(Opts::new(
            "greptime_cgroups_cpu_usage_microseconds",
            "the current cpu usage in microseconds that collected from cgroups filesystem",
        ))
        .unwrap();
        descs.extend(cpu_usage.desc().into_iter().cloned());

        let memory_usage = IntGauge::with_opts(Opts::new(
            "greptime_cgroups_memory_usage_bytes",
            "the current memory usage that collected from cgroups filesystem",
        ))
        .unwrap();
        descs.extend(memory_usage.desc().into_iter().cloned());

        Self {
            descs,
            memory_usage,
            cpu_usage,
        }
    }
}

impl Collector for CgroupsMetricsCollector {
    fn desc(&self) -> Vec<&Desc> {
        self.descs.iter().collect()
    }

    fn collect(&self) -> Vec<MetricFamily> {
        if let Some(cpu_usage) = get_cpu_usage_from_cgroups() {
            self.cpu_usage.set(cpu_usage);
        }

        if let Some(memory_usage) = get_memory_usage_from_cgroups() {
            self.memory_usage.set(memory_usage);
        }

        let mut mfs = Vec::with_capacity(self.descs.len());
        mfs.extend(self.cpu_usage.collect());
        mfs.extend(self.memory_usage.collect());
        mfs
    }
}

#[cfg(test)]
mod tests {
    use super::*;

    #[test]
    fn test_read_value_from_file() {
        assert_eq!(
            read_value_from_file(Path::new("testdata").join("memory.max")).unwrap(),
            100000
        );
        assert_eq!(
            read_value_from_file(Path::new("testdata").join("memory.max.unlimited")),
            None
        );
        assert_eq!(read_value_from_file(Path::new("non_existent_file")), None);
    }

    #[test]
    fn test_get_cgroup_v2_cpu_limit() {
        assert_eq!(
            get_cgroup_v2_cpu_limit(Path::new("testdata").join("cpu.max")).unwrap(),
            1500
        );
        assert_eq!(
            get_cgroup_v2_cpu_limit(Path::new("testdata").join("cpu.max.unlimited")),
            None
        );
        assert_eq!(
            get_cgroup_v2_cpu_limit(Path::new("non_existent_file")),
            None
        );
    }
}<|MERGE_RESOLUTION|>--- conflicted
+++ resolved
@@ -72,11 +72,7 @@
 
 /// Get the usage of memory in bytes from cgroups filesystem.
 ///
-<<<<<<< HEAD
-/// - Return `None` if it's not in the cgroups v2 environment or fails to read the memory usage.
-=======
 /// - Return `None` if it fails to read the memory usage or not on linux or cgroup is v1.
->>>>>>> 8a2371a0
 pub fn get_memory_usage_from_cgroups() -> Option<i64> {
     #[cfg(target_os = "linux")]
     {
