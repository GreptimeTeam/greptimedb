// Copyright 2023 Greptime Team
//
// Licensed under the Apache License, Version 2.0 (the "License");
// you may not use this file except in compliance with the License.
// You may obtain a copy of the License at
//
//     http://www.apache.org/licenses/LICENSE-2.0
//
// Unless required by applicable law or agreed to in writing, software
// distributed under the License is distributed on an "AS IS" BASIS,
// WITHOUT WARRANTIES OR CONDITIONS OF ANY KIND, either express or implied.
// See the License for the specific language governing permissions and
// limitations under the License.

use std::sync::Arc;
use std::time::Duration;

use backon::{BackoffBuilder, ExponentialBuilder};
use common_telemetry::logging;
use tokio::time;

use crate::error::{ProcedurePanicSnafu, Result};
use crate::local::{ManagerContext, ProcedureMeta, ProcedureMetaRef};
use crate::store::ProcedureStore;
use crate::{BoxedProcedure, Context, ProcedureId, ProcedureState, ProcedureWithId, Status};

#[derive(Debug)]
enum ExecResult {
    Continue,
    Done,
    RetryLater,
    Failed,
}

#[cfg(test)]
impl ExecResult {
    fn is_continue(&self) -> bool {
        matches!(self, ExecResult::Continue)
    }

    fn is_done(&self) -> bool {
        matches!(self, ExecResult::Done)
    }

    fn is_retry_later(&self) -> bool {
        matches!(self, ExecResult::RetryLater)
    }

    fn is_failed(&self) -> bool {
        matches!(self, ExecResult::Failed)
    }
}

/// A guard to cleanup procedure state.
struct ProcedureGuard {
    meta: ProcedureMetaRef,
    manager_ctx: Arc<ManagerContext>,
    finish: bool,
}

impl ProcedureGuard {
    /// Returns a new [ProcedureGuard].
    fn new(meta: ProcedureMetaRef, manager_ctx: Arc<ManagerContext>) -> ProcedureGuard {
        ProcedureGuard {
            meta,
            manager_ctx,
            finish: false,
        }
    }

    /// The procedure is finished successfully.
    fn finish(mut self) {
        self.finish = true;
    }
}

impl Drop for ProcedureGuard {
    fn drop(&mut self) {
        if !self.finish {
            logging::error!("Procedure {} exits unexpectedly", self.meta.id);

            // Set state to failed. This is useful in test as runtime may not abort when the runner task panics.
            // See https://github.com/tokio-rs/tokio/issues/2002 .
            // We set set_panic_hook() in the application's main function. But our tests don't have this panic hook.
            let err = ProcedurePanicSnafu {
                procedure_id: self.meta.id,
            }
            .build();
            self.meta.set_state(ProcedureState::failed(Arc::new(err)));
        }

        // Notify parent procedure.
        if let Some(parent_id) = self.meta.parent_id {
            self.manager_ctx.notify_by_subprocedure(parent_id);
        }

        // Release lock in reverse order.
        for key in self.meta.lock_key.keys_to_unlock() {
            self.manager_ctx.lock_map.release_lock(key, self.meta.id);
        }
    }
}

// TODO(yingwen): Support cancellation.
pub(crate) struct Runner {
    pub(crate) meta: ProcedureMetaRef,
    pub(crate) procedure: BoxedProcedure,
    pub(crate) manager_ctx: Arc<ManagerContext>,
    pub(crate) step: u32,
    pub(crate) exponential_builder: ExponentialBuilder,
    pub(crate) store: ProcedureStore,
}

impl Runner {
    /// Run the procedure.
    pub(crate) async fn run(mut self) {
        // Ensure we can update the procedure state.
        let guard = ProcedureGuard::new(self.meta.clone(), self.manager_ctx.clone());

        logging::info!(
            "Runner {}-{} starts",
            self.procedure.type_name(),
            self.meta.id
        );

        // TODO(yingwen): Detect recursive locking (and deadlock) if possible. Maybe we could detect
        // recursive locking by adding a root procedure id to the meta.
        for key in self.meta.lock_key.keys_to_lock() {
            // Acquire lock for each key.
            self.manager_ctx
                .lock_map
                .acquire_lock(key, self.meta.clone())
                .await;
        }

        // Execute the procedure. We need to release the lock whenever the the execution
        // is successful or fail.
        self.execute_procedure_in_loop().await;

        // We can't remove the metadata of the procedure now as users and its parent might
        // need to query its state.
        // TODO(yingwen): 1. Add TTL to the metadata; 2. Only keep state in the procedure store
        // so we don't need to always store the metadata in memory after the procedure is done.

        // Release locks and notify parent procedure.
        guard.finish();

        // If this is the root procedure, clean up message cache.
        if self.meta.parent_id.is_none() {
            let procedure_ids = self.manager_ctx.procedures_in_tree(&self.meta);
            self.manager_ctx.remove_messages(&procedure_ids);
        }

        logging::info!(
            "Runner {}-{} exits",
            self.procedure.type_name(),
            self.meta.id
        );
    }

    async fn execute_procedure_in_loop(&mut self) {
        let ctx = Context {
            procedure_id: self.meta.id,
            provider: self.manager_ctx.clone(),
        };

        let mut exponential = self.exponential_builder.build();
        loop {
            let mut retry_times = 0;
            match self.execute_once(&ctx).await {
                ExecResult::Continue => (),
<<<<<<< HEAD
                ExecResult::Done => {
                    return Ok(());
                }
=======
                ExecResult::Done | ExecResult::Failed => return,
>>>>>>> 3fd9c2f1
                ExecResult::RetryLater => {
                    if let Some(d) = exponential.next() {
                        retry_times += retry_times;
                        self.wait_on_err(d, retry_times).await;
                    } else {
                        return Err(Error::RetryTimesExceeded {});
                    }
                }
            }
        }
    }

    async fn execute_once(&mut self, ctx: &Context) -> ExecResult {
        match self.procedure.execute(ctx).await {
            Ok(status) => {
                logging::debug!(
                    "Execute procedure {}-{} once, status: {:?}, need_persist: {}",
                    self.procedure.type_name(),
                    self.meta.id,
                    status,
                    status.need_persist(),
                );

                if status.need_persist() && self.persist_procedure().await.is_err() {
                    return ExecResult::RetryLater;
                }

                match status {
                    Status::Executing { .. } => (),
                    Status::Suspended { subprocedures, .. } => {
                        self.on_suspended(subprocedures).await;
                    }
                    Status::Done => {
                        if self.commit_procedure().await.is_err() {
                            return ExecResult::RetryLater;
                        }

                        self.done();
                        return ExecResult::Done;
                    }
                }

                ExecResult::Continue
            }
            Err(e) => {
                logging::error!(
                    e;
                    "Failed to execute procedure {}-{}, retry: {}",
                    self.procedure.type_name(),
                    self.meta.id,
                    e.is_retry_later(),
                );

                if e.is_retry_later() {
                    return ExecResult::RetryLater;
                }

                self.meta.set_state(ProcedureState::failed(Arc::new(e)));

                // Write rollback key so we can skip this procedure while recovering procedures.
                if self.rollback_procedure().await.is_err() {
                    return ExecResult::RetryLater;
                }

                ExecResult::Failed
            }
        }
    }

    /// Submit a subprocedure with specific `procedure_id`.
    fn submit_subprocedure(&self, procedure_id: ProcedureId, mut procedure: BoxedProcedure) {
        if self.manager_ctx.contains_procedure(procedure_id) {
            // If the parent has already submitted this procedure, don't submit it again.
            return;
        }

        let mut step = 0;
        if let Some(loaded_procedure) = self.manager_ctx.load_one_procedure(procedure_id) {
            // Try to load procedure state from the message to avoid re-run the subprocedure
            // from initial state.
            assert_eq!(self.meta.id, loaded_procedure.parent_id.unwrap());

            // Use the dumped procedure from the procedure store.
            procedure = loaded_procedure.procedure;
            // Update step number.
            step = loaded_procedure.step;
        }

        let meta = Arc::new(ProcedureMeta::new(
            procedure_id,
            Some(self.meta.id),
            procedure.lock_key(),
        ));
        let runner = Runner {
            meta: meta.clone(),
            procedure,
            manager_ctx: self.manager_ctx.clone(),
            step,
            exponential_builder: self.exponential_builder.clone(),
            store: self.store.clone(),
        };

        // Insert the procedure. We already check the procedure existence before inserting
        // so we add an assertion to ensure the procedure id is unique and no other procedures
        // using the same procedure id.
        assert!(
            self.manager_ctx.try_insert_procedure(meta),
            "Procedure {}-{} submit an existing procedure {}-{}",
            self.procedure.type_name(),
            self.meta.id,
            runner.procedure.type_name(),
            procedure_id,
        );

        // Add the id of the subprocedure to the metadata.
        self.meta.push_child(procedure_id);

        common_runtime::spawn_bg(async move {
            // Run the root procedure.
            runner.run().await
        });
    }

    /// Extend the retry time to wait for the next retry.
    async fn wait_on_err(&self, d: Duration, i: u64) {
        logging::info!(
            "Procedure {}-{} retry for the {} times after {} millis",
            self.procedure.type_name(),
            self.meta.id,
            i,
            d.as_millis(),
        );
        time::sleep(d).await;
    }

    async fn on_suspended(&self, subprocedures: Vec<ProcedureWithId>) {
        let has_child = !subprocedures.is_empty();
        for subprocedure in subprocedures {
            logging::info!(
                "Procedure {}-{} submit subprocedure {}-{}",
                self.procedure.type_name(),
                self.meta.id,
                subprocedure.procedure.type_name(),
                subprocedure.id,
            );

            self.submit_subprocedure(subprocedure.id, subprocedure.procedure);
        }

        logging::info!(
            "Procedure {}-{} is waiting for subprocedures",
            self.procedure.type_name(),
            self.meta.id,
        );

        // Wait for subprocedures.
        if has_child {
            self.meta.child_notify.notified().await;

            logging::info!(
                "Procedure {}-{} is waked up",
                self.procedure.type_name(),
                self.meta.id,
            );
        }
    }

    async fn persist_procedure(&mut self) -> Result<()> {
        self.store
            .store_procedure(
                self.meta.id,
                self.step,
                &self.procedure,
                self.meta.parent_id,
            )
            .await
            .map_err(|e| {
                logging::error!(
                    e; "Failed to persist procedure {}-{}",
                    self.procedure.type_name(),
                    self.meta.id
                );
                e
            })?;
        self.step += 1;
        Ok(())
    }

    async fn commit_procedure(&mut self) -> Result<()> {
        self.store
            .commit_procedure(self.meta.id, self.step)
            .await
            .map_err(|e| {
                logging::error!(
                    e; "Failed to commit procedure {}-{}",
                    self.procedure.type_name(),
                    self.meta.id
                );
                e
            })?;
        self.step += 1;
        Ok(())
    }

    async fn rollback_procedure(&mut self) -> Result<()> {
        self.store
            .rollback_procedure(self.meta.id, self.step)
            .await
            .map_err(|e| {
                logging::error!(
                    e; "Failed to write rollback key for procedure {}-{}",
                    self.procedure.type_name(),
                    self.meta.id
                );
                e
            })?;
        self.step += 1;
        Ok(())
    }

    fn done(&self) {
        // TODO(yingwen): Add files to remove list.
        logging::info!(
            "Procedure {}-{} done",
            self.procedure.type_name(),
            self.meta.id,
        );

        // Mark the state of this procedure to done.
        self.meta.set_state(ProcedureState::Done);
    }
}

#[cfg(test)]
mod tests {
    use std::sync::Arc;

    use async_trait::async_trait;
    use common_error::ext::PlainError;
    use common_error::mock::MockError;
    use common_error::prelude::StatusCode;
    use futures_util::future::BoxFuture;
    use futures_util::{FutureExt, TryStreamExt};
    use object_store::ObjectStore;
    use tempdir::TempDir;

    use super::*;
    use crate::local::test_util;
    use crate::{ContextProvider, Error, LockKey, Procedure};

    const ROOT_ID: &str = "9f805a1f-05f7-490c-9f91-bd56e3cc54c1";

    fn new_runner(
        meta: ProcedureMetaRef,
        procedure: BoxedProcedure,
        store: ProcedureStore,
    ) -> Runner {
        Runner {
            meta,
            procedure,
            manager_ctx: Arc::new(ManagerContext::new()),
            step: 0,
            exponential_builder: ExponentialBuilder::default(),
            store,
        }
    }

    async fn check_files(object_store: &ObjectStore, procedure_id: ProcedureId, files: &[&str]) {
        let dir = format!("{procedure_id}/");
        let object = object_store.object(&dir);
        let lister = object.list().await.unwrap();
        let mut files_in_dir: Vec<_> = lister
            .map_ok(|de| de.name().to_string())
            .try_collect()
            .await
            .unwrap();
        files_in_dir.sort_unstable();
        assert_eq!(files, files_in_dir);
    }

    fn context_without_provider(procedure_id: ProcedureId) -> Context {
        struct MockProvider;

        #[async_trait]
        impl ContextProvider for MockProvider {
            async fn procedure_state(
                &self,
                _procedure_id: ProcedureId,
            ) -> Result<Option<ProcedureState>> {
                unimplemented!()
            }
        }

        Context {
            procedure_id,
            provider: Arc::new(MockProvider),
        }
    }

    #[derive(Debug)]
    struct ProcedureAdapter<F> {
        data: String,
        lock_key: LockKey,
        exec_fn: F,
    }

    impl<F> ProcedureAdapter<F> {
        fn new_meta(&self, uuid: &str) -> ProcedureMetaRef {
            let mut meta = test_util::procedure_meta_for_test();
            meta.id = ProcedureId::parse_str(uuid).unwrap();
            meta.lock_key = self.lock_key.clone();

            Arc::new(meta)
        }
    }

    #[async_trait]
    impl<F> Procedure for ProcedureAdapter<F>
    where
        F: FnMut(Context) -> BoxFuture<'static, Result<Status>> + Send + Sync,
    {
        fn type_name(&self) -> &str {
            "ProcedureAdapter"
        }

        async fn execute(&mut self, ctx: &Context) -> Result<Status> {
            let f = (self.exec_fn)(ctx.clone());
            f.await
        }

        fn dump(&self) -> Result<String> {
            Ok(self.data.clone())
        }

        fn lock_key(&self) -> LockKey {
            self.lock_key.clone()
        }
    }

    async fn execute_once_normal(persist: bool, first_files: &[&str], second_files: &[&str]) {
        let mut times = 0;
        let exec_fn = move |_| {
            times += 1;
            async move {
                if times == 1 {
                    Ok(Status::Executing { persist })
                } else {
                    Ok(Status::Done)
                }
            }
            .boxed()
        };
        let normal = ProcedureAdapter {
            data: "normal".to_string(),
            lock_key: LockKey::single("catalog.schema.table"),
            exec_fn,
        };

        let dir = TempDir::new("normal").unwrap();
        let meta = normal.new_meta(ROOT_ID);
        let ctx = context_without_provider(meta.id);
        let object_store = test_util::new_object_store(&dir);
        let procedure_store = ProcedureStore::from(object_store.clone());
        let mut runner = new_runner(meta, Box::new(normal), procedure_store);

        let res = runner.execute_once(&ctx).await;
        assert!(res.is_continue(), "{res:?}");
        check_files(&object_store, ctx.procedure_id, first_files).await;

        let res = runner.execute_once(&ctx).await;
        assert!(res.is_done(), "{res:?}");
        check_files(&object_store, ctx.procedure_id, second_files).await;
    }

    #[tokio::test]
    async fn test_execute_once_normal() {
        execute_once_normal(
            true,
            &["0000000000.step"],
            &["0000000000.step", "0000000001.commit"],
        )
        .await;
    }

    #[tokio::test]
    async fn test_execute_once_normal_skip_persist() {
        execute_once_normal(false, &[], &["0000000000.commit"]).await;
    }

    #[tokio::test]
    async fn test_on_suspend_empty() {
        let exec_fn = move |_| {
            async move {
                Ok(Status::Suspended {
                    subprocedures: Vec::new(),
                    persist: false,
                })
            }
            .boxed()
        };
        let suspend = ProcedureAdapter {
            data: "suspend".to_string(),
            lock_key: LockKey::single("catalog.schema.table"),
            exec_fn,
        };

        let dir = TempDir::new("suspend").unwrap();
        let meta = suspend.new_meta(ROOT_ID);
        let ctx = context_without_provider(meta.id);
        let object_store = test_util::new_object_store(&dir);
        let procedure_store = ProcedureStore::from(object_store.clone());
        let mut runner = new_runner(meta, Box::new(suspend), procedure_store);

        let res = runner.execute_once(&ctx).await;
        assert!(res.is_continue(), "{res:?}");
    }

    fn new_child_procedure(procedure_id: ProcedureId, keys: &[&str]) -> ProcedureWithId {
        let mut times = 0;
        let exec_fn = move |_| {
            times += 1;
            async move {
                if times == 1 {
                    time::sleep(Duration::from_millis(200)).await;
                    Ok(Status::Executing { persist: true })
                } else {
                    Ok(Status::Done)
                }
            }
            .boxed()
        };
        let child = ProcedureAdapter {
            data: "child".to_string(),
            lock_key: LockKey::new(keys.iter().map(|k| k.to_string())),
            exec_fn,
        };

        ProcedureWithId {
            id: procedure_id,
            procedure: Box::new(child),
        }
    }

    #[tokio::test]
    async fn test_on_suspend_by_subprocedures() {
        let mut times = 0;
        let children_ids = [ProcedureId::random(), ProcedureId::random()];
        let keys = [
            &[
                "catalog.schema.table.region-0",
                "catalog.schema.table.region-1",
            ],
            &[
                "catalog.schema.table.region-2",
                "catalog.schema.table.region-3",
            ],
        ];

        let exec_fn = move |ctx: Context| {
            times += 1;
            async move {
                if times == 1 {
                    // Submit subprocedures.
                    Ok(Status::Suspended {
                        subprocedures: children_ids
                            .into_iter()
                            .zip(keys)
                            .map(|(id, key_slice)| new_child_procedure(id, key_slice))
                            .collect(),
                        persist: true,
                    })
                } else {
                    // Wait for subprocedures.
                    let mut all_child_done = true;
                    for id in children_ids {
                        let is_not_done = ctx
                            .provider
                            .procedure_state(id)
                            .await
                            .unwrap()
                            .map(|s| !s.is_done())
                            .unwrap_or(true);
                        if is_not_done {
                            all_child_done = false;
                        }
                    }
                    if all_child_done {
                        Ok(Status::Done)
                    } else {
                        // Return suspended to wait for notify.
                        Ok(Status::Suspended {
                            subprocedures: Vec::new(),
                            persist: false,
                        })
                    }
                }
            }
            .boxed()
        };
        let parent = ProcedureAdapter {
            data: "parent".to_string(),
            lock_key: LockKey::single("catalog.schema.table"),
            exec_fn,
        };

        let dir = TempDir::new("parent").unwrap();
        let meta = parent.new_meta(ROOT_ID);
        let procedure_id = meta.id;

        let object_store = test_util::new_object_store(&dir);
        let procedure_store = ProcedureStore::from(object_store.clone());
        let mut runner = new_runner(meta.clone(), Box::new(parent), procedure_store);
        let manager_ctx = Arc::new(ManagerContext::new());
        // Manually add this procedure to the manager ctx.
        assert!(manager_ctx.try_insert_procedure(meta));
        // Replace the manager ctx.
        runner.manager_ctx = manager_ctx;

        runner.run().await;

        // Check files on store.
        for child_id in children_ids {
            check_files(
                &object_store,
                child_id,
                &["0000000000.step", "0000000001.commit"],
            )
            .await;
        }
        check_files(
            &object_store,
            procedure_id,
            &["0000000000.step", "0000000001.commit"],
        )
        .await;
    }

    #[tokio::test]
    async fn test_execute_on_error() {
        let exec_fn =
            |_| async { Err(Error::external(MockError::new(StatusCode::Unexpected))) }.boxed();
        let fail = ProcedureAdapter {
            data: "fail".to_string(),
            lock_key: LockKey::single("catalog.schema.table"),
            exec_fn,
        };

        let dir = TempDir::new("fail").unwrap();
        let meta = fail.new_meta(ROOT_ID);
        let ctx = context_without_provider(meta.id);
        let object_store = test_util::new_object_store(&dir);
        let procedure_store = ProcedureStore::from(object_store.clone());
        let mut runner = new_runner(meta.clone(), Box::new(fail), procedure_store);

        let res = runner.execute_once(&ctx).await;
        assert!(res.is_failed(), "{res:?}");
        assert!(meta.state().is_failed());
        check_files(&object_store, ctx.procedure_id, &["0000000000.rollback"]).await;
    }

    #[tokio::test]
    async fn test_execute_on_retry_later_error() {
        let mut times = 0;

        let exec_fn = move |_| {
            times += 1;
            async move {
                if times == 1 {
                    Err(Error::retry_later(MockError::new(StatusCode::Unexpected)))
                } else {
                    Ok(Status::Done)
                }
            }
            .boxed()
        };

        let retry_later = ProcedureAdapter {
            data: "retry_later".to_string(),
            lock_key: LockKey::single("catalog.schema.table"),
            exec_fn,
        };

        let dir = TempDir::new("retry_later").unwrap();
        let meta = retry_later.new_meta(ROOT_ID);
        let ctx = context_without_provider(meta.id);
        let object_store = test_util::new_object_store(&dir);
        let procedure_store = ProcedureStore::from(object_store.clone());
        let mut runner = new_runner(meta.clone(), Box::new(retry_later), procedure_store);

        let res = runner.execute_once(&ctx).await;
        assert!(res.is_retry_later(), "{res:?}");
        assert!(meta.state().is_running());

        let res = runner.execute_once(&ctx).await;
        assert!(res.is_done(), "{res:?}");
        assert!(meta.state().is_done());
        check_files(&object_store, ctx.procedure_id, &["0000000000.commit"]).await;
    }

    #[tokio::test]
    async fn test_execute_exceed_max_retry_later() {
        let exec_fn =
            |_| async { Err(Error::retry_later(MockError::new(StatusCode::Unexpected))) }.boxed();

        let exceed_max_retry_later = ProcedureAdapter {
            data: "exceed_max_retry_later".to_string(),
            lock_key: LockKey::single("catalog.schema.table"),
            exec_fn,
        };

        let dir = TempDir::new("exceed_max_retry_later").unwrap();
        let meta = exceed_max_retry_later.new_meta(ROOT_ID);
        let object_store = test_util::new_object_store(&dir);
        let procedure_store = ProcedureStore::from(object_store.clone());
        let mut runner = new_runner(
            meta.clone(),
            Box::new(exceed_max_retry_later),
            procedure_store,
        );
        runner.exponential_builder = ExponentialBuilder::default()
            .with_min_delay(Duration::from_millis(1))
            .with_max_times(3);

        // Run the runner and execute the procedure.
        let err = runner.execute_procedure_in_loop().await.unwrap_err();
        assert!(err
            .to_string()
            .contains("Procedure retry exceeded max times"));
    }

    #[tokio::test]
    async fn test_child_error() {
        let mut times = 0;
        let child_id = ProcedureId::random();

        let exec_fn = move |ctx: Context| {
            times += 1;
            async move {
                if times == 1 {
                    // Submit subprocedures.
                    let exec_fn = |_| {
                        async { Err(Error::external(MockError::new(StatusCode::Unexpected))) }
                            .boxed()
                    };
                    let fail = ProcedureAdapter {
                        data: "fail".to_string(),
                        lock_key: LockKey::single("catalog.schema.table.region-0"),
                        exec_fn,
                    };

                    Ok(Status::Suspended {
                        subprocedures: vec![ProcedureWithId {
                            id: child_id,
                            procedure: Box::new(fail),
                        }],
                        persist: true,
                    })
                } else {
                    // Wait for subprocedures.
                    let state = ctx.provider.procedure_state(child_id).await.unwrap();
                    let is_failed = state.map(|s| s.is_failed()).unwrap_or(false);
                    if is_failed {
                        // The parent procedure to abort itself if child procedure is failed.
                        Err(Error::from_error_ext(PlainError::new(
                            "subprocedure failed".to_string(),
                            StatusCode::Unexpected,
                        )))
                    } else {
                        // Return suspended to wait for notify.
                        Ok(Status::Suspended {
                            subprocedures: Vec::new(),
                            persist: false,
                        })
                    }
                }
            }
            .boxed()
        };
        let parent = ProcedureAdapter {
            data: "parent".to_string(),
            lock_key: LockKey::single("catalog.schema.table"),
            exec_fn,
        };

        let dir = TempDir::new("child_err").unwrap();
        let meta = parent.new_meta(ROOT_ID);

        let object_store = test_util::new_object_store(&dir);
        let procedure_store = ProcedureStore::from(object_store.clone());
        let mut runner = new_runner(meta.clone(), Box::new(parent), procedure_store);

        let manager_ctx = Arc::new(ManagerContext::new());
        // Manually add this procedure to the manager ctx.
        assert!(manager_ctx.try_insert_procedure(meta.clone()));
        // Replace the manager ctx.
        runner.manager_ctx = manager_ctx;

<<<<<<< HEAD
        // Run the runner and execute the procedure.
        let err = runner.run().await.unwrap_err();
        assert!(err.to_string().contains("subprocedure failed"), "{err}");
=======
        // Run the runer and execute the procedure.
        runner.run().await;
        let err = meta.state().error().unwrap().to_string();
        assert!(err.contains("subprocedure failed"), "{err}");
>>>>>>> 3fd9c2f1
    }
}<|MERGE_RESOLUTION|>--- conflicted
+++ resolved
@@ -169,19 +169,13 @@
             let mut retry_times = 0;
             match self.execute_once(&ctx).await {
                 ExecResult::Continue => (),
-<<<<<<< HEAD
-                ExecResult::Done => {
-                    return Ok(());
-                }
-=======
                 ExecResult::Done | ExecResult::Failed => return,
->>>>>>> 3fd9c2f1
                 ExecResult::RetryLater => {
                     if let Some(d) = exponential.next() {
                         retry_times += retry_times;
                         self.wait_on_err(d, retry_times).await;
                     } else {
-                        return Err(Error::RetryTimesExceeded {});
+                        ExecResult::Failed
                     }
                 }
             }
@@ -873,15 +867,9 @@
         // Replace the manager ctx.
         runner.manager_ctx = manager_ctx;
 
-<<<<<<< HEAD
-        // Run the runner and execute the procedure.
-        let err = runner.run().await.unwrap_err();
-        assert!(err.to_string().contains("subprocedure failed"), "{err}");
-=======
         // Run the runer and execute the procedure.
         runner.run().await;
         let err = meta.state().error().unwrap().to_string();
         assert!(err.contains("subprocedure failed"), "{err}");
->>>>>>> 3fd9c2f1
     }
 }