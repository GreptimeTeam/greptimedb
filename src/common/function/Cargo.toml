[package]
edition = "2021"
name = "common-function"
version = "0.1.0"

[dependencies.arrow]
features = ["io_csv", "io_json", "io_parquet", "io_parquet_compression", "io_ipc", "ahash", "compute", "serde_types"]
package = "arrow2"
version = "0.10"

<<<<<<< HEAD
[dependencies]
arc-swap = "1.0"
chrono-tz = "0.6"
common-error = { path = "../error" }
common-query = { path = "../query" }
datafusion-common = { git = "https://github.com/apache/arrow-datafusion.git" , branch = "arrow2" }
datatypes = { path = "../../datatypes" }
=======
[features]
default = ["python-udf", "py-udf-builtins"]
py-udf-builtins = [
  "dep:datafusion",
  "dep:datafusion-expr",
  "dep:datafusion-physical-expr",
  "python-udf",
]
python-udf = [
  "dep:rustpython-ast",
  "dep:rustpython-bytecode",
  "dep:rustpython-compiler",
  "dep:rustpython-compiler-core",
  "dep:rustpython-parser",
  "dep:rustpython-vm",
]

[dependencies]
arc-swap = "1.0"
chrono-tz = "0.6"
common-error = {path = "../error"}
common-query = {path = "../query"}
common-recordbatch = {path = "../recordbatch"}
console = "0.15.1"
datafusion = {git = "https://github.com/apache/arrow-datafusion.git", branch = "arrow2", optional = true}
datafusion-common = {git = "https://github.com/apache/arrow-datafusion.git", branch = "arrow2"}
datafusion-expr = {git = "https://github.com/apache/arrow-datafusion.git", branch = "arrow2", optional = true}
datafusion-physical-expr = {git = "https://github.com/apache/arrow-datafusion.git", branch = "arrow2", optional = true}
datatypes = {path = "../../datatypes"}
>>>>>>> 8509c916
libc = "0.2.126"
num = "0.4.0"
num-traits = "0.2.14"
once_cell = "1.10"
paste = "1.0"
snafu = {version = "0.7", features = ["backtraces"]}

[dev-dependencies]
ron = "0.7.1"
serde = {version = "1.0", features = ["derive"]}<|MERGE_RESOLUTION|>--- conflicted
+++ resolved
@@ -8,7 +8,6 @@
 package = "arrow2"
 version = "0.10"
 
-<<<<<<< HEAD
 [dependencies]
 arc-swap = "1.0"
 chrono-tz = "0.6"
@@ -16,37 +15,6 @@
 common-query = { path = "../query" }
 datafusion-common = { git = "https://github.com/apache/arrow-datafusion.git" , branch = "arrow2" }
 datatypes = { path = "../../datatypes" }
-=======
-[features]
-default = ["python-udf", "py-udf-builtins"]
-py-udf-builtins = [
-  "dep:datafusion",
-  "dep:datafusion-expr",
-  "dep:datafusion-physical-expr",
-  "python-udf",
-]
-python-udf = [
-  "dep:rustpython-ast",
-  "dep:rustpython-bytecode",
-  "dep:rustpython-compiler",
-  "dep:rustpython-compiler-core",
-  "dep:rustpython-parser",
-  "dep:rustpython-vm",
-]
-
-[dependencies]
-arc-swap = "1.0"
-chrono-tz = "0.6"
-common-error = {path = "../error"}
-common-query = {path = "../query"}
-common-recordbatch = {path = "../recordbatch"}
-console = "0.15.1"
-datafusion = {git = "https://github.com/apache/arrow-datafusion.git", branch = "arrow2", optional = true}
-datafusion-common = {git = "https://github.com/apache/arrow-datafusion.git", branch = "arrow2"}
-datafusion-expr = {git = "https://github.com/apache/arrow-datafusion.git", branch = "arrow2", optional = true}
-datafusion-physical-expr = {git = "https://github.com/apache/arrow-datafusion.git", branch = "arrow2", optional = true}
-datatypes = {path = "../../datatypes"}
->>>>>>> 8509c916
 libc = "0.2.126"
 num = "0.4.0"
 num-traits = "0.2.14"
