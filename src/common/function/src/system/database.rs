--- conflicted
+++ resolved
@@ -65,61 +65,6 @@
     }
 }
 
-<<<<<<< HEAD
-=======
-// Though "current_schema" can be aliased to "database", to not cause any breaking changes,
-// we are not doing it: not until https://github.com/apache/datafusion/issues/17469 is resolved.
-impl Function for CurrentSchemaFunction {
-    fn name(&self) -> &str {
-        CURRENT_SCHEMA_FUNCTION_NAME
-    }
-
-    fn return_type(&self, _: &[DataType]) -> Result<DataType> {
-        Ok(DataType::Utf8View)
-    }
-
-    fn signature(&self) -> Signature {
-        Signature::nullary(Volatility::Immutable)
-    }
-
-    fn invoke_with_args(
-        &self,
-        args: ScalarFunctionArgs,
-    ) -> datafusion_common::Result<ColumnarValue> {
-        let func_ctx = find_function_context(&args)?;
-        let db = func_ctx.query_ctx.current_schema();
-
-        Ok(ColumnarValue::Scalar(ScalarValue::Utf8View(Some(db))))
-    }
-}
-
-impl Function for SessionUserFunction {
-    fn name(&self) -> &str {
-        SESSION_USER_FUNCTION_NAME
-    }
-
-    fn return_type(&self, _: &[DataType]) -> Result<DataType> {
-        Ok(DataType::Utf8View)
-    }
-
-    fn signature(&self) -> Signature {
-        Signature::nullary(Volatility::Immutable)
-    }
-
-    fn invoke_with_args(
-        &self,
-        args: ScalarFunctionArgs,
-    ) -> datafusion_common::Result<ColumnarValue> {
-        let func_ctx = find_function_context(&args)?;
-        let user = func_ctx.query_ctx.current_user();
-
-        Ok(ColumnarValue::Scalar(ScalarValue::Utf8View(Some(
-            user.username().to_string(),
-        ))))
-    }
-}
-
->>>>>>> 80c8ab42
 impl Function for ReadPreferenceFunction {
     fn name(&self) -> &str {
         READ_PREFERENCE_FUNCTION_NAME
