--- conflicted
+++ resolved
@@ -15,12 +15,9 @@
 pub mod aggregate;
 pub(crate) mod date;
 pub mod expression;
-<<<<<<< HEAD
-pub mod json;
-=======
 #[cfg(feature = "geo")]
 pub mod geo;
->>>>>>> 8814695b
+pub mod json;
 pub mod matches;
 pub mod math;
 pub mod numpy;
