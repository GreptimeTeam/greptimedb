// Copyright 2023 Greptime Team
//
// Licensed under the Apache License, Version 2.0 (the "License");
// you may not use this file except in compliance with the License.
// You may obtain a copy of the License at
//
//     http://www.apache.org/licenses/LICENSE-2.0
//
// Unless required by applicable law or agreed to in writing, software
// distributed under the License is distributed on an "AS IS" BASIS,
// WITHOUT WARRANTIES OR CONDITIONS OF ANY KIND, either express or implied.
// See the License for the specific language governing permissions and
// limitations under the License.

mod convert;
mod distance;
mod elem_product;
mod elem_sum;
pub mod impl_conv;
pub(crate) mod product;
mod scalar_add;
mod scalar_mul;
pub(crate) mod sum;
mod vector_add;
mod vector_dim;
mod vector_div;
mod vector_kth_elem;
mod vector_mul;
mod vector_norm;
mod vector_sub;
mod vector_subvector;

use std::sync::Arc;

use crate::function_registry::FunctionRegistry;

pub(crate) struct VectorFunction;

impl VectorFunction {
    pub fn register(registry: &FunctionRegistry) {
        // conversion
        registry.register(Arc::new(convert::ParseVectorFunction));
        registry.register(Arc::new(convert::VectorToStringFunction));

        // distance
        registry.register(Arc::new(distance::CosDistanceFunction));
        registry.register(Arc::new(distance::DotProductFunction));
        registry.register(Arc::new(distance::L2SqDistanceFunction));

        // scalar calculation
        registry.register(Arc::new(scalar_add::ScalarAddFunction));
        registry.register(Arc::new(scalar_mul::ScalarMulFunction));

        // vector calculation
        registry.register(Arc::new(vector_add::VectorAddFunction));
        registry.register(Arc::new(vector_sub::VectorSubFunction));
        registry.register(Arc::new(vector_mul::VectorMulFunction));
        registry.register(Arc::new(vector_div::VectorDivFunction));
        registry.register(Arc::new(vector_norm::VectorNormFunction));
        registry.register(Arc::new(vector_dim::VectorDimFunction));
<<<<<<< HEAD
        registry.register(Arc::new(vector_kth_elem::VectorKthElemFunction));
=======
        registry.register(Arc::new(vector_subvector::VectorSubvectorFunction));
>>>>>>> 2260782c
        registry.register(Arc::new(elem_sum::ElemSumFunction));
        registry.register(Arc::new(elem_product::ElemProductFunction));
    }
}<|MERGE_RESOLUTION|>--- conflicted
+++ resolved
@@ -58,11 +58,8 @@
         registry.register(Arc::new(vector_div::VectorDivFunction));
         registry.register(Arc::new(vector_norm::VectorNormFunction));
         registry.register(Arc::new(vector_dim::VectorDimFunction));
-<<<<<<< HEAD
         registry.register(Arc::new(vector_kth_elem::VectorKthElemFunction));
-=======
         registry.register(Arc::new(vector_subvector::VectorSubvectorFunction));
->>>>>>> 2260782c
         registry.register(Arc::new(elem_sum::ElemSumFunction));
         registry.register(Arc::new(elem_product::ElemProductFunction));
     }
