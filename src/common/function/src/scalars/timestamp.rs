// Copyright 2023 Greptime Team
//
// Licensed under the Apache License, Version 2.0 (the "License");
// you may not use this file except in compliance with the License.
// You may obtain a copy of the License at
//
//     http://www.apache.org/licenses/LICENSE-2.0
//
// Unless required by applicable law or agreed to in writing, software
// distributed under the License is distributed on an "AS IS" BASIS,
// WITHOUT WARRANTIES OR CONDITIONS OF ANY KIND, either express or implied.
// See the License for the specific language governing permissions and
// limitations under the License.
use std::sync::Arc;
mod to_timezone;
mod to_unixtime;

use to_timezone::ToTimeZoneFunction;
use to_unixtime::ToUnixtimeFunction;

use crate::scalars::function_registry::FunctionRegistry;

pub(crate) struct TimestampFunction;

impl TimestampFunction {
    pub fn register(registry: &FunctionRegistry) {
<<<<<<< HEAD
        registry.register(Arc::new(ToUnixtimeFunction::default()));
        registry.register(Arc::new(ToTimeZoneFunction::default()));
=======
        registry.register(Arc::new(ToUnixtimeFunction));
>>>>>>> 033b650d
    }
}<|MERGE_RESOLUTION|>--- conflicted
+++ resolved
@@ -24,11 +24,7 @@
 
 impl TimestampFunction {
     pub fn register(registry: &FunctionRegistry) {
-<<<<<<< HEAD
-        registry.register(Arc::new(ToUnixtimeFunction::default()));
+        registry.register(Arc::new(ToUnixtimeFunction));
         registry.register(Arc::new(ToTimeZoneFunction::default()));
-=======
-        registry.register(Arc::new(ToUnixtimeFunction));
->>>>>>> 033b650d
     }
 }