--- conflicted
+++ resolved
@@ -57,13 +57,9 @@
 /// id for information_schema.FILES
 pub const INFORMATION_SCHEMA_FILES_TABLE_ID: u32 = 14;
 /// id for information_schema.SCHEMATA
-<<<<<<< HEAD
-pub const INFORMATION_SCHEMA_SCHEMATA_TABLE_ID: u32 = 14;
+pub const INFORMATION_SCHEMA_SCHEMATA_TABLE_ID: u32 = 15;
 /// id for information_schema.KEY_COLUMN_USAGE
-pub const INFORMATION_SCHEMA_KEY_COLUMN_USAGE_TABLE_ID: u32 = 15;
-=======
-pub const INFORMATION_SCHEMA_SCHEMATA_TABLE_ID: u32 = 15;
->>>>>>> 6070e880
+pub const INFORMATION_SCHEMA_KEY_COLUMN_USAGE_TABLE_ID: u32 = 16;
 /// ----- End of information_schema tables -----
 
 pub const MITO_ENGINE: &str = "mito";
