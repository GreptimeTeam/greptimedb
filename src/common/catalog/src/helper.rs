use std::fmt::{Display, Formatter};
use std::str::FromStr;

use lazy_static::lazy_static;
use regex::Regex;
use serde::{Deserialize, Serialize, Serializer};
use snafu::{ensure, OptionExt, ResultExt};
use table::metadata::{RawTableMeta, TableId, TableVersion};

use crate::consts::{CATALOG_KEY_PREFIX, SCHEMA_KEY_PREFIX, TABLE_KEY_PREFIX};
use crate::error::{
    DeserializeCatalogEntryValueSnafu, Error, InvalidCatalogSnafu, ParseNodeIdSnafu,
    SerializeCatalogEntryValueSnafu,
};

lazy_static! {
    static ref CATALOG_KEY_PATTERN: Regex =
        Regex::new(&format!("^{}-([a-zA-Z_]+)-([0-9]+)$", CATALOG_KEY_PREFIX)).unwrap();
}

lazy_static! {
    static ref SCHEMA_KEY_PATTERN: Regex = Regex::new(&format!(
        "^{}-([a-zA-Z_]+)-([a-zA-Z_]+)-([0-9]+)$",
        SCHEMA_KEY_PREFIX
    ))
    .unwrap();
}

lazy_static! {
    static ref TABLE_KEY_PATTERN: Regex = Regex::new(&format!(
        "^{}-([a-zA-Z_]+)-([a-zA-Z_]+)-([a-zA-Z_]+)-([0-9]+)-([0-9]+)$",
        TABLE_KEY_PREFIX
    ))
    .unwrap();
}

pub fn build_catalog_prefix() -> String {
    format!("{}-", CATALOG_KEY_PREFIX)
}

pub fn build_schema_prefix(catalog_name: impl AsRef<str>) -> String {
    format!("{}-{}-", SCHEMA_KEY_PREFIX, catalog_name.as_ref())
}

pub fn build_table_prefix(catalog_name: impl AsRef<str>, schema_name: impl AsRef<str>) -> String {
    format!(
        "{}-{}-{}-",
        TABLE_KEY_PREFIX,
        catalog_name.as_ref(),
        schema_name.as_ref()
    )
}

pub struct TableKey {
    pub catalog_name: String,
    pub schema_name: String,
    pub table_name: String,
    pub version: TableVersion,
    pub node_id: u64,
}

impl Display for TableKey {
    fn fmt(&self, f: &mut Formatter<'_>) -> std::fmt::Result {
        f.write_str(TABLE_KEY_PREFIX)?;
        f.write_str("-")?;
        f.write_str(&self.catalog_name)?;
        f.write_str("-")?;
        f.write_str(&self.schema_name)?;
        f.write_str("-")?;
        f.write_str(&self.table_name)?;
        f.write_str("-")?;
        f.serialize_u64(self.version)?;
        f.write_str("-")?;
        f.serialize_u64(self.node_id)
    }
}

impl TableKey {
    pub fn parse<S: AsRef<str>>(s: S) -> Result<Self, Error> {
        let key = s.as_ref();
        let captures = TABLE_KEY_PATTERN
            .captures(key)
            .context(InvalidCatalogSnafu { key })?;
        ensure!(captures.len() == 6, InvalidCatalogSnafu { key });

        let version =
            u64::from_str(&captures[4]).map_err(|_| InvalidCatalogSnafu { key }.build())?;
        let node_id_str = captures[5].to_string();
        let node_id = u64::from_str(&node_id_str)
            .map_err(|_| ParseNodeIdSnafu { key: node_id_str }.build())?;
        Ok(Self {
            catalog_name: captures[1].to_string(),
            schema_name: captures[2].to_string(),
            table_name: captures[3].to_string(),
            version,
            node_id,
        })
    }
}

#[derive(Debug, Clone, Serialize, Deserialize, PartialEq)]
pub struct TableValue {
    pub id: TableId,
    pub node_id: u64,
    pub regions_ids: Vec<u64>,
<<<<<<< HEAD
    pub meta: TableMeta,
=======
    pub meta: RawTableMeta,
>>>>>>> db2b5776
}

impl TableValue {
    pub fn parse(s: impl AsRef<str>) -> Result<Self, Error> {
        serde_json::from_str(s.as_ref())
            .context(DeserializeCatalogEntryValueSnafu { raw: s.as_ref() })
    }

    pub fn as_bytes(&self) -> Result<Vec<u8>, Error> {
        Ok(serde_json::to_string(self)
            .context(SerializeCatalogEntryValueSnafu)?
            .into_bytes())
    }
}

pub struct CatalogKey {
    pub catalog_name: String,
    pub node_id: u64,
}

impl Display for CatalogKey {
    fn fmt(&self, f: &mut Formatter<'_>) -> std::fmt::Result {
        f.write_str(CATALOG_KEY_PREFIX)?;
        f.write_str("-")?;
        f.write_str(&self.catalog_name)?;
        f.write_str("-")?;
        f.serialize_u64(self.node_id)
    }
}

impl CatalogKey {
    pub fn parse(s: impl AsRef<str>) -> Result<Self, Error> {
        let key = s.as_ref();
        let captures = CATALOG_KEY_PATTERN
            .captures(key)
            .context(InvalidCatalogSnafu { key })?;
        ensure!(captures.len() == 3, InvalidCatalogSnafu { key });

        let node_id_str = captures[2].to_string();
        let node_id = u64::from_str(&node_id_str)
            .map_err(|_| ParseNodeIdSnafu { key: node_id_str }.build())?;

        Ok(Self {
            catalog_name: captures[1].to_string(),
            node_id,
        })
    }
}

#[derive(Debug, Serialize, Deserialize)]
pub struct CatalogValue;

impl CatalogValue {
    pub fn to_bytes(&self) -> Result<Vec<u8>, Error> {
        Ok(serde_json::to_string(self)
            .context(SerializeCatalogEntryValueSnafu)?
            .into_bytes())
    }
}

pub struct SchemaKey {
    pub catalog_name: String,
    pub schema_name: String,
    pub node_id: u64,
}

impl Display for SchemaKey {
    fn fmt(&self, f: &mut Formatter<'_>) -> std::fmt::Result {
        f.write_str(SCHEMA_KEY_PREFIX)?;
        f.write_str("-")?;
        f.write_str(&self.catalog_name)?;
        f.write_str("-")?;
        f.write_str(&self.schema_name)?;
        f.write_str("-")?;
        f.serialize_u64(self.node_id)
    }
}

impl SchemaKey {
    pub fn parse(s: impl AsRef<str>) -> Result<Self, Error> {
        let key = s.as_ref();
        let captures = SCHEMA_KEY_PATTERN
            .captures(key)
            .context(InvalidCatalogSnafu { key })?;
        ensure!(captures.len() == 4, InvalidCatalogSnafu { key });

        let node_id_str = captures[3].to_string();
        let node_id = u64::from_str(&node_id_str)
            .map_err(|_| ParseNodeIdSnafu { key: node_id_str }.build())?;

        Ok(Self {
            catalog_name: captures[1].to_string(),
            schema_name: captures[2].to_string(),
            node_id,
        })
    }
}

#[derive(Debug, Serialize, Deserialize)]
pub struct SchemaValue;

impl SchemaValue {
    pub fn to_bytes(&self) -> Result<Vec<u8>, Error> {
        Ok(serde_json::to_string(self)
            .context(SerializeCatalogEntryValueSnafu)?
            .into_bytes())
    }
}

#[cfg(test)]
mod tests {
    use datatypes::prelude::ConcreteDataType;
    use datatypes::schema::{ColumnSchema, RawSchema, Schema};

    use super::*;

    #[test]
    fn test_parse_catalog_key() {
        let key = "__c-C-2";
        let catalog_key = CatalogKey::parse(key).unwrap();
        assert_eq!("C", catalog_key.catalog_name);
        assert_eq!(2, catalog_key.node_id);
        assert_eq!(key, catalog_key.to_string());
    }

    #[test]
    fn test_parse_schema_key() {
        let key = "__s-C-S-3";
        let schema_key = SchemaKey::parse(key).unwrap();
        assert_eq!("C", schema_key.catalog_name);
        assert_eq!("S", schema_key.schema_name);
        assert_eq!(3, schema_key.node_id);
        assert_eq!(key, schema_key.to_string());
    }

    #[test]
    fn test_parse_table_key() {
        let key = "__t-C-S-T-42-1";
        let entry = TableKey::parse(key).unwrap();
        assert_eq!("C", entry.catalog_name);
        assert_eq!("S", entry.schema_name);
        assert_eq!("T", entry.table_name);
        assert_eq!(1, entry.node_id);
        assert_eq!(42, entry.version);
        assert_eq!(key, &entry.to_string());
    }

    #[test]
    fn test_build_prefix() {
        assert_eq!("__c-", build_catalog_prefix());
        assert_eq!("__s-CATALOG-", build_schema_prefix("CATALOG"));
        assert_eq!(
            "__t-CATALOG-SCHEMA-",
            build_table_prefix("CATALOG", "SCHEMA")
        );
    }

    #[test]
    fn test_serialize_schema() {
        let schema = Schema::new(vec![ColumnSchema::new(
            "name",
            ConcreteDataType::string_datatype(),
            true,
        )]);

        let meta = RawTableMeta {
            schema: RawSchema::from(&schema),
            engine: "mito".to_string(),
            created_on: chrono::DateTime::default(),
            primary_key_indices: vec![0, 1],
            next_column_id: 3,
            engine_options: Default::default(),
            value_indices: vec![2, 3],
            options: Default::default(),
            region_numbers: vec![1],
        };

        let value = TableValue {
            id: 42,
            node_id: 32,
            regions_ids: vec![1, 2, 3],
            meta,
        };
        let serialized = serde_json::to_string(&value).unwrap();
        let deserialized = TableValue::parse(&serialized).unwrap();
        assert_eq!(value, deserialized);
    }
}<|MERGE_RESOLUTION|>--- conflicted
+++ resolved
@@ -103,11 +103,7 @@
     pub id: TableId,
     pub node_id: u64,
     pub regions_ids: Vec<u64>,
-<<<<<<< HEAD
-    pub meta: TableMeta,
-=======
     pub meta: RawTableMeta,
->>>>>>> db2b5776
 }
 
 impl TableValue {
