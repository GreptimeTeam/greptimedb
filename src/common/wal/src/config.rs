--- conflicted
+++ resolved
@@ -181,7 +181,6 @@
                 base: 2,
                 deadline: Some(Duration::from_secs(60 * 5)),
             },
-<<<<<<< HEAD
             kafka_topic: KafkaTopicConfig {
                 num_topics: 32,
                 selector_type: TopicSelectorType::RoundRobin,
@@ -189,29 +188,6 @@
                 num_partitions: 1,
                 replication_factor: 1,
                 create_topic_timeout: Duration::from_secs(30),
-=======
-        };
-        assert_eq!(datanode_wal_config, DatanodeWalConfig::Kafka(expected));
-
-        // Deserialized to StandaloneWalConfig.
-        let standalone_wal_config: StandaloneWalConfig = toml::from_str(toml_str).unwrap();
-        let expected = StandaloneKafkaConfig {
-            broker_endpoints: vec!["127.0.0.1:9092".to_string()],
-            num_topics: 32,
-            selector_type: TopicSelectorType::RoundRobin,
-            topic_name_prefix: "greptimedb_wal_topic".to_string(),
-            num_partitions: 1,
-            replication_factor: 1,
-            create_topic_timeout: Duration::from_secs(30),
-            compression: Compression::Lz4,
-            max_batch_bytes: ReadableSize::mb(1),
-            consumer_wait_timeout: Duration::from_millis(100),
-            backoff: BackoffConfig {
-                init: Duration::from_millis(500),
-                max: Duration::from_secs(10),
-                base: 2,
-                deadline: Some(Duration::from_secs(60 * 5)),
->>>>>>> 3f4928ef
             },
         };
         assert_eq!(datanode_wal_config, DatanodeWalConfig::Kafka(expected));
