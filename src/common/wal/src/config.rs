--- conflicted
+++ resolved
@@ -70,33 +70,13 @@
     }
 }
 
-<<<<<<< HEAD
-=======
-impl From<StandaloneWalConfig> for DatanodeWalConfig {
-    fn from(config: StandaloneWalConfig) -> Self {
-        match config {
-            StandaloneWalConfig::RaftEngine(config) => Self::RaftEngine(config),
-            StandaloneWalConfig::Kafka(config) => Self::Kafka(DatanodeKafkaConfig {
-                broker_endpoints: config.broker_endpoints,
-                max_batch_bytes: config.max_batch_bytes,
-                consumer_wait_timeout: config.consumer_wait_timeout,
-                backoff: config.backoff,
-            }),
-        }
-    }
-}
-
->>>>>>> da0c8402
 #[cfg(test)]
 mod tests {
     use std::time::Duration;
 
     use common_base::readable_size::ReadableSize;
-<<<<<<< HEAD
     use rskafka::client::partition::Compression;
     use tests::kafka::common::KafkaTopicConfig;
-=======
->>>>>>> da0c8402
 
     use super::*;
     use crate::config::kafka::common::BackoffConfig;
@@ -200,7 +180,6 @@
                 base: 2,
                 deadline: Some(Duration::from_secs(60 * 5)),
             },
-<<<<<<< HEAD
             kafka_topic: KafkaTopicConfig {
                 num_topics: 32,
                 selector_type: TopicSelectorType::RoundRobin,
@@ -208,28 +187,6 @@
                 num_partitions: 1,
                 replication_factor: 1,
                 create_topic_timeout: Duration::from_secs(30),
-=======
-        };
-        assert_eq!(datanode_wal_config, DatanodeWalConfig::Kafka(expected));
-
-        // Deserialized to StandaloneWalConfig.
-        let standalone_wal_config: StandaloneWalConfig = toml::from_str(toml_str).unwrap();
-        let expected = StandaloneKafkaConfig {
-            broker_endpoints: vec!["127.0.0.1:9092".to_string()],
-            num_topics: 32,
-            selector_type: TopicSelectorType::RoundRobin,
-            topic_name_prefix: "greptimedb_wal_topic".to_string(),
-            num_partitions: 1,
-            replication_factor: 1,
-            create_topic_timeout: Duration::from_secs(30),
-            max_batch_bytes: ReadableSize::mb(1),
-            consumer_wait_timeout: Duration::from_millis(100),
-            backoff: BackoffConfig {
-                init: Duration::from_millis(500),
-                max: Duration::from_secs(10),
-                base: 2,
-                deadline: Some(Duration::from_secs(60 * 5)),
->>>>>>> da0c8402
             },
         };
         assert_eq!(datanode_wal_config, DatanodeWalConfig::Kafka(expected));
