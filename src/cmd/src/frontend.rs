// Copyright 2023 Greptime Team
//
// Licensed under the Apache License, Version 2.0 (the "License");
// you may not use this file except in compliance with the License.
// You may obtain a copy of the License at
//
//     http://www.apache.org/licenses/LICENSE-2.0
//
// Unless required by applicable law or agreed to in writing, software
// distributed under the License is distributed on an "AS IS" BASIS,
// WITHOUT WARRANTIES OR CONDITIONS OF ANY KIND, either express or implied.
// See the License for the specific language governing permissions and
// limitations under the License.

use std::path::Path;
use std::sync::Arc;
use std::time::Duration;

use async_trait::async_trait;
use cache::{build_fundamental_cache_registry, with_default_composite_cache_registry};
use catalog::information_extension::DistributedInformationExtension;
use catalog::kvbackend::{CachedKvBackendBuilder, KvBackendCatalogManager, MetaKvBackend};
use catalog::process_manager::ProcessManager;
use clap::Parser;
use client::client_manager::NodeClients;
use common_base::Plugins;
use common_config::{Configurable, DEFAULT_DATA_HOME};
use common_grpc::channel_manager::ChannelConfig;
use common_meta::cache::{CacheRegistryBuilder, LayeredCacheRegistryBuilder};
use common_meta::heartbeat::handler::invalidate_table_cache::InvalidateCacheHandler;
use common_meta::heartbeat::handler::parse_mailbox_message::ParseMailboxMessageHandler;
use common_meta::heartbeat::handler::HandlerGroupExecutor;
use common_telemetry::info;
use common_telemetry::logging::{TracingOptions, DEFAULT_LOGGING_DIR};
use common_time::timezone::set_default_timezone;
use common_version::{short_version, version};
use frontend::frontend::Frontend;
use frontend::heartbeat::HeartbeatTask;
use frontend::instance::builder::FrontendBuilder;
use frontend::server::Services;
use meta_client::{MetaClientOptions, MetaClientType};
use servers::export_metrics::ExportMetricsTask;
use servers::tls::{TlsMode, TlsOption};
use snafu::{OptionExt, ResultExt};
use tracing_appender::non_blocking::WorkerGuard;

use crate::error::{self, Result};
use crate::options::{GlobalOptions, GreptimeOptions};
use crate::{create_resource_limit_metrics, log_versions, App};

type FrontendOptions = GreptimeOptions<frontend::frontend::FrontendOptions>;

pub struct Instance {
    frontend: Frontend,
    // Keep the logging guard to prevent the worker from being dropped.
    _guard: Vec<WorkerGuard>,
}

pub const APP_NAME: &str = "greptime-frontend";

impl Instance {
    pub fn new(frontend: Frontend, _guard: Vec<WorkerGuard>) -> Self {
        Self { frontend, _guard }
    }

    pub fn inner(&self) -> &Frontend {
        &self.frontend
    }

    pub fn mut_inner(&mut self) -> &mut Frontend {
        &mut self.frontend
    }
}

#[async_trait]
impl App for Instance {
    fn name(&self) -> &str {
        APP_NAME
    }

    async fn start(&mut self) -> Result<()> {
        let plugins = self.frontend.instance.plugins().clone();
        plugins::start_frontend_plugins(plugins)
            .await
            .context(error::StartFrontendSnafu)?;

        self.frontend
            .start()
            .await
            .context(error::StartFrontendSnafu)
    }

    async fn stop(&mut self) -> Result<()> {
        self.frontend
            .shutdown()
            .await
            .context(error::ShutdownFrontendSnafu)
    }
}

#[derive(Parser)]
pub struct Command {
    #[clap(subcommand)]
    subcmd: SubCommand,
}

impl Command {
    pub async fn build(&self, opts: FrontendOptions) -> Result<Instance> {
        self.subcmd.build(opts).await
    }

    pub fn load_options(&self, global_options: &GlobalOptions) -> Result<FrontendOptions> {
        self.subcmd.load_options(global_options)
    }
}

#[derive(Parser)]
enum SubCommand {
    Start(StartCommand),
}

impl SubCommand {
    async fn build(&self, opts: FrontendOptions) -> Result<Instance> {
        match self {
            SubCommand::Start(cmd) => cmd.build(opts).await,
        }
    }

    fn load_options(&self, global_options: &GlobalOptions) -> Result<FrontendOptions> {
        match self {
            SubCommand::Start(cmd) => cmd.load_options(global_options),
        }
    }
}

#[derive(Debug, Default, Parser)]
pub struct StartCommand {
    /// The address to bind the gRPC server.
    #[clap(long, alias = "rpc-addr")]
    rpc_bind_addr: Option<String>,
    /// The address advertised to the metasrv, and used for connections from outside the host.
    /// If left empty or unset, the server will automatically use the IP address of the first network interface
    /// on the host, with the same port number as the one specified in `rpc_bind_addr`.
    #[clap(long, alias = "rpc-hostname")]
    rpc_server_addr: Option<String>,
    #[clap(long)]
    http_addr: Option<String>,
    #[clap(long)]
    http_timeout: Option<u64>,
    #[clap(long)]
    mysql_addr: Option<String>,
    #[clap(long)]
    postgres_addr: Option<String>,
    #[clap(short, long)]
    config_file: Option<String>,
    #[clap(short, long)]
    influxdb_enable: Option<bool>,
    #[clap(long, value_delimiter = ',', num_args = 1..)]
    metasrv_addrs: Option<Vec<String>>,
    #[clap(long)]
    tls_mode: Option<TlsMode>,
    #[clap(long)]
    tls_cert_path: Option<String>,
    #[clap(long)]
    tls_key_path: Option<String>,
    #[clap(long)]
    user_provider: Option<String>,
    #[clap(long)]
    disable_dashboard: Option<bool>,
    #[clap(long, default_value = "GREPTIMEDB_FRONTEND")]
    env_prefix: String,
}

impl StartCommand {
    fn load_options(&self, global_options: &GlobalOptions) -> Result<FrontendOptions> {
        let mut opts = FrontendOptions::load_layered_options(
            self.config_file.as_deref(),
            self.env_prefix.as_ref(),
        )
        .context(error::LoadLayeredConfigSnafu)?;

        self.merge_with_cli_options(global_options, &mut opts)?;

        Ok(opts)
    }

    // The precedence order is: cli > config file > environment variables > default values.
    fn merge_with_cli_options(
        &self,
        global_options: &GlobalOptions,
        opts: &mut FrontendOptions,
    ) -> Result<()> {
        let opts = &mut opts.component;

        if let Some(dir) = &global_options.log_dir {
            opts.logging.dir.clone_from(dir);
        }

        // If the logging dir is not set, use the default logs dir in the data home.
        if opts.logging.dir.is_empty() {
            opts.logging.dir = Path::new(DEFAULT_DATA_HOME)
                .join(DEFAULT_LOGGING_DIR)
                .to_string_lossy()
                .to_string();
        }

        if global_options.log_level.is_some() {
            opts.logging.level.clone_from(&global_options.log_level);
        }

        opts.tracing = TracingOptions {
            #[cfg(feature = "tokio-console")]
            tokio_console_addr: global_options.tokio_console_addr.clone(),
        };

        let tls_opts = TlsOption::new(
            self.tls_mode.clone(),
            self.tls_cert_path.clone(),
            self.tls_key_path.clone(),
        );

        if let Some(addr) = &self.http_addr {
            opts.http.addr.clone_from(addr);
        }

        if let Some(http_timeout) = self.http_timeout {
            opts.http.timeout = Duration::from_secs(http_timeout)
        }

        if let Some(disable_dashboard) = self.disable_dashboard {
            opts.http.disable_dashboard = disable_dashboard;
        }

        if let Some(addr) = &self.rpc_bind_addr {
            opts.grpc.bind_addr.clone_from(addr);
            opts.grpc.tls = tls_opts.clone();
        }

        if let Some(addr) = &self.rpc_server_addr {
            opts.grpc.server_addr.clone_from(addr);
        }

        if let Some(addr) = &self.mysql_addr {
            opts.mysql.enable = true;
            opts.mysql.addr.clone_from(addr);
            opts.mysql.tls = tls_opts.clone();
        }

        if let Some(addr) = &self.postgres_addr {
            opts.postgres.enable = true;
            opts.postgres.addr.clone_from(addr);
            opts.postgres.tls = tls_opts;
        }

        if let Some(enable) = self.influxdb_enable {
            opts.influxdb.enable = enable;
        }

        if let Some(metasrv_addrs) = &self.metasrv_addrs {
            opts.meta_client
                .get_or_insert_with(MetaClientOptions::default)
                .metasrv_addrs
                .clone_from(metasrv_addrs);
        }

        if let Some(user_provider) = &self.user_provider {
            opts.user_provider = Some(user_provider.clone());
        }

        Ok(())
    }

    async fn build(&self, opts: FrontendOptions) -> Result<Instance> {
        common_runtime::init_global_runtimes(&opts.runtime);

        let guard = common_telemetry::init_global_logging(
            APP_NAME,
            &opts.component.logging,
            &opts.component.tracing,
            opts.component.node_id.clone(),
            opts.component.slow_query.as_ref(),
        );

        log_versions(version(), short_version(), APP_NAME);
        create_resource_limit_metrics(APP_NAME);

        info!("Frontend start command: {:#?}", self);
        info!("Frontend options: {:#?}", opts);

        let plugin_opts = opts.plugins;
        let mut opts = opts.component;
        opts.grpc.detect_server_addr();
        let mut plugins = Plugins::new();
        plugins::setup_frontend_plugins(&mut plugins, &plugin_opts, &opts)
            .await
            .context(error::StartFrontendSnafu)?;

        set_default_timezone(opts.default_timezone.as_deref()).context(error::InitTimezoneSnafu)?;

        let meta_client_options = opts
            .meta_client
            .as_ref()
            .context(error::MissingConfigSnafu {
                msg: "'meta_client'",
            })?;

        let cache_max_capacity = meta_client_options.metadata_cache_max_capacity;
        let cache_ttl = meta_client_options.metadata_cache_ttl;
        let cache_tti = meta_client_options.metadata_cache_tti;

        let meta_client = meta_client::create_meta_client(
            MetaClientType::Frontend,
            meta_client_options,
            Some(&plugins),
        )
        .await
        .context(error::MetaClientInitSnafu)?;

        // TODO(discord9): add helper function to ease the creation of cache registry&such
        let cached_meta_backend =
            CachedKvBackendBuilder::new(Arc::new(MetaKvBackend::new(meta_client.clone())))
                .cache_max_capacity(cache_max_capacity)
                .cache_ttl(cache_ttl)
                .cache_tti(cache_tti)
                .build();
        let cached_meta_backend = Arc::new(cached_meta_backend);

        // Builds cache registry
        let layered_cache_builder = LayeredCacheRegistryBuilder::default().add_cache_registry(
            CacheRegistryBuilder::default()
                .add_cache(cached_meta_backend.clone())
                .build(),
        );
        let fundamental_cache_registry =
            build_fundamental_cache_registry(Arc::new(MetaKvBackend::new(meta_client.clone())));
        let layered_cache_registry = Arc::new(
            with_default_composite_cache_registry(
                layered_cache_builder.add_cache_registry(fundamental_cache_registry),
            )
            .context(error::BuildCacheRegistrySnafu)?
            .build(),
        );

        let information_extension =
            Arc::new(DistributedInformationExtension::new(meta_client.clone()));

        let process_manager = Arc::new(
            ProcessManager::new(opts.grpc.server_addr.clone(), cached_meta_backend.clone())
                .context(error::BuildProcessManagerSnafu)?,
        );
        let catalog_manager = KvBackendCatalogManager::new(
            information_extension,
            cached_meta_backend.clone(),
            layered_cache_registry.clone(),
            None,
            Some(process_manager.clone()),
        );

        let executor = HandlerGroupExecutor::new(vec![
            Arc::new(ParseMailboxMessageHandler),
            Arc::new(InvalidateCacheHandler::new(layered_cache_registry.clone())),
        ]);

        let heartbeat_task = HeartbeatTask::new(
            &opts,
            meta_client.clone(),
            opts.heartbeat.clone(),
            Arc::new(executor),
        );
        let heartbeat_task = Some(heartbeat_task);

        // frontend to datanode need not timeout.
        // Some queries are expected to take long time.
        let channel_config = ChannelConfig {
            timeout: None,
            tcp_nodelay: opts.datanode.client.tcp_nodelay,
            connect_timeout: Some(opts.datanode.client.connect_timeout),
            ..Default::default()
        };
        let client = NodeClients::new(channel_config);

        let instance = FrontendBuilder::new(
            opts.clone(),
            cached_meta_backend.clone(),
            layered_cache_registry.clone(),
            catalog_manager,
            Arc::new(client),
            meta_client,
<<<<<<< HEAD
            StatementStatistics::new(opts.logging.slow_query.clone()),
            Some(process_manager),
=======
>>>>>>> 8d2c1b7f
        )
        .with_plugin(plugins.clone())
        .with_local_cache_invalidator(layered_cache_registry)
        .try_build()
        .await
        .context(error::StartFrontendSnafu)?;
        let instance = Arc::new(instance);

        let export_metrics_task = ExportMetricsTask::try_new(&opts.export_metrics, Some(&plugins))
            .context(error::ServersSnafu)?;

        let servers = Services::new(opts, instance.clone(), plugins)
            .build()
            .context(error::StartFrontendSnafu)?;

        let frontend = Frontend {
            instance,
            servers,
            heartbeat_task,
            export_metrics_task,
        };

        Ok(Instance::new(frontend, guard))
    }
}

#[cfg(test)]
mod tests {
    use std::io::Write;
    use std::time::Duration;

    use auth::{Identity, Password, UserProviderRef};
    use common_base::readable_size::ReadableSize;
    use common_config::ENV_VAR_SEP;
    use common_test_util::temp_dir::create_named_temp_file;
    use servers::grpc::GrpcOptions;
    use servers::http::HttpOptions;

    use super::*;
    use crate::options::GlobalOptions;

    #[test]
    fn test_try_from_start_command() {
        let command = StartCommand {
            http_addr: Some("127.0.0.1:1234".to_string()),
            mysql_addr: Some("127.0.0.1:5678".to_string()),
            postgres_addr: Some("127.0.0.1:5432".to_string()),
            influxdb_enable: Some(false),
            disable_dashboard: Some(false),
            ..Default::default()
        };

        let opts = command.load_options(&Default::default()).unwrap().component;

        assert_eq!(opts.http.addr, "127.0.0.1:1234");
        assert_eq!(ReadableSize::mb(64), opts.http.body_limit);
        assert_eq!(opts.mysql.addr, "127.0.0.1:5678");
        assert_eq!(opts.postgres.addr, "127.0.0.1:5432");

        let default_opts = FrontendOptions::default().component;

        assert_eq!(opts.grpc.bind_addr, default_opts.grpc.bind_addr);
        assert!(opts.mysql.enable);
        assert_eq!(opts.mysql.runtime_size, default_opts.mysql.runtime_size);
        assert!(opts.postgres.enable);
        assert_eq!(
            opts.postgres.runtime_size,
            default_opts.postgres.runtime_size
        );
        assert!(opts.opentsdb.enable);

        assert!(!opts.influxdb.enable);
    }

    #[test]
    fn test_read_from_config_file() {
        let mut file = create_named_temp_file();
        let toml_str = r#"
            [http]
            addr = "127.0.0.1:4000"
            timeout = "0s"
            body_limit = "2GB"

            [opentsdb]
            enable = false

            [logging]
            level = "debug"
            dir = "./greptimedb_data/test/logs"
        "#;
        write!(file, "{}", toml_str).unwrap();

        let command = StartCommand {
            config_file: Some(file.path().to_str().unwrap().to_string()),
            disable_dashboard: Some(false),
            ..Default::default()
        };

        let fe_opts = command.load_options(&Default::default()).unwrap().component;

        assert_eq!("127.0.0.1:4000".to_string(), fe_opts.http.addr);
        assert_eq!(Duration::from_secs(0), fe_opts.http.timeout);

        assert_eq!(ReadableSize::gb(2), fe_opts.http.body_limit);

        assert_eq!("debug", fe_opts.logging.level.as_ref().unwrap());
        assert_eq!(
            "./greptimedb_data/test/logs".to_string(),
            fe_opts.logging.dir
        );
        assert!(!fe_opts.opentsdb.enable);
    }

    #[tokio::test]
    async fn test_try_from_start_command_to_anymap() {
        let fe_opts = frontend::frontend::FrontendOptions {
            http: HttpOptions {
                disable_dashboard: false,
                ..Default::default()
            },
            user_provider: Some("static_user_provider:cmd:test=test".to_string()),
            ..Default::default()
        };

        let mut plugins = Plugins::new();
        plugins::setup_frontend_plugins(&mut plugins, &[], &fe_opts)
            .await
            .unwrap();

        let provider = plugins.get::<UserProviderRef>().unwrap();
        let result = provider
            .authenticate(
                Identity::UserId("test", None),
                Password::PlainText("test".to_string().into()),
            )
            .await;
        let _ = result.unwrap();
    }

    #[test]
    fn test_load_log_options_from_cli() {
        let cmd = StartCommand {
            disable_dashboard: Some(false),
            ..Default::default()
        };

        let options = cmd
            .load_options(&GlobalOptions {
                log_dir: Some("./greptimedb_data/test/logs".to_string()),
                log_level: Some("debug".to_string()),

                #[cfg(feature = "tokio-console")]
                tokio_console_addr: None,
            })
            .unwrap()
            .component;

        let logging_opt = options.logging;
        assert_eq!("./greptimedb_data/test/logs", logging_opt.dir);
        assert_eq!("debug", logging_opt.level.as_ref().unwrap());
    }

    #[test]
    fn test_config_precedence_order() {
        let mut file = create_named_temp_file();
        let toml_str = r#"
            [http]
            addr = "127.0.0.1:4000"

            [meta_client]
            timeout = "3s"
            connect_timeout = "5s"
            tcp_nodelay = true

            [mysql]
            addr = "127.0.0.1:4002"
        "#;
        write!(file, "{}", toml_str).unwrap();

        let env_prefix = "FRONTEND_UT";
        temp_env::with_vars(
            [
                (
                    // mysql.addr = 127.0.0.1:14002
                    [
                        env_prefix.to_string(),
                        "mysql".to_uppercase(),
                        "addr".to_uppercase(),
                    ]
                    .join(ENV_VAR_SEP),
                    Some("127.0.0.1:14002"),
                ),
                (
                    // mysql.runtime_size = 11
                    [
                        env_prefix.to_string(),
                        "mysql".to_uppercase(),
                        "runtime_size".to_uppercase(),
                    ]
                    .join(ENV_VAR_SEP),
                    Some("11"),
                ),
                (
                    // http.addr = 127.0.0.1:24000
                    [
                        env_prefix.to_string(),
                        "http".to_uppercase(),
                        "addr".to_uppercase(),
                    ]
                    .join(ENV_VAR_SEP),
                    Some("127.0.0.1:24000"),
                ),
                (
                    // meta_client.metasrv_addrs = 127.0.0.1:3001,127.0.0.1:3002,127.0.0.1:3003
                    [
                        env_prefix.to_string(),
                        "meta_client".to_uppercase(),
                        "metasrv_addrs".to_uppercase(),
                    ]
                    .join(ENV_VAR_SEP),
                    Some("127.0.0.1:3001,127.0.0.1:3002,127.0.0.1:3003"),
                ),
            ],
            || {
                let command = StartCommand {
                    config_file: Some(file.path().to_str().unwrap().to_string()),
                    http_addr: Some("127.0.0.1:14000".to_string()),
                    env_prefix: env_prefix.to_string(),
                    ..Default::default()
                };

                let fe_opts = command.load_options(&Default::default()).unwrap().component;

                // Should be read from env, env > default values.
                assert_eq!(fe_opts.mysql.runtime_size, 11);
                assert_eq!(
                    fe_opts.meta_client.unwrap().metasrv_addrs,
                    vec![
                        "127.0.0.1:3001".to_string(),
                        "127.0.0.1:3002".to_string(),
                        "127.0.0.1:3003".to_string()
                    ]
                );

                // Should be read from config file, config file > env > default values.
                assert_eq!(fe_opts.mysql.addr, "127.0.0.1:4002");

                // Should be read from cli, cli > config file > env > default values.
                assert_eq!(fe_opts.http.addr, "127.0.0.1:14000");

                // Should be default value.
                assert_eq!(fe_opts.grpc.bind_addr, GrpcOptions::default().bind_addr);
            },
        );
    }
}<|MERGE_RESOLUTION|>--- conflicted
+++ resolved
@@ -386,11 +386,7 @@
             catalog_manager,
             Arc::new(client),
             meta_client,
-<<<<<<< HEAD
-            StatementStatistics::new(opts.logging.slow_query.clone()),
             Some(process_manager),
-=======
->>>>>>> 8d2c1b7f
         )
         .with_plugin(plugins.clone())
         .with_local_cache_invalidator(layered_cache_registry)
