--- conflicted
+++ resolved
@@ -33,11 +33,8 @@
 use frontend::service_config::{
     GrpcOptions, InfluxdbOptions, MysqlOptions, OpentsdbOptions, PostgresOptions, PromStoreOptions,
 };
-<<<<<<< HEAD
+use mito2::config::MitoConfig;
 use plugins::OptPlugins;
-=======
-use mito2::config::MitoConfig;
->>>>>>> 00272d53
 use serde::{Deserialize, Serialize};
 use servers::http::HttpOptions;
 use servers::tls::{TlsMode, TlsOption};
@@ -301,20 +298,14 @@
     #[allow(unused_variables)]
     #[allow(clippy::diverging_sub_expression)]
     async fn build(self, opts: MixOptions) -> Result<Instance> {
-<<<<<<< HEAD
         let OptPlugins {
             opts: fe_opts,
             plugins: fe_plugins,
-        } = plugins::setup_frontend_plugins(opts.fe_opts)
+        } = plugins::setup_frontend_plugins(opts.frontend)
             .await
             .context(StartFrontendSnafu)?;
 
-        let dn_opts = opts.dn_opts;
-=======
-        let plugins = Arc::new(load_frontend_plugins(&self.user_provider)?);
-        let fe_opts = opts.frontend;
         let dn_opts = opts.datanode;
->>>>>>> 00272d53
 
         info!("Standalone start command: {:#?}", self);
         info!(
