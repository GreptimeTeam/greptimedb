--- conflicted
+++ resolved
@@ -627,11 +627,7 @@
             catalog_manager.clone(),
             node_manager.clone(),
             ddl_task_executor.clone(),
-<<<<<<< HEAD
-            StatementStatistics::new(opts.logging.slow_query.clone()),
             Some(process_manager),
-=======
->>>>>>> 8d2c1b7f
         )
         .with_plugin(plugins.clone())
         .try_build()
