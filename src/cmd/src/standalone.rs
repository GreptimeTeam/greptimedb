--- conflicted
+++ resolved
@@ -312,12 +312,8 @@
         .await
         .context(StartFrontendSnafu)?;
 
-<<<<<<< HEAD
-        let datanode = Datanode::new(dn_opts.clone(), Default::default())
-=======
-        let datanode = DatanodeBuilder::new(dn_opts.clone(), plugins.clone())
+        let datanode = DatanodeBuilder::new(dn_opts.clone(), Default::default())
             .build()
->>>>>>> da54a0c1
             .await
             .context(StartDatanodeSnafu)?;
         let region_server = datanode.region_server();
