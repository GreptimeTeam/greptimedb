// Copyright 2023 Greptime Team
//
// Licensed under the Apache License, Version 2.0 (the "License");
// you may not use this file except in compliance with the License.
// You may obtain a copy of the License at
//
//     http://www.apache.org/licenses/LICENSE-2.0
//
// Unless required by applicable law or agreed to in writing, software
// distributed under the License is distributed on an "AS IS" BASIS,
// WITHOUT WARRANTIES OR CONDITIONS OF ANY KIND, either express or implied.
// See the License for the specific language governing permissions and
// limitations under the License.

use std::sync::Arc;

use catalog::kvbackend::{DummyKvCacheInvalidator, KvBackendCatalogManager};
use catalog::CatalogManagerRef;
use clap::Parser;
use common_base::Plugins;
use common_config::{kv_store_dir, KvStoreConfig, WalConfig};
use common_meta::kv_backend::KvBackendRef;
use common_procedure::ProcedureManagerRef;
use common_telemetry::info;
use common_telemetry::logging::LoggingOptions;
use datanode::config::{DatanodeOptions, ProcedureConfig, StorageConfig};
use datanode::datanode::{Datanode, DatanodeBuilder};
use datanode::region_server::RegionServer;
use frontend::frontend::FrontendOptions;
use frontend::instance::{FrontendInstance, Instance as FeInstance, StandaloneDatanodeManager};
use frontend::service_config::{
    GrpcOptions, InfluxdbOptions, MysqlOptions, OpentsdbOptions, PostgresOptions, PromStoreOptions,
};
use plugins::OptPlugins;
use serde::{Deserialize, Serialize};
use servers::http::HttpOptions;
use servers::tls::{TlsMode, TlsOption};
use servers::Mode;
use snafu::ResultExt;

use crate::error::{
    IllegalConfigSnafu, InitMetadataSnafu, Result, ShutdownDatanodeSnafu, ShutdownFrontendSnafu,
    StartDatanodeSnafu, StartFrontendSnafu,
};
use crate::options::{MixOptions, Options, TopLevelOptions};

#[derive(Parser)]
pub struct Command {
    #[clap(subcommand)]
    subcmd: SubCommand,
}

impl Command {
    pub async fn build(self, opts: MixOptions) -> Result<Instance> {
        self.subcmd.build(opts).await
    }

    pub fn load_options(&self, top_level_options: TopLevelOptions) -> Result<Options> {
        self.subcmd.load_options(top_level_options)
    }
}

#[derive(Parser)]
enum SubCommand {
    Start(StartCommand),
}

impl SubCommand {
    async fn build(self, opts: MixOptions) -> Result<Instance> {
        match self {
            SubCommand::Start(cmd) => cmd.build(opts).await,
        }
    }

    fn load_options(&self, top_level_options: TopLevelOptions) -> Result<Options> {
        match self {
            SubCommand::Start(cmd) => cmd.load_options(top_level_options),
        }
    }
}

#[derive(Clone, Debug, Serialize, Deserialize)]
#[serde(default)]
pub struct StandaloneOptions {
    pub mode: Mode,
    pub enable_telemetry: bool,
    pub http_options: HttpOptions,
    pub grpc_options: GrpcOptions,
    pub mysql_options: MysqlOptions,
    pub postgres_options: PostgresOptions,
    pub opentsdb_options: OpentsdbOptions,
    pub influxdb_options: InfluxdbOptions,
    pub prom_store_options: PromStoreOptions,
    pub wal: WalConfig,
    pub storage: StorageConfig,
    pub kv_store: KvStoreConfig,
    pub procedure: ProcedureConfig,
    pub logging: LoggingOptions,
}

impl Default for StandaloneOptions {
    fn default() -> Self {
        Self {
            mode: Mode::Standalone,
            enable_telemetry: true,
            http_options: HttpOptions::default(),
            grpc_options: GrpcOptions::default(),
            mysql_options: MysqlOptions::default(),
            postgres_options: PostgresOptions::default(),
            opentsdb_options: OpentsdbOptions::default(),
            influxdb_options: InfluxdbOptions::default(),
            prom_store_options: PromStoreOptions::default(),
            wal: WalConfig::default(),
            storage: StorageConfig::default(),
            kv_store: KvStoreConfig::default(),
            procedure: ProcedureConfig::default(),
            logging: LoggingOptions::default(),
        }
    }
}

impl StandaloneOptions {
    fn frontend_options(self) -> FrontendOptions {
        FrontendOptions {
            mode: self.mode,
            http: self.http_options,
            grpc: self.grpc_options,
            mysql: self.mysql_options,
            postgres: self.postgres_options,
            opentsdb: self.opentsdb_options,
            influxdb: self.influxdb_options,
            prom_store: self.prom_store_options,
            meta_client: None,
            logging: self.logging,
            ..Default::default()
        }
    }

    fn datanode_options(self) -> DatanodeOptions {
        DatanodeOptions {
            node_id: Some(0),
            enable_telemetry: self.enable_telemetry,
            wal: self.wal,
            storage: self.storage,
            ..Default::default()
        }
    }
}

pub struct Instance {
    datanode: Datanode,
    frontend: FeInstance,
}

impl Instance {
    pub async fn start(&mut self) -> Result<()> {
        // Start datanode instance before starting services, to avoid requests come in before internal components are started.
        self.datanode.start().await.context(StartDatanodeSnafu)?;
        info!("Datanode instance started");

        self.frontend.start().await.context(StartFrontendSnafu)?;
        Ok(())
    }

    pub async fn stop(&self) -> Result<()> {
        self.frontend
            .shutdown()
            .await
            .context(ShutdownFrontendSnafu)?;

        self.datanode
            .shutdown()
            .await
            .context(ShutdownDatanodeSnafu)?;
        info!("Datanode instance stopped.");

        Ok(())
    }
}

#[derive(Debug, Default, Parser)]
struct StartCommand {
    #[clap(long)]
    http_addr: Option<String>,
    #[clap(long)]
    rpc_addr: Option<String>,
    #[clap(long)]
    mysql_addr: Option<String>,
    #[clap(long)]
    postgres_addr: Option<String>,
    #[clap(long)]
    opentsdb_addr: Option<String>,
    #[clap(short, long)]
    influxdb_enable: bool,
    #[clap(short, long)]
    config_file: Option<String>,
    #[clap(long)]
    tls_mode: Option<TlsMode>,
    #[clap(long)]
    tls_cert_path: Option<String>,
    #[clap(long)]
    tls_key_path: Option<String>,
    #[clap(long)]
    user_provider: Option<String>,
    #[clap(long, default_value = "GREPTIMEDB_STANDALONE")]
    env_prefix: String,
}

impl StartCommand {
    fn load_options(&self, top_level_options: TopLevelOptions) -> Result<Options> {
        let mut opts: StandaloneOptions = Options::load_layered_options(
            self.config_file.as_deref(),
            self.env_prefix.as_ref(),
            None,
        )?;

        opts.mode = Mode::Standalone;

        if let Some(dir) = top_level_options.log_dir {
            opts.logging.dir = dir;
        }

        if top_level_options.log_level.is_some() {
            opts.logging.level = top_level_options.log_level;
        }

        let tls_opts = TlsOption::new(
            self.tls_mode.clone(),
            self.tls_cert_path.clone(),
            self.tls_key_path.clone(),
        );

        if let Some(addr) = &self.http_addr {
            opts.http_options.addr = addr.clone()
        }

        if let Some(addr) = &self.rpc_addr {
            // frontend grpc addr conflict with datanode default grpc addr
            let datanode_grpc_addr = DatanodeOptions::default().rpc_addr;
            if addr.eq(&datanode_grpc_addr) {
                return IllegalConfigSnafu {
                    msg: format!(
                        "gRPC listen address conflicts with datanode reserved gRPC addr: {datanode_grpc_addr}",
                    ),
                }
                .fail();
            }
            opts.grpc_options.addr = addr.clone()
        }

        if let Some(addr) = &self.mysql_addr {
            opts.mysql_options.enable = true;
            opts.mysql_options.addr = addr.clone();
            opts.mysql_options.tls = tls_opts.clone();
        }

        if let Some(addr) = &self.postgres_addr {
            opts.postgres_options.enable = true;
            opts.postgres_options.addr = addr.clone();
            opts.postgres_options.tls = tls_opts;
        }

        if let Some(addr) = &self.opentsdb_addr {
            opts.opentsdb_options.enable = true;
            opts.opentsdb_options.addr = addr.clone();
        }

        if self.influxdb_enable {
            opts.influxdb_options.enable = self.influxdb_enable;
        }
        let kv_store_cfg = opts.kv_store.clone();
        let procedure_cfg = opts.procedure.clone();
        let fe_opts = opts.clone().frontend_options();
        let logging_opts = opts.logging.clone();
        let dn_opts = opts.datanode_options();

        Ok(Options::Standalone(Box::new(MixOptions {
            procedure_cfg,
            kv_store_cfg,
            data_home: dn_opts.storage.data_home.to_string(),
            fe_opts,
            dn_opts,
            logging_opts,
        })))
    }

    #[allow(unreachable_code)]
    #[allow(unused_variables)]
    #[allow(clippy::diverging_sub_expression)]
    async fn build(self, opts: MixOptions) -> Result<Instance> {
        let OptPlugins {
            opts: fe_opts,
            plugins: fe_plugins,
        } = plugins::setup_frontend_plugins(opts.fe_opts)
            .await
            .context(StartFrontendSnafu)?;

        let dn_opts = opts.dn_opts;

        info!("Standalone start command: {:#?}", self);
        info!(
            "Standalone frontend options: {:#?}, datanode options: {:#?}",
            fe_opts, dn_opts
        );

        let kv_dir = kv_store_dir(&opts.data_home);
        let (kv_store, procedure_manager) = FeInstance::try_build_standalone_components(
            kv_dir,
            opts.kv_store_cfg,
            opts.procedure_cfg,
        )
        .await
        .context(StartFrontendSnafu)?;

<<<<<<< HEAD
        let datanode = DatanodeBuilder::new(dn_opts.clone(), Default::default())
            .build()
            .await
            .context(StartDatanodeSnafu)?;
=======
        let datanode =
            DatanodeBuilder::new(dn_opts.clone(), Some(kv_store.clone()), plugins.clone())
                .build()
                .await
                .context(StartDatanodeSnafu)?;
>>>>>>> 5805e8d4
        let region_server = datanode.region_server();

        let catalog_manager = KvBackendCatalogManager::new(
            kv_store.clone(),
            Arc::new(DummyKvCacheInvalidator),
            Arc::new(StandaloneDatanodeManager(region_server.clone())),
        );

        catalog_manager
            .table_metadata_manager_ref()
            .init()
            .await
            .context(InitMetadataSnafu)?;

        // TODO: build frontend instance like in distributed mode
        let mut frontend = build_frontend(
            fe_plugins,
            kv_store,
            procedure_manager,
            catalog_manager,
            region_server,
        )
        .await?;

        frontend
            .build_servers(&fe_opts)
            .await
            .context(StartFrontendSnafu)?;

        Ok(Instance { datanode, frontend })
    }
}

/// Build frontend instance in standalone mode
async fn build_frontend(
    plugins: Arc<Plugins>,
    kv_store: KvBackendRef,
    procedure_manager: ProcedureManagerRef,
    catalog_manager: CatalogManagerRef,
    region_server: RegionServer,
) -> Result<FeInstance> {
    let frontend_instance = FeInstance::try_new_standalone(
        kv_store,
        procedure_manager,
        catalog_manager,
        plugins,
        region_server,
    )
    .await
    .context(StartFrontendSnafu)?;
    Ok(frontend_instance)
}

#[cfg(test)]
mod tests {
    use std::default::Default;
    use std::io::Write;
    use std::time::Duration;

    use auth::{Identity, Password, UserProviderRef};
    use common_base::readable_size::ReadableSize;
    use common_test_util::temp_dir::create_named_temp_file;
    use plugins::OptPlugins;
    use servers::Mode;

    use super::*;
    use crate::options::ENV_VAR_SEP;

    #[tokio::test]
    async fn test_try_from_start_command_to_anymap() {
        let fe_opts = FrontendOptions {
            user_provider: Some("static_user_provider:cmd:test=test".to_string()),
            ..Default::default()
        };

        let OptPlugins { plugins, .. } = plugins::setup_frontend_plugins(fe_opts).await.unwrap();

        let provider = plugins.get::<UserProviderRef>().unwrap();
        let result = provider
            .authenticate(
                Identity::UserId("test", None),
                Password::PlainText("test".to_string().into()),
            )
            .await;
        let _ = result.unwrap();
    }

    #[test]
    fn test_toml() {
        let opts = StandaloneOptions::default();
        let toml_string = toml::to_string(&opts).unwrap();
        let _parsed: StandaloneOptions = toml::from_str(&toml_string).unwrap();
    }

    #[test]
    fn test_read_from_config_file() {
        let mut file = create_named_temp_file();
        let toml_str = r#"
            mode = "distributed"

            enable_memory_catalog = true

            [wal]
            dir = "/tmp/greptimedb/test/wal"
            file_size = "1GB"
            purge_threshold = "50GB"
            purge_interval = "10m"
            read_batch_size = 128
            sync_write = false

            [storage]
            type = "S3"
            access_key_id = "access_key_id"
            secret_access_key = "secret_access_key"

            [storage.compaction]
            max_inflight_tasks = 3
            max_files_in_level0 = 7
            max_purge_tasks = 32

            [storage.manifest]
            checkpoint_margin = 9
            gc_duration = '7s'

            [http_options]
            addr = "127.0.0.1:4000"
            timeout = "30s"
            body_limit = "128MB"

            [logging]
            level = "debug"
            dir = "/tmp/greptimedb/test/logs"
        "#;
        write!(file, "{}", toml_str).unwrap();
        let cmd = StartCommand {
            config_file: Some(file.path().to_str().unwrap().to_string()),
            user_provider: Some("static_user_provider:cmd:test=test".to_string()),
            ..Default::default()
        };

        let Options::Standalone(options) = cmd.load_options(TopLevelOptions::default()).unwrap()
        else {
            unreachable!()
        };
        let fe_opts = options.fe_opts;
        let dn_opts = options.dn_opts;
        let logging_opts = options.logging_opts;
        assert_eq!(Mode::Standalone, fe_opts.mode);
        assert_eq!("127.0.0.1:4000".to_string(), fe_opts.http.addr);
        assert_eq!(Duration::from_secs(30), fe_opts.http.timeout);
        assert_eq!(ReadableSize::mb(128), fe_opts.http.body_limit);
        assert_eq!("127.0.0.1:4001".to_string(), fe_opts.grpc.addr);
        assert!(fe_opts.mysql.enable);
        assert_eq!("127.0.0.1:4002", fe_opts.mysql.addr);
        assert_eq!(2, fe_opts.mysql.runtime_size);
        assert_eq!(None, fe_opts.mysql.reject_no_database);
        assert!(fe_opts.influxdb.enable);

        match &dn_opts.storage.store {
            datanode::config::ObjectStoreConfig::S3(s3_config) => {
                assert_eq!(
                    "Secret([REDACTED alloc::string::String])".to_string(),
                    format!("{:?}", s3_config.access_key_id)
                );
            }
            _ => {
                unreachable!()
            }
        }

        assert_eq!("debug", logging_opts.level.as_ref().unwrap());
        assert_eq!("/tmp/greptimedb/test/logs".to_string(), logging_opts.dir);
    }

    #[test]
    fn test_top_level_options() {
        let cmd = StartCommand {
            user_provider: Some("static_user_provider:cmd:test=test".to_string()),
            ..Default::default()
        };

        let Options::Standalone(opts) = cmd
            .load_options(TopLevelOptions {
                log_dir: Some("/tmp/greptimedb/test/logs".to_string()),
                log_level: Some("debug".to_string()),
            })
            .unwrap()
        else {
            unreachable!()
        };

        assert_eq!("/tmp/greptimedb/test/logs", opts.logging_opts.dir);
        assert_eq!("debug", opts.logging_opts.level.unwrap());
    }

    #[test]
    fn test_config_precedence_order() {
        let mut file = create_named_temp_file();
        let toml_str = r#"
            mode = "standalone"

            [http]
            addr = "127.0.0.1:4000"

            [logging]
            level = "debug"
        "#;
        write!(file, "{}", toml_str).unwrap();

        let env_prefix = "STANDALONE_UT";
        temp_env::with_vars(
            [
                (
                    // logging.dir = /other/log/dir
                    [
                        env_prefix.to_string(),
                        "logging".to_uppercase(),
                        "dir".to_uppercase(),
                    ]
                    .join(ENV_VAR_SEP),
                    Some("/other/log/dir"),
                ),
                (
                    // logging.level = info
                    [
                        env_prefix.to_string(),
                        "logging".to_uppercase(),
                        "level".to_uppercase(),
                    ]
                    .join(ENV_VAR_SEP),
                    Some("info"),
                ),
                (
                    // http.addr = 127.0.0.1:24000
                    [
                        env_prefix.to_string(),
                        "http_options".to_uppercase(),
                        "addr".to_uppercase(),
                    ]
                    .join(ENV_VAR_SEP),
                    Some("127.0.0.1:24000"),
                ),
            ],
            || {
                let command = StartCommand {
                    config_file: Some(file.path().to_str().unwrap().to_string()),
                    http_addr: Some("127.0.0.1:14000".to_string()),
                    env_prefix: env_prefix.to_string(),
                    ..Default::default()
                };

                let top_level_opts = TopLevelOptions {
                    log_dir: None,
                    log_level: None,
                };
                let Options::Standalone(opts) = command.load_options(top_level_opts).unwrap()
                else {
                    unreachable!()
                };

                // Should be read from env, env > default values.
                assert_eq!(opts.logging_opts.dir, "/other/log/dir");

                // Should be read from config file, config file > env > default values.
                assert_eq!(opts.logging_opts.level.as_ref().unwrap(), "debug");

                // Should be read from cli, cli > config file > env > default values.
                assert_eq!(opts.fe_opts.http.addr, "127.0.0.1:14000");
                assert_eq!(ReadableSize::mb(64), opts.fe_opts.http.body_limit);

                // Should be default value.
                assert_eq!(opts.fe_opts.grpc.addr, GrpcOptions::default().addr);
            },
        );
    }
}<|MERGE_RESOLUTION|>--- conflicted
+++ resolved
@@ -312,18 +312,11 @@
         .await
         .context(StartFrontendSnafu)?;
 
-<<<<<<< HEAD
-        let datanode = DatanodeBuilder::new(dn_opts.clone(), Default::default())
-            .build()
-            .await
-            .context(StartDatanodeSnafu)?;
-=======
         let datanode =
-            DatanodeBuilder::new(dn_opts.clone(), Some(kv_store.clone()), plugins.clone())
+            DatanodeBuilder::new(dn_opts.clone(), Some(kv_store.clone()), Default::default())
                 .build()
                 .await
                 .context(StartDatanodeSnafu)?;
->>>>>>> 5805e8d4
         let region_server = datanode.region_server();
 
         let catalog_manager = KvBackendCatalogManager::new(
