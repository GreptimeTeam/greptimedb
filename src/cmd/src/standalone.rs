--- conflicted
+++ resolved
@@ -16,7 +16,6 @@
 
 use clap::Parser;
 use common_base::Plugins;
-use common_error::prelude::BoxedError;
 use common_telemetry::info;
 use datanode::datanode::{
     CompactionConfig, Datanode, DatanodeOptions, ObjectStoreConfig, ProcedureConfig, WalConfig,
@@ -38,12 +37,8 @@
 use snafu::ResultExt;
 
 use crate::error::{
-<<<<<<< HEAD
-    Error, IllegalConfigSnafu, Result, StartDatanodeSnafu, StartFrontendSnafu, StopDatanodeSnafu,
-=======
     Error, IllegalConfigSnafu, Result, ShutdownDatanodeSnafu, ShutdownFrontendSnafu,
     StartDatanodeSnafu, StartFrontendSnafu,
->>>>>>> 21ce9c11
 };
 use crate::frontend::load_frontend_plugins;
 use crate::toml_loader;
@@ -160,18 +155,6 @@
     }
 
     pub async fn stop(&self) -> Result<()> {
-<<<<<<< HEAD
-        self.datanode
-            .shutdown()
-            .await
-            .map_err(BoxedError::new)
-            .context(StopDatanodeSnafu)?;
-        self.frontend
-            .shutdown()
-            .await
-            .map_err(BoxedError::new)
-            .context(StopDatanodeSnafu)?;
-=======
         self.frontend
             .shutdown()
             .await
@@ -182,7 +165,6 @@
             .await
             .context(ShutdownDatanodeSnafu)?;
         info!("Datanode instance stopped.");
->>>>>>> 21ce9c11
 
         Ok(())
     }
