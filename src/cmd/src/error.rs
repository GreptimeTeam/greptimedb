// Copyright 2023 Greptime Team
//
// Licensed under the Apache License, Version 2.0 (the "License");
// you may not use this file except in compliance with the License.
// You may obtain a copy of the License at
//
//     http://www.apache.org/licenses/LICENSE-2.0
//
// Unless required by applicable law or agreed to in writing, software
// distributed under the License is distributed on an "AS IS" BASIS,
// WITHOUT WARRANTIES OR CONDITIONS OF ANY KIND, either express or implied.
// See the License for the specific language governing permissions and
// limitations under the License.

use std::any::Any;

use common_error::prelude::*;
use rustyline::error::ReadlineError;

#[derive(Debug, Snafu)]
#[snafu(visibility(pub))]
pub enum Error {
    #[snafu(display("Failed to start datanode, source: {}", source))]
    StartDatanode {
        #[snafu(backtrace)]
        source: datanode::error::Error,
    },

<<<<<<< HEAD
    #[snafu(display("Failed to stop datanode, source: {}", source))]
    StopDatanode {
        #[snafu(backtrace)]
        source: BoxedError,
=======
    #[snafu(display("Failed to shutdown datanode, source: {}", source))]
    ShutdownDatanode {
        #[snafu(backtrace)]
        source: datanode::error::Error,
>>>>>>> 21ce9c11
    },

    #[snafu(display("Failed to start frontend, source: {}", source))]
    StartFrontend {
        #[snafu(backtrace)]
        source: frontend::error::Error,
    },

    #[snafu(display("Failed to shutdown frontend, source: {}", source))]
    ShutdownFrontend {
        #[snafu(backtrace)]
        source: frontend::error::Error,
    },

    #[snafu(display("Failed to build meta server, source: {}", source))]
    BuildMetaServer {
        #[snafu(backtrace)]
        source: meta_srv::error::Error,
    },

    #[snafu(display("Failed to start meta server, source: {}", source))]
    StartMetaServer {
        #[snafu(backtrace)]
        source: meta_srv::error::Error,
    },

    #[snafu(display("Failed to shutdown meta server, source: {}", source))]
    ShutdownMetaServer {
        #[snafu(backtrace)]
        source: meta_srv::error::Error,
    },

    #[snafu(display("Failed to read config file: {}, source: {}", path, source))]
    ReadConfig {
        path: String,
        source: std::io::Error,
        backtrace: Backtrace,
    },

    #[snafu(display("Failed to parse config, source: {}", source))]
    ParseConfig {
        source: toml::de::Error,
        backtrace: Backtrace,
    },

    #[snafu(display("Missing config, msg: {}", msg))]
    MissingConfig { msg: String, backtrace: Backtrace },

    #[snafu(display("Illegal config: {}", msg))]
    IllegalConfig { msg: String, backtrace: Backtrace },

    #[snafu(display("Illegal auth config: {}", source))]
    IllegalAuthConfig {
        #[snafu(backtrace)]
        source: servers::auth::Error,
    },

    #[snafu(display("Unsupported selector type, {} source: {}", selector_type, source))]
    UnsupportedSelectorType {
        selector_type: String,
        #[snafu(backtrace)]
        source: meta_srv::error::Error,
    },

    #[snafu(display("Invalid REPL command: {reason}"))]
    InvalidReplCommand { reason: String },

    #[snafu(display("Cannot create REPL: {}", source))]
    ReplCreation {
        source: ReadlineError,
        backtrace: Backtrace,
    },

    #[snafu(display("Error reading command: {}", source))]
    Readline {
        source: ReadlineError,
        backtrace: Backtrace,
    },

    #[snafu(display("Failed to request database, sql: {sql}, source: {source}"))]
    RequestDatabase {
        sql: String,
        #[snafu(backtrace)]
        source: client::Error,
    },

    #[snafu(display("Failed to collect RecordBatches, source: {source}"))]
    CollectRecordBatches {
        #[snafu(backtrace)]
        source: common_recordbatch::error::Error,
    },

    #[snafu(display("Failed to pretty print Recordbatches, source: {source}"))]
    PrettyPrintRecordBatches {
        #[snafu(backtrace)]
        source: common_recordbatch::error::Error,
    },

    #[snafu(display("Failed to start Meta client, source: {}", source))]
    StartMetaClient {
        #[snafu(backtrace)]
        source: meta_client::error::Error,
    },

    #[snafu(display("Failed to parse SQL: {}, source: {}", sql, source))]
    ParseSql {
        sql: String,
        #[snafu(backtrace)]
        source: query::error::Error,
    },

    #[snafu(display("Failed to plan statement, source: {}", source))]
    PlanStatement {
        #[snafu(backtrace)]
        source: query::error::Error,
    },

    #[snafu(display("Failed to encode logical plan in substrait, source: {}", source))]
    SubstraitEncodeLogicalPlan {
        #[snafu(backtrace)]
        source: substrait::error::Error,
    },
}

pub type Result<T> = std::result::Result<T, Error>;

impl ErrorExt for Error {
    fn status_code(&self) -> StatusCode {
        match self {
            Error::StartDatanode { source } => source.status_code(),
            Error::StartFrontend { source } => source.status_code(),
            Error::ShutdownDatanode { source } => source.status_code(),
            Error::ShutdownFrontend { source } => source.status_code(),
            Error::StartMetaServer { source } => source.status_code(),
            Error::ShutdownMetaServer { source } => source.status_code(),
            Error::BuildMetaServer { source } => source.status_code(),
            Error::UnsupportedSelectorType { source, .. } => source.status_code(),
            Error::ReadConfig { .. } | Error::ParseConfig { .. } | Error::MissingConfig { .. } => {
                StatusCode::InvalidArguments
            }
            Error::IllegalConfig { .. } | Error::InvalidReplCommand { .. } => {
                StatusCode::InvalidArguments
            }
            Error::IllegalAuthConfig { .. } => StatusCode::InvalidArguments,
            Error::ReplCreation { .. } | Error::Readline { .. } => StatusCode::Internal,
            Error::RequestDatabase { source, .. } => source.status_code(),
            Error::CollectRecordBatches { source } | Error::PrettyPrintRecordBatches { source } => {
                source.status_code()
            }
            Error::StartMetaClient { source } => source.status_code(),
            Error::ParseSql { source, .. } | Error::PlanStatement { source } => {
                source.status_code()
            }
            Error::SubstraitEncodeLogicalPlan { source } => source.status_code(),
            Error::StopDatanode { source } => source.status_code(),
        }
    }

    fn backtrace_opt(&self) -> Option<&Backtrace> {
        ErrorCompat::backtrace(self)
    }

    fn as_any(&self) -> &dyn Any {
        self
    }
}

#[cfg(test)]
mod tests {
    use super::*;

    type StdResult<E> = std::result::Result<(), E>;

    #[test]
    fn test_start_node_error() {
        fn throw_datanode_error() -> StdResult<datanode::error::Error> {
            datanode::error::MissingNodeIdSnafu {}.fail()
        }

        let e = throw_datanode_error()
            .context(StartDatanodeSnafu)
            .err()
            .unwrap();

        assert!(e.backtrace_opt().is_some());
        assert_eq!(e.status_code(), StatusCode::InvalidArguments);
    }

    #[test]
    fn test_start_frontend_error() {
        fn throw_frontend_error() -> StdResult<frontend::error::Error> {
            frontend::error::InvalidSqlSnafu { err_msg: "failed" }.fail()
        }

        let e = throw_frontend_error()
            .context(StartFrontendSnafu)
            .err()
            .unwrap();

        assert!(e.backtrace_opt().is_some());
        assert_eq!(e.status_code(), StatusCode::InvalidArguments);
    }

    #[test]
    fn test_start_metasrv_error() {
        fn throw_metasrv_error() -> StdResult<meta_srv::error::Error> {
            meta_srv::error::StreamNoneSnafu {}.fail()
        }

        let e = throw_metasrv_error()
            .context(StartMetaServerSnafu)
            .err()
            .unwrap();

        assert!(e.backtrace_opt().is_some());
        assert_eq!(e.status_code(), StatusCode::Internal);
    }

    #[test]
    fn test_read_config_error() {
        fn throw_read_config_error() -> StdResult<std::io::Error> {
            Err(std::io::ErrorKind::NotFound.into())
        }

        let e = throw_read_config_error()
            .context(ReadConfigSnafu { path: "test" })
            .err()
            .unwrap();

        assert!(e.backtrace_opt().is_some());
        assert_eq!(e.status_code(), StatusCode::InvalidArguments);
    }
}<|MERGE_RESOLUTION|>--- conflicted
+++ resolved
@@ -26,17 +26,10 @@
         source: datanode::error::Error,
     },
 
-<<<<<<< HEAD
-    #[snafu(display("Failed to stop datanode, source: {}", source))]
-    StopDatanode {
-        #[snafu(backtrace)]
-        source: BoxedError,
-=======
     #[snafu(display("Failed to shutdown datanode, source: {}", source))]
     ShutdownDatanode {
         #[snafu(backtrace)]
         source: datanode::error::Error,
->>>>>>> 21ce9c11
     },
 
     #[snafu(display("Failed to start frontend, source: {}", source))]
@@ -191,7 +184,6 @@
                 source.status_code()
             }
             Error::SubstraitEncodeLogicalPlan { source } => source.status_code(),
-            Error::StopDatanode { source } => source.status_code(),
         }
     }
 
