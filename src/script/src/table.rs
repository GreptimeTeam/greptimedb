--- conflicted
+++ resolved
@@ -149,19 +149,14 @@
         // FIXME(dennis): SQL injection
         // TODO(dennis): we use sql to find the script, the better way is use a function
         //               such as `find_record_by_primary_key` in table_engine.
-<<<<<<< HEAD
-        let sql = format!("select script from {} where name='{}'", self.name(), name);
-        let stmt = QueryLanguageParser::parse(QueryLanguage::Sql(sql)).unwrap();
-=======
-        let sql = format!(
+        let sql = QueryLanguage::Sql(format!(
             "select script from {} where schema='{}' and name='{}'",
             self.name(),
             schema,
             name
-        );
-        let stmt = QueryLanguageParser::parse_sql(&sql).unwrap();
-
->>>>>>> ecadbc14
+        ));
+        let stmt = QueryLanguageParser::parse(sql).unwrap();
+
         let plan = self
             .query_engine
             .statement_to_plan(stmt, Arc::new(QueryContext::new()))
