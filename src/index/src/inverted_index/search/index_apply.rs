// Copyright 2023 Greptime Team
//
// Licensed under the Apache License, Version 2.0 (the "License");
// you may not use this file except in compliance with the License.
// You may obtain a copy of the License at
//
//     http://www.apache.org/licenses/LICENSE-2.0
//
// Unless required by applicable law or agreed to in writing, software
// distributed under the License is distributed on an "AS IS" BASIS,
// WITHOUT WARRANTIES OR CONDITIONS OF ANY KIND, either express or implied.
// See the License for the specific language governing permissions and
// limitations under the License.

mod predicates_apply;

use std::collections::BTreeSet;

use async_trait::async_trait;
pub use predicates_apply::PredicatesIndexApplier;

use crate::inverted_index::error::Result;
use crate::inverted_index::format::reader::InvertedIndexReader;

/// A trait for processing and transforming indices obtained from an inverted index.
///
/// Applier instances are reusable and work with various `InvertedIndexReader` instances,
/// avoiding repeated compilation of fixed predicates such as regex patterns.
#[mockall::automock]
#[async_trait]
pub trait IndexApplier: Send + Sync {
    /// Applies the predefined predicates to the data read by the given index reader, returning
    /// a list of relevant indices (e.g., post IDs, group IDs, row IDs).
    async fn apply<'a>(
        &self,
        context: SearchContext,
<<<<<<< HEAD
        reader: &mut dyn InvertedIndexReader,
=======
        reader: &mut (dyn InvertedIndexReader + 'a),
>>>>>>> d973cf81
    ) -> Result<BTreeSet<usize>>;

    /// Returns the memory usage of the applier.
    fn memory_usage(&self) -> usize;
}

/// A context for searching the inverted index.
#[derive(Clone, Debug, Eq, PartialEq, Default)]
pub struct SearchContext {
    /// `index_not_found_strategy` controls the behavior of the applier when the index is not found.
    pub index_not_found_strategy: IndexNotFoundStrategy,
}

/// Defines the behavior of an applier when the index is not found.
#[derive(Clone, Copy, Debug, Eq, PartialEq, Default)]
pub enum IndexNotFoundStrategy {
    /// Return an empty list of indices.
    #[default]
    ReturnEmpty,

    /// Ignore the index and continue.
    Ignore,

    /// Throw an error.
    ThrowError,
}<|MERGE_RESOLUTION|>--- conflicted
+++ resolved
@@ -34,11 +34,7 @@
     async fn apply<'a>(
         &self,
         context: SearchContext,
-<<<<<<< HEAD
-        reader: &mut dyn InvertedIndexReader,
-=======
         reader: &mut (dyn InvertedIndexReader + 'a),
->>>>>>> d973cf81
     ) -> Result<BTreeSet<usize>>;
 
     /// Returns the memory usage of the applier.
