--- conflicted
+++ resolved
@@ -31,12 +31,9 @@
 
     /// A list of `Dfa` compiled from regular expression patterns.
     dfas: Vec<DFA<Vec<u32>>>,
-<<<<<<< HEAD
 
     /// The memory usage of the `IntersectionFstApplier`.
     memory_usage: usize,
-=======
->>>>>>> 9c980340
 }
 
 impl FstApplier for IntersectionFstApplier {
@@ -102,10 +99,8 @@
                 Predicate::RegexMatch(regex) => {
                     let dfa = DFA::new(&regex.pattern);
                     let dfa = dfa.map_err(Box::new).context(ParseDFASnafu)?;
-<<<<<<< HEAD
+
                     memory_usage += dfa.memory_usage();
-=======
->>>>>>> 9c980340
                     dfas.push(dfa);
                 }
                 // Rejection of `InList` predicates is enforced here.
@@ -297,10 +292,7 @@
             ("^$", vec![]),
             ("1|a", vec![1, 2]),
             ("^123$|^abc$", vec![1, 2]),
-<<<<<<< HEAD
-=======
             ("^123$|d", vec![1]),
->>>>>>> 9c980340
         ];
 
         for (pattern, expected) in cases {
