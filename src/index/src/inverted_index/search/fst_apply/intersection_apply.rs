--- conflicted
+++ resolved
@@ -33,9 +33,6 @@
 
     /// A list of `Dfa` compiled from regular expression patterns.
     dfas: Vec<DFA<Vec<u32>>>,
-
-    /// The memory usage of the `IntersectionFstApplier`.
-    memory_usage: usize,
 }
 
 impl FstApplier for IntersectionFstApplier {
@@ -75,9 +72,6 @@
     }
 
     fn memory_usage(&self) -> usize {
-<<<<<<< HEAD
-        self.memory_usage
-=======
         let mut size = self.ranges.capacity() * size_of::<Range>();
         for range in &self.ranges {
             size += range
@@ -95,7 +89,6 @@
             size += dfa.memory_usage();
         }
         size
->>>>>>> 611a8aa2
     }
 }
 
@@ -111,18 +104,12 @@
         let mut dfas = Vec::with_capacity(predicates.len());
         let mut ranges = Vec::with_capacity(predicates.len());
 
-        let mut memory_usage = 0;
         for predicate in predicates {
             match predicate {
-                Predicate::Range(range) => {
-                    memory_usage += Self::range_memory_usage(&range.range);
-                    ranges.push(range.range)
-                }
+                Predicate::Range(range) => ranges.push(range.range),
                 Predicate::RegexMatch(regex) => {
                     let dfa = DFA::new(&regex.pattern);
                     let dfa = dfa.map_err(Box::new).context(ParseDFASnafu)?;
-
-                    memory_usage += dfa.memory_usage();
                     dfas.push(dfa);
                 }
                 // Rejection of `InList` predicates is enforced here.
@@ -132,11 +119,7 @@
             }
         }
 
-        Ok(Self {
-            dfas,
-            ranges,
-            memory_usage,
-        })
+        Ok(Self { dfas, ranges })
     }
 
     fn range_memory_usage(range: &Range) -> usize {
