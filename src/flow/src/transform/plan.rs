// Copyright 2023 Greptime Team
//
// Licensed under the Apache License, Version 2.0 (the "License");
// you may not use this file except in compliance with the License.
// You may obtain a copy of the License at
//
//     http://www.apache.org/licenses/LICENSE-2.0
//
// Unless required by applicable law or agreed to in writing, software
// distributed under the License is distributed on an "AS IS" BASIS,
// WITHOUT WARRANTIES OR CONDITIONS OF ANY KIND, either express or implied.
// See the License for the specific language governing permissions and
// limitations under the License.

use std::collections::HashSet;

use itertools::Itertools;
use snafu::OptionExt;
use substrait::substrait_proto_df::proto::{FilterRel, ReadRel};
use substrait_proto::proto::expression::MaskExpression;
use substrait_proto::proto::read_rel::ReadType;
use substrait_proto::proto::rel::RelType;
use substrait_proto::proto::{plan_rel, Plan as SubPlan, ProjectRel, Rel};

use crate::error::{Error, InvalidQuerySnafu, NotImplementedSnafu, PlanSnafu, UnexpectedSnafu};
use crate::expr::{MapFilterProject, TypedExpr};
use crate::plan::{Plan, TypedPlan};
use crate::repr::{self, RelationType};
use crate::transform::{substrait_proto, FlownodeContext, FunctionExtensions};

impl TypedPlan {
    /// Convert Substrait Plan into Flow's TypedPlan
    pub async fn from_substrait_plan(
        ctx: &mut FlownodeContext,
        plan: &SubPlan,
    ) -> Result<TypedPlan, Error> {
        // Register function extension
        let function_extension = FunctionExtensions::try_from_proto(&plan.extensions)?;

        // Parse relations
        match plan.relations.len() {
        1 => {
            match plan.relations[0].rel_type.as_ref() {
                Some(rt) => match rt {
                    plan_rel::RelType::Rel(rel) => {
                        Ok(TypedPlan::from_substrait_rel(ctx, rel, &function_extension).await?)
                    },
                    plan_rel::RelType::Root(root) => {
                        let input = root.input.as_ref().with_context(|| InvalidQuerySnafu {
                            reason: "Root relation without input",
                        })?;

                        let mut ret = TypedPlan::from_substrait_rel(ctx, input, &function_extension).await?;

                        if !root.names.is_empty() {
                            ret.schema = ret.schema.clone().try_with_names(root.names.clone())?;
                        }

                        Ok(ret)
                    }
                },
                None => plan_err!("Cannot parse plan relation: None")
            }
        },
        _ => not_impl_err!(
            "Substrait plan with more than 1 relation trees not supported. Number of relation trees: {:?}",
            plan.relations.len()
        )
    }
    }

    #[async_recursion::async_recursion]
    pub async fn from_substrait_project(
        ctx: &mut FlownodeContext,
        p: &ProjectRel,
        extensions: &FunctionExtensions,
    ) -> Result<TypedPlan, Error> {
        let input = if let Some(input) = p.input.as_ref() {
            TypedPlan::from_substrait_rel(ctx, input, extensions).await?
        } else {
            return not_impl_err!("Projection without an input is not supported");
        };

        // because this `input.schema` is incorrect for pre-expand substrait plan, so we have to use schema before expand multi-value
        // function to correctly transform it, and late rewrite it
        // TODO(discord9): this logic is obselete since now expand happens in datafusion optimizer
        let schema_before_expand = {
            let input_schema = input.schema.clone();
            let auto_columns: HashSet<usize> =
                HashSet::from_iter(input_schema.typ().auto_columns.clone());
            let not_auto_added_columns = (0..input_schema.len()?)
                .filter(|i| !auto_columns.contains(i))
                .collect_vec();
            let mfp = MapFilterProject::new(input_schema.len()?)
                .project(not_auto_added_columns)?
                .into_safe();

            input_schema.apply_mfp(&mfp)?
        };

        let mut exprs: Vec<TypedExpr> = Vec::with_capacity(p.expressions.len());
        for e in &p.expressions {
            let expr = TypedExpr::from_substrait_rex(e, &schema_before_expand, extensions).await?;
            exprs.push(expr);
        }
        let is_literal = exprs.iter().all(|expr| expr.expr.is_literal());
        if is_literal {
            let (literals, lit_types): (Vec<_>, Vec<_>) = exprs
                .into_iter()
                .map(|TypedExpr { expr, typ }| (expr, typ))
                .unzip();
            let typ = RelationType::new(lit_types);
            let row = literals
                .into_iter()
                .map(|lit| lit.as_literal().expect("A literal"))
                .collect_vec();
            let row = repr::Row::new(row);
            let plan = Plan::Constant {
                rows: vec![(row, repr::Timestamp::MIN, 1)],
            };
            Ok(TypedPlan {
                schema: typ.into_unnamed(),
                plan,
            })
        } else {
            input.projection(exprs)
        }
    }

    #[async_recursion::async_recursion]
    pub async fn from_substrait_filter(
        ctx: &mut FlownodeContext,
        filter: &FilterRel,
        extensions: &FunctionExtensions,
    ) -> Result<TypedPlan, Error> {
        let input = if let Some(input) = filter.input.as_ref() {
            TypedPlan::from_substrait_rel(ctx, input, extensions).await?
        } else {
            return not_impl_err!("Filter without an input is not supported");
        };

        let expr = if let Some(condition) = filter.condition.as_ref() {
            TypedExpr::from_substrait_rex(condition, &input.schema, extensions).await?
        } else {
            return not_impl_err!("Filter without an condition is not valid");
        };
        input.filter(expr)
    }

    pub async fn from_substrait_read(
        ctx: &mut FlownodeContext,
        read: &ReadRel,
        _extensions: &FunctionExtensions,
    ) -> Result<TypedPlan, Error> {
        if let Some(ReadType::NamedTable(nt)) = &read.read_type {
            let query_ctx = ctx.query_context.clone().context(UnexpectedSnafu {
                reason: "Query context not found",
            })?;
            let table_reference = match nt.names.len() {
                1 => [
                    query_ctx.current_catalog().to_string(),
                    query_ctx.current_schema().to_string(),
                    nt.names[0].clone(),
                ],
                2 => [
                    query_ctx.current_catalog().to_string(),
                    nt.names[0].clone(),
                    nt.names[1].clone(),
                ],
                3 => [
                    nt.names[0].clone(),
                    nt.names[1].clone(),
                    nt.names[2].clone(),
                ],
                _ => InvalidQuerySnafu {
                    reason: "Expect table to have name",
                }
                .fail()?,
            };
<<<<<<< HEAD
            let table = ctx.table(&table_reference)?;

=======
            let table = ctx.table(&table_reference).await?;
>>>>>>> 80790daa
            let get_table = Plan::Get {
                id: crate::expr::Id::Global(table.0),
            };
            let get_table = TypedPlan {
                schema: table.1,
                plan: get_table,
            };

            if let Some(MaskExpression {
                select: Some(projection),
                ..
            }) = &read.projection
            {
                let column_indices: Vec<usize> = projection
                    .struct_items
                    .iter()
                    .map(|item| item.field as usize)
                    .collect();
                let input_arity = get_table.schema.typ().column_types.len();
                let mfp = MapFilterProject::new(input_arity).project(column_indices.clone())?;
                get_table.mfp(mfp.into_safe())
            } else {
                Ok(get_table)
            }
        } else {
            not_impl_err!("Only NamedTable reads are supported")
        }
    }

    /// Convert Substrait Rel into Flow's TypedPlan
    /// TODO(discord9): SELECT DISTINCT(does it get compile with something else?)
    pub async fn from_substrait_rel(
        ctx: &mut FlownodeContext,
        rel: &Rel,
        extensions: &FunctionExtensions,
    ) -> Result<TypedPlan, Error> {
        match &rel.rel_type {
            Some(RelType::Project(p)) => {
                Self::from_substrait_project(ctx, p.as_ref(), extensions).await
            }
            Some(RelType::Filter(filter)) => {
                Self::from_substrait_filter(ctx, filter, extensions).await
            }
            Some(RelType::Read(read)) => Self::from_substrait_read(ctx, read, extensions).await,
            Some(RelType::Aggregate(agg)) => {
                Self::from_substrait_agg_rel(ctx, agg, extensions).await
            }
            _ => not_impl_err!("Unsupported relation type: {:?}", rel.rel_type),
        }
    }
}

#[cfg(test)]
mod test {
    use datatypes::prelude::ConcreteDataType;
    use pretty_assertions::assert_eq;

    use super::*;
    use crate::expr::GlobalId;
    use crate::plan::{Plan, TypedPlan};
    use crate::repr::{ColumnType, RelationType};
    use crate::transform::test::{create_test_ctx, create_test_query_engine, sql_to_substrait};
    use crate::transform::CDT;

    #[tokio::test]
    async fn test_select() {
        let engine = create_test_query_engine();
        let sql = "SELECT number FROM numbers";
        let plan = sql_to_substrait(engine.clone(), sql).await;

        let mut ctx = create_test_ctx();
        let flow_plan = TypedPlan::from_substrait_plan(&mut ctx, &plan).await;

        let expected = TypedPlan {
            schema: RelationType::new(vec![ColumnType::new(CDT::uint32_datatype(), false)])
                .into_named(vec![Some("number".to_string())]),
            plan: Plan::Mfp {
                input: Box::new(
                    Plan::Get {
                        id: crate::expr::Id::Global(GlobalId::User(0)),
                    }
                    .with_types(
                        RelationType::new(vec![ColumnType::new(
                            ConcreteDataType::uint32_datatype(),
                            false,
                        )])
                        .into_named(vec![Some("number".to_string())]),
                    ),
                ),
                mfp: MapFilterProject::new(1),
            },
        };

        assert_eq!(flow_plan.unwrap(), expected);
    }
}<|MERGE_RESOLUTION|>--- conflicted
+++ resolved
@@ -177,12 +177,8 @@
                 }
                 .fail()?,
             };
-<<<<<<< HEAD
-            let table = ctx.table(&table_reference)?;
-
-=======
+
             let table = ctx.table(&table_reference).await?;
->>>>>>> 80790daa
             let get_table = Plan::Get {
                 id: crate::expr::Id::Global(table.0),
             };
