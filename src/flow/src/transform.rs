--- conflicted
+++ resolved
@@ -19,12 +19,8 @@
 use bytes::buf::IntoIter;
 use common_error::ext::BoxedError;
 use common_telemetry::info;
-<<<<<<< HEAD
-use datafusion_expr::LogicalPlan;
-=======
 use datafusion::optimizer::simplify_expressions::SimplifyExpressions;
 use datafusion::optimizer::{OptimizerContext, OptimizerRule};
->>>>>>> c66d3090
 use datatypes::data_type::ConcreteDataType as CDT;
 use literal::{from_substrait_literal, from_substrait_type};
 use prost::Message;
@@ -139,9 +135,6 @@
         .await
         .map_err(BoxedError::new)
         .context(ExternalSnafu)?;
-<<<<<<< HEAD
-    let plan: LogicalPlan;
-=======
     let LogicalPlan::DfPlan(plan) = plan;
     let plan = SimplifyExpressions::new()
         .rewrite(plan, &OptimizerContext::default())
@@ -149,7 +142,6 @@
             context: "Fail to apply `SimplifyExpressions` optimization",
         })?
         .data;
->>>>>>> c66d3090
     let sub_plan = DFLogicalSubstraitConvertor {}
         .to_sub_plan(&plan, DefaultSerializer)
         .map_err(BoxedError::new)
