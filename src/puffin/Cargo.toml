[package]
name = "puffin"
version.workspace = true
edition.workspace = true
license.workspace = true

[lints]
workspace = true

[dependencies]
async-compression = "0.4.11"
async-trait.workspace = true
async-walkdir = "2.0.0"
base64.workspace = true
bitflags.workspace = true
common-error.workspace = true
common-macro.workspace = true
common-runtime.workspace = true
common-telemetry.workspace = true
derive_builder.workspace = true
futures.workspace = true
lz4_flex = "0.11"
moka.workspace = true
pin-project.workspace = true
serde.workspace = true
serde_json.workspace = true
sha2 = "0.10.8"
snafu.workspace = true
tokio.workspace = true
tokio-util.workspace = true
uuid.workspace = true

[dev-dependencies]
<<<<<<< HEAD
common-test-util.workspace = true
rand.workspace = true
=======
common-test-util.workspace = true
>>>>>>> e5313260
<|MERGE_RESOLUTION|>--- conflicted
+++ resolved
@@ -31,9 +31,5 @@
 uuid.workspace = true
 
 [dev-dependencies]
-<<<<<<< HEAD
 common-test-util.workspace = true
-rand.workspace = true
-=======
-common-test-util.workspace = true
->>>>>>> e5313260
+rand.workspace = true