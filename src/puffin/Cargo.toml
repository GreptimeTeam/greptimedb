--- conflicted
+++ resolved
@@ -15,10 +15,7 @@
 bitflags.workspace = true
 common-error.workspace = true
 common-macro.workspace = true
-<<<<<<< HEAD
-=======
 common-runtime.workspace = true
->>>>>>> 7467e8c9
 common-telemetry.workspace = true
 derive_builder.workspace = true
 futures.workspace = true
@@ -34,4 +31,5 @@
 uuid.workspace = true
 
 [dev-dependencies]
-common-test-util.workspace = true+common-test-util.workspace = true
+rand.workspace = true