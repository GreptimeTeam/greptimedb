// Copyright 2023 Greptime Team
//
// Licensed under the Apache License, Version 2.0 (the "License");
// you may not use this file except in compliance with the License.
// You may obtain a copy of the License at
//
//     http://www.apache.org/licenses/LICENSE-2.0
//
// Unless required by applicable law or agreed to in writing, software
// distributed under the License is distributed on an "AS IS" BASIS,
// WITHOUT WARRANTIES OR CONDITIONS OF ANY KIND, either express or implied.
// See the License for the specific language governing permissions and
// limitations under the License.

use std::collections::HashSet;
use std::path::PathBuf;

use async_compression::futures::bufread::ZstdEncoder;
use async_trait::async_trait;
use futures::io::BufReader;
use futures::{AsyncRead, AsyncWrite, StreamExt};
use snafu::{ensure, ResultExt};
use tokio_util::compat::TokioAsyncReadCompatExt;
use uuid::Uuid;

use crate::blob_metadata::CompressionCodec;
use crate::error::{
    DuplicateBlobSnafu, MetadataSnafu, OpenSnafu, Result, SerializeJsonSnafu,
    UnsupportedCompressionSnafu, WalkDirSnafu,
};
use crate::file_format::writer::{Blob, PuffinAsyncWriter, PuffinFileWriter};
use crate::puffin_manager::cache_manager::CacheManagerRef;
use crate::puffin_manager::cached_puffin_manager::dir_meta::{DirFileMetadata, DirMetadata};
<<<<<<< HEAD
use crate::puffin_manager::{DirGuard, PuffinWriter, PutOptions};

/// `CachedPuffinWriter` is a `PuffinWriter` that writes blobs and directories to a puffin file.
pub struct CachedPuffinWriter<CR, G, W> {
=======
use crate::puffin_manager::{BlobGuard, DirGuard, PuffinWriter, PutOptions};

/// `CachedPuffinWriter` is a `PuffinWriter` that writes blobs and directories to a puffin file.
pub struct CachedPuffinWriter<B, D, W> {
>>>>>>> e5313260
    /// The name of the puffin file.
    puffin_file_name: String,

    /// The cache manager.
<<<<<<< HEAD
    cache_manager: CacheManagerRef<CR, G>,
=======
    cache_manager: CacheManagerRef<B, D>,
>>>>>>> e5313260

    /// The underlying `PuffinFileWriter`.
    puffin_file_writer: PuffinFileWriter<W>,

    /// Written blob keys.
    blob_keys: HashSet<String>,
}

<<<<<<< HEAD
impl<CR, G, W> CachedPuffinWriter<CR, G, W> {
    pub(crate) fn new(
        puffin_file_name: String,
        cache_manager: CacheManagerRef<CR, G>,
=======
impl<B, D, W> CachedPuffinWriter<B, D, W> {
    #[allow(unused)]
    pub(crate) fn new(
        puffin_file_name: String,
        cache_manager: CacheManagerRef<B, D>,
>>>>>>> e5313260
        writer: W,
    ) -> Self {
        Self {
            puffin_file_name,
            cache_manager,
            puffin_file_writer: PuffinFileWriter::new(writer),
            blob_keys: HashSet::new(),
        }
    }
}

#[async_trait]
<<<<<<< HEAD
impl<CR, G, W> PuffinWriter for CachedPuffinWriter<CR, G, W>
where
    CR: AsyncRead + AsyncSeek,
    G: DirGuard,
=======
impl<B, D, W> PuffinWriter for CachedPuffinWriter<B, D, W>
where
    B: BlobGuard,
    D: DirGuard,
>>>>>>> e5313260
    W: AsyncWrite + Unpin + Send,
{
    async fn put_blob<R>(&mut self, key: &str, raw_data: R, options: PutOptions) -> Result<u64>
    where
        R: AsyncRead + Send,
    {
        ensure!(
            !self.blob_keys.contains(key),
            DuplicateBlobSnafu { blob: key }
        );

        let written_bytes = self
            .handle_compress(key.to_string(), raw_data, options.compression)
            .await?;

        self.blob_keys.insert(key.to_string());
        Ok(written_bytes)
    }

    async fn put_dir(&mut self, key: &str, dir_path: PathBuf, options: PutOptions) -> Result<u64> {
        ensure!(
            !self.blob_keys.contains(key),
            DuplicateBlobSnafu { blob: key }
        );

        // Walk the directory and add all files to the puffin file.
        let mut wd = async_walkdir::WalkDir::new(&dir_path).filter(|entry| async move {
            match entry.file_type().await {
                // Ignore directories.
                Ok(ft) if ft.is_dir() => async_walkdir::Filtering::Ignore,
                _ => async_walkdir::Filtering::Continue,
            }
        });

        let mut dir_size = 0;
        let mut written_bytes = 0;
        let mut files = vec![];
        while let Some(entry) = wd.next().await {
            let entry = entry.context(WalkDirSnafu)?;
            dir_size += entry.metadata().await.context(MetadataSnafu)?.len();

            let reader = tokio::fs::File::open(entry.path())
                .await
                .context(OpenSnafu)?
                .compat();

            let file_key = Uuid::new_v4().to_string();
            written_bytes += self
                .handle_compress(file_key.clone(), reader, options.compression)
                .await?;

            let relative_path = entry
                .path()
                .strip_prefix(&dir_path)
                .expect("entry path is under dir path")
                .to_string_lossy()
                .into_owned();

            files.push(DirFileMetadata {
                relative_path,
                key: file_key.clone(),
                blob_index: self.blob_keys.len(),
            });
            self.blob_keys.insert(file_key);
        }

        let dir_metadata = DirMetadata { files };
        let encoded = serde_json::to_vec(&dir_metadata).context(SerializeJsonSnafu)?;
        let dir_meta_blob = Blob {
            blob_type: key.to_string(),
            compressed_data: encoded.as_slice(),
            compression_codec: None,
            properties: Default::default(),
        };

        written_bytes += self.puffin_file_writer.add_blob(dir_meta_blob).await?;
        self.blob_keys.insert(key.to_string());

        // Move the directory into the cache.
        self.cache_manager
            .put_dir(&self.puffin_file_name, key, dir_path, dir_size)
            .await?;
        Ok(written_bytes)
    }

    fn set_footer_lz4_compressed(&mut self, lz4_compressed: bool) {
        self.puffin_file_writer
            .set_footer_lz4_compressed(lz4_compressed);
    }

    async fn finish(mut self) -> Result<u64> {
        let size = self.puffin_file_writer.finish().await?;
        Ok(size)
    }
}

impl<CR, G, W> CachedPuffinWriter<CR, G, W>
where
    CR: AsyncRead + AsyncSeek,
    G: DirGuard,
    W: AsyncWrite + Unpin + Send,
{
    /// Compresses the raw data and writes it to the puffin file.
    async fn handle_compress(
        &mut self,
        key: String,
        raw_data: impl AsyncRead + Send,
        compression: Option<CompressionCodec>,
    ) -> Result<u64> {
        match compression {
            Some(CompressionCodec::Lz4) => UnsupportedCompressionSnafu { codec: "lz4" }.fail(),
            Some(CompressionCodec::Zstd) => {
                let blob = Blob {
                    blob_type: key,
                    compressed_data: ZstdEncoder::new(BufReader::new(raw_data)),
                    compression_codec: compression,
                    properties: Default::default(),
                };
                self.puffin_file_writer.add_blob(blob).await
            }
            None => {
                let blob = Blob {
                    blob_type: key,
                    compressed_data: raw_data,
                    compression_codec: compression,
                    properties: Default::default(),
                };
                self.puffin_file_writer.add_blob(blob).await
            }
        }
    }
}<|MERGE_RESOLUTION|>--- conflicted
+++ resolved
@@ -31,26 +31,15 @@
 use crate::file_format::writer::{Blob, PuffinAsyncWriter, PuffinFileWriter};
 use crate::puffin_manager::cache_manager::CacheManagerRef;
 use crate::puffin_manager::cached_puffin_manager::dir_meta::{DirFileMetadata, DirMetadata};
-<<<<<<< HEAD
-use crate::puffin_manager::{DirGuard, PuffinWriter, PutOptions};
-
-/// `CachedPuffinWriter` is a `PuffinWriter` that writes blobs and directories to a puffin file.
-pub struct CachedPuffinWriter<CR, G, W> {
-=======
 use crate::puffin_manager::{BlobGuard, DirGuard, PuffinWriter, PutOptions};
 
 /// `CachedPuffinWriter` is a `PuffinWriter` that writes blobs and directories to a puffin file.
 pub struct CachedPuffinWriter<B, D, W> {
->>>>>>> e5313260
     /// The name of the puffin file.
     puffin_file_name: String,
 
     /// The cache manager.
-<<<<<<< HEAD
-    cache_manager: CacheManagerRef<CR, G>,
-=======
     cache_manager: CacheManagerRef<B, D>,
->>>>>>> e5313260
 
     /// The underlying `PuffinFileWriter`.
     puffin_file_writer: PuffinFileWriter<W>,
@@ -59,18 +48,10 @@
     blob_keys: HashSet<String>,
 }
 
-<<<<<<< HEAD
-impl<CR, G, W> CachedPuffinWriter<CR, G, W> {
-    pub(crate) fn new(
-        puffin_file_name: String,
-        cache_manager: CacheManagerRef<CR, G>,
-=======
 impl<B, D, W> CachedPuffinWriter<B, D, W> {
-    #[allow(unused)]
     pub(crate) fn new(
         puffin_file_name: String,
         cache_manager: CacheManagerRef<B, D>,
->>>>>>> e5313260
         writer: W,
     ) -> Self {
         Self {
@@ -83,17 +64,10 @@
 }
 
 #[async_trait]
-<<<<<<< HEAD
-impl<CR, G, W> PuffinWriter for CachedPuffinWriter<CR, G, W>
-where
-    CR: AsyncRead + AsyncSeek,
-    G: DirGuard,
-=======
 impl<B, D, W> PuffinWriter for CachedPuffinWriter<B, D, W>
 where
     B: BlobGuard,
     D: DirGuard,
->>>>>>> e5313260
     W: AsyncWrite + Unpin + Send,
 {
     async fn put_blob<R>(&mut self, key: &str, raw_data: R, options: PutOptions) -> Result<u64>
@@ -190,9 +164,9 @@
     }
 }
 
-impl<CR, G, W> CachedPuffinWriter<CR, G, W>
+impl<B, G, W> CachedPuffinWriter<B, G, W>
 where
-    CR: AsyncRead + AsyncSeek,
+    B: BlobGuard,
     G: DirGuard,
     W: AsyncWrite + Unpin + Send,
 {
