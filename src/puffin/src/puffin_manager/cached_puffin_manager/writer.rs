// Copyright 2023 Greptime Team
//
// Licensed under the Apache License, Version 2.0 (the "License");
// you may not use this file except in compliance with the License.
// You may obtain a copy of the License at
//
//     http://www.apache.org/licenses/LICENSE-2.0
//
// Unless required by applicable law or agreed to in writing, software
// distributed under the License is distributed on an "AS IS" BASIS,
// WITHOUT WARRANTIES OR CONDITIONS OF ANY KIND, either express or implied.
// See the License for the specific language governing permissions and
// limitations under the License.

use std::collections::HashSet;
use std::path::PathBuf;

use async_compression::futures::bufread::ZstdEncoder;
use async_trait::async_trait;
use futures::io::BufReader;
use futures::{AsyncRead, AsyncSeek, AsyncWrite, StreamExt};
use snafu::{ensure, ResultExt};
use tokio_util::compat::TokioAsyncReadCompatExt;
use uuid::Uuid;

use crate::blob_metadata::CompressionCodec;
use crate::error::{
    DuplicateBlobSnafu, MetadataSnafu, OpenSnafu, Result, SerializeJsonSnafu,
    UnsupportedCompressionSnafu, WalkDirSnafu,
};
use crate::file_format::writer::{Blob, PuffinAsyncWriter, PuffinFileWriter};
use crate::puffin_manager::cache_manager::CacheManagerRef;
use crate::puffin_manager::cached_puffin_manager::dir_meta::{DirFileMetadata, DirMetadata};
use crate::puffin_manager::{DirGuard, PuffinWriter, PutOptions};

/// `CachedPuffinWriter` is a `PuffinWriter` that writes blobs and directories to a puffin file.
pub struct CachedPuffinWriter<CR, G, W> {
    /// The name of the puffin file.
    puffin_file_name: String,

    /// The cache manager.
    cache_manager: CacheManagerRef<CR, G>,

    /// The underlying `PuffinFileWriter`.
    puffin_file_writer: PuffinFileWriter<W>,

    /// Written blob keys.
    blob_keys: HashSet<String>,
}

<<<<<<< HEAD
impl<CR, W> CachedPuffinWriter<CR, W> {
=======
impl<CR, G, W> CachedPuffinWriter<CR, G, W> {
    #[allow(unused)]
>>>>>>> 7467e8c9
    pub(crate) fn new(
        puffin_file_name: String,
        cache_manager: CacheManagerRef<CR, G>,
        writer: W,
    ) -> Self {
        Self {
            puffin_file_name,
            cache_manager,
            puffin_file_writer: PuffinFileWriter::new(writer),
            blob_keys: HashSet::new(),
        }
    }
}

#[async_trait]
impl<CR, G, W> PuffinWriter for CachedPuffinWriter<CR, G, W>
where
    CR: AsyncRead + AsyncSeek,
    G: DirGuard,
    W: AsyncWrite + Unpin + Send,
{
    async fn put_blob<R>(&mut self, key: &str, raw_data: R, options: PutOptions) -> Result<u64>
    where
        R: AsyncRead + Send,
    {
        ensure!(
            !self.blob_keys.contains(key),
            DuplicateBlobSnafu { blob: key }
        );
        ensure!(
            !matches!(options.compression, Some(CompressionCodec::Lz4)),
            UnsupportedCompressionSnafu { codec: "lz4" }
        );

        let written_bytes = match options.compression {
            Some(CompressionCodec::Lz4) => unreachable!("checked above"),
            Some(CompressionCodec::Zstd) => {
                let blob = Blob {
                    blob_type: key.to_string(),
                    compressed_data: ZstdEncoder::new(BufReader::new(raw_data)),
                    compression_codec: options.compression,
                    properties: Default::default(),
                };
                self.puffin_file_writer.add_blob(blob).await?
            }
            None => {
                let blob = Blob {
                    blob_type: key.to_string(),
                    compressed_data: raw_data,
                    compression_codec: options.compression,
                    properties: Default::default(),
                };
                self.puffin_file_writer.add_blob(blob).await?
            }
        };

        self.blob_keys.insert(key.to_string());
        Ok(written_bytes)
    }

    async fn put_dir(&mut self, key: &str, dir_path: PathBuf, options: PutOptions) -> Result<u64> {
        ensure!(
            !self.blob_keys.contains(key),
            DuplicateBlobSnafu { blob: key }
        );
        ensure!(
            !matches!(options.compression, Some(CompressionCodec::Lz4)),
            UnsupportedCompressionSnafu { codec: "lz4" }
        );

        // Walk the directory and add all files to the puffin file.
        let mut wd = async_walkdir::WalkDir::new(&dir_path).filter(|entry| async move {
            match entry.file_type().await {
                // Ignore directories.
                Ok(ft) if ft.is_dir() => async_walkdir::Filtering::Ignore,
                _ => async_walkdir::Filtering::Continue,
            }
        });

        let mut dir_size = 0;
        let mut written_bytes = 0;
        let mut files = vec![];
        while let Some(entry) = wd.next().await {
            let entry = entry.context(WalkDirSnafu)?;
            dir_size += entry.metadata().await.context(MetadataSnafu)?.len();

            let reader = tokio::fs::File::open(entry.path())
                .await
                .context(OpenSnafu)?
                .compat();

            let file_key = Uuid::new_v4().to_string();
            match options.compression {
                Some(CompressionCodec::Lz4) => unreachable!("checked above"),
                Some(CompressionCodec::Zstd) => {
                    let blob = Blob {
                        blob_type: file_key.clone(),
                        compressed_data: ZstdEncoder::new(BufReader::new(reader)),
                        compression_codec: options.compression,
                        properties: Default::default(),
                    };
                    written_bytes += self.puffin_file_writer.add_blob(blob).await?;
                }
                None => {
                    let blob = Blob {
                        blob_type: file_key.clone(),
                        compressed_data: reader,
                        compression_codec: options.compression,
                        properties: Default::default(),
                    };
                    written_bytes += self.puffin_file_writer.add_blob(blob).await?;
                }
            }

            let relative_path = entry
                .path()
                .strip_prefix(&dir_path)
                .expect("entry path is under dir path")
                .to_string_lossy()
                .into_owned();

            files.push(DirFileMetadata {
                relative_path,
                key: file_key.clone(),
                blob_index: self.blob_keys.len(),
            });
            self.blob_keys.insert(file_key);
        }

        let dir_metadata = DirMetadata { files };
        let encoded = serde_json::to_vec(&dir_metadata).context(SerializeJsonSnafu)?;
        let dir_meta_blob = Blob {
            blob_type: key.to_string(),
            compressed_data: encoded.as_slice(),
            compression_codec: None,
            properties: Default::default(),
        };

        written_bytes += self.puffin_file_writer.add_blob(dir_meta_blob).await?;
        self.blob_keys.insert(key.to_string());

        // Move the directory into the cache.
        self.cache_manager
            .put_dir(&self.puffin_file_name, key, dir_path, dir_size)
            .await?;
        Ok(written_bytes)
    }

    fn set_footer_lz4_compressed(&mut self, lz4_compressed: bool) {
        self.puffin_file_writer
            .set_footer_lz4_compressed(lz4_compressed);
    }

    async fn finish(mut self) -> Result<u64> {
        let size = self.puffin_file_writer.finish().await?;
        Ok(size)
    }
}<|MERGE_RESOLUTION|>--- conflicted
+++ resolved
@@ -48,12 +48,7 @@
     blob_keys: HashSet<String>,
 }
 
-<<<<<<< HEAD
-impl<CR, W> CachedPuffinWriter<CR, W> {
-=======
 impl<CR, G, W> CachedPuffinWriter<CR, G, W> {
-    #[allow(unused)]
->>>>>>> 7467e8c9
     pub(crate) fn new(
         puffin_file_name: String,
         cache_manager: CacheManagerRef<CR, G>,
@@ -83,32 +78,10 @@
             !self.blob_keys.contains(key),
             DuplicateBlobSnafu { blob: key }
         );
-        ensure!(
-            !matches!(options.compression, Some(CompressionCodec::Lz4)),
-            UnsupportedCompressionSnafu { codec: "lz4" }
-        );
-
-        let written_bytes = match options.compression {
-            Some(CompressionCodec::Lz4) => unreachable!("checked above"),
-            Some(CompressionCodec::Zstd) => {
-                let blob = Blob {
-                    blob_type: key.to_string(),
-                    compressed_data: ZstdEncoder::new(BufReader::new(raw_data)),
-                    compression_codec: options.compression,
-                    properties: Default::default(),
-                };
-                self.puffin_file_writer.add_blob(blob).await?
-            }
-            None => {
-                let blob = Blob {
-                    blob_type: key.to_string(),
-                    compressed_data: raw_data,
-                    compression_codec: options.compression,
-                    properties: Default::default(),
-                };
-                self.puffin_file_writer.add_blob(blob).await?
-            }
-        };
+
+        let written_bytes = self
+            .handle_compress(key.to_string(), raw_data, options.compression)
+            .await?;
 
         self.blob_keys.insert(key.to_string());
         Ok(written_bytes)
@@ -118,10 +91,6 @@
         ensure!(
             !self.blob_keys.contains(key),
             DuplicateBlobSnafu { blob: key }
-        );
-        ensure!(
-            !matches!(options.compression, Some(CompressionCodec::Lz4)),
-            UnsupportedCompressionSnafu { codec: "lz4" }
         );
 
         // Walk the directory and add all files to the puffin file.
@@ -146,27 +115,9 @@
                 .compat();
 
             let file_key = Uuid::new_v4().to_string();
-            match options.compression {
-                Some(CompressionCodec::Lz4) => unreachable!("checked above"),
-                Some(CompressionCodec::Zstd) => {
-                    let blob = Blob {
-                        blob_type: file_key.clone(),
-                        compressed_data: ZstdEncoder::new(BufReader::new(reader)),
-                        compression_codec: options.compression,
-                        properties: Default::default(),
-                    };
-                    written_bytes += self.puffin_file_writer.add_blob(blob).await?;
-                }
-                None => {
-                    let blob = Blob {
-                        blob_type: file_key.clone(),
-                        compressed_data: reader,
-                        compression_codec: options.compression,
-                        properties: Default::default(),
-                    };
-                    written_bytes += self.puffin_file_writer.add_blob(blob).await?;
-                }
-            }
+            written_bytes += self
+                .handle_compress(file_key.clone(), reader, options.compression)
+                .await?;
 
             let relative_path = entry
                 .path()
@@ -211,4 +162,41 @@
         let size = self.puffin_file_writer.finish().await?;
         Ok(size)
     }
+}
+
+impl<CR, G, W> CachedPuffinWriter<CR, G, W>
+where
+    CR: AsyncRead + AsyncSeek,
+    G: DirGuard,
+    W: AsyncWrite + Unpin + Send,
+{
+    /// Compresses the raw data and writes it to the puffin file.
+    async fn handle_compress(
+        &mut self,
+        key: String,
+        raw_data: impl AsyncRead + Send,
+        compression: Option<CompressionCodec>,
+    ) -> Result<u64> {
+        match compression {
+            Some(CompressionCodec::Lz4) => UnsupportedCompressionSnafu { codec: "lz4" }.fail(),
+            Some(CompressionCodec::Zstd) => {
+                let blob = Blob {
+                    blob_type: key,
+                    compressed_data: ZstdEncoder::new(BufReader::new(raw_data)),
+                    compression_codec: compression,
+                    properties: Default::default(),
+                };
+                self.puffin_file_writer.add_blob(blob).await
+            }
+            None => {
+                let blob = Blob {
+                    blob_type: key,
+                    compressed_data: raw_data,
+                    compression_codec: compression,
+                    properties: Default::default(),
+                };
+                self.puffin_file_writer.add_blob(blob).await
+            }
+        }
+    }
 }