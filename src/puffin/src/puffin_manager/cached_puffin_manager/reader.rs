--- conflicted
+++ resolved
@@ -42,12 +42,7 @@
     puffin_file_accessor: PuffinFileAccessorRef<AR, AW>,
 }
 
-<<<<<<< HEAD
-impl<CR, AR, AW> CachedPuffinReader<CR, AR, AW> {
-=======
 impl<CR, G, AR, AW> CachedPuffinReader<CR, G, AR, AW> {
-    #[allow(unused)]
->>>>>>> 7467e8c9
     pub(crate) fn new(
         puffin_file_name: String,
         cache_manager: CacheManagerRef<CR, G>,
