--- conflicted
+++ resolved
@@ -28,43 +28,24 @@
 use crate::puffin_manager::cache_manager::{BoxWriter, CacheManagerRef, DirWriterProviderRef};
 use crate::puffin_manager::cached_puffin_manager::dir_meta::DirMetadata;
 use crate::puffin_manager::file_accessor::PuffinFileAccessorRef;
-<<<<<<< HEAD
-use crate::puffin_manager::{DirGuard, PuffinReader};
-
-/// `CachedPuffinReader` is a `PuffinReader` that provides cached readers for puffin files.
-pub struct CachedPuffinReader<CR, G, AR, AW> {
-=======
 use crate::puffin_manager::{BlobGuard, DirGuard, PuffinReader};
 
 /// `CachedPuffinReader` is a `PuffinReader` that provides cached readers for puffin files.
 pub struct CachedPuffinReader<B, G, AR, AW> {
->>>>>>> e5313260
     /// The name of the puffin file.
     puffin_file_name: String,
 
     /// The cache manager.
-<<<<<<< HEAD
-    cache_manager: CacheManagerRef<CR, G>,
-=======
     cache_manager: CacheManagerRef<B, G>,
->>>>>>> e5313260
 
     /// The puffin file accessor.
     puffin_file_accessor: PuffinFileAccessorRef<AR, AW>,
 }
 
-<<<<<<< HEAD
-impl<CR, G, AR, AW> CachedPuffinReader<CR, G, AR, AW> {
-    pub(crate) fn new(
-        puffin_file_name: String,
-        cache_manager: CacheManagerRef<CR, G>,
-=======
 impl<B, D, AR, AW> CachedPuffinReader<B, D, AR, AW> {
-    #[allow(unused)]
     pub(crate) fn new(
         puffin_file_name: String,
         cache_manager: CacheManagerRef<B, D>,
->>>>>>> e5313260
         puffin_file_accessor: PuffinFileAccessorRef<AR, AW>,
     ) -> Self {
         Self {
@@ -76,25 +57,15 @@
 }
 
 #[async_trait]
-<<<<<<< HEAD
-impl<CR, G, AR, AW> PuffinReader for CachedPuffinReader<CR, G, AR, AW>
-=======
 impl<B, D, AR, AW> PuffinReader for CachedPuffinReader<B, D, AR, AW>
->>>>>>> e5313260
 where
     B: BlobGuard,
     D: DirGuard,
     AR: AsyncRead + AsyncSeek + Send + Unpin + 'static,
-    G: DirGuard,
     AW: AsyncWrite + 'static,
 {
-<<<<<<< HEAD
-    type Reader = CR;
-    type Dir = G;
-=======
     type Blob = B;
     type Dir = D;
->>>>>>> e5313260
 
     async fn blob(&self, key: &str) -> Result<Self::Blob> {
         self.cache_manager
@@ -127,16 +98,11 @@
     }
 }
 
-<<<<<<< HEAD
-impl<CR, G, AR, AW> CachedPuffinReader<CR, G, AR, AW>
-=======
 impl<B, G, AR, AW> CachedPuffinReader<B, G, AR, AW>
->>>>>>> e5313260
 where
     B: BlobGuard,
     G: DirGuard,
     AR: AsyncRead + AsyncSeek + Send + Unpin + 'static,
-    G: DirGuard,
     AW: AsyncWrite + 'static,
 {
     fn init_blob_to_cache(
