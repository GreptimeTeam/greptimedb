// Copyright 2023 Greptime Team
//
// Licensed under the Apache License, Version 2.0 (the "License");
// you may not use this file except in compliance with the License.
// You may obtain a copy of the License at
//
//     http://www.apache.org/licenses/LICENSE-2.0
//
// Unless required by applicable law or agreed to in writing, software
// distributed under the License is distributed on an "AS IS" BASIS,
// WITHOUT WARRANTIES OR CONDITIONS OF ANY KIND, either express or implied.
// See the License for the specific language governing permissions and
// limitations under the License.

use std::collections::HashMap;
use std::path::PathBuf;
use std::sync::Arc;
use std::time::Duration;

use async_trait::async_trait;
use async_walkdir::{Filtering, WalkDir};
use base64::prelude::BASE64_URL_SAFE;
use base64::Engine;
use common_base::range_read::FileReader;
use common_runtime::runtime::RuntimeTrait;
use common_telemetry::{info, warn};
use futures::{FutureExt, StreamExt};
use moka::future::Cache;
use moka::policy::EvictionPolicy;
use sha2::{Digest, Sha256};
use snafu::ResultExt;
use tokio::fs;
use tokio::sync::mpsc::error::TrySendError;
use tokio::sync::mpsc::{Receiver, Sender};
use tokio_util::compat::TokioAsyncWriteCompatExt;

use super::StagerNotifier;
use crate::error::{
    CacheGetSnafu, CreateSnafu, MetadataSnafu, OpenSnafu, ReadSnafu, RemoveSnafu, RenameSnafu,
    Result, WalkDirSnafu,
};
use crate::puffin_manager::stager::{BoxWriter, DirWriterProvider, InitBlobFn, InitDirFn, Stager};
use crate::puffin_manager::{BlobGuard, DirGuard};

const DELETE_QUEUE_SIZE: usize = 10240;
const TMP_EXTENSION: &str = "tmp";
const DELETED_EXTENSION: &str = "deleted";
const RECYCLE_BIN_TTL: Duration = Duration::from_secs(60);

/// `BoundedStager` is a `Stager` that uses `moka` to manage staging area.
pub struct BoundedStager {
    /// The base directory of the staging area.
    base_dir: PathBuf,

    /// The cache maintaining the cache key to the size of the file or directory.
    cache: Cache<String, CacheValue>,

    /// The recycle bin for the deleted files and directories.
    recycle_bin: Cache<String, CacheValue>,

    /// The delete queue for the cleanup task.
    ///
    /// The lifetime of a guard is:
    ///   1. initially inserted into the cache
    ///   2. moved to the recycle bin when evicted
    ///      2.1 moved back to the cache when accessed
    ///      2.2 deleted from the recycle bin after a certain period
    ///   3. sent the delete task to the delete queue on drop
    ///   4. background routine removes the file or directory
    delete_queue: Sender<DeleteTask>,

    /// Notifier for the stager.
    notifier: Option<Arc<dyn StagerNotifier>>,
}

impl BoundedStager {
    pub async fn new(
        base_dir: PathBuf,
        capacity: u64,
        notifier: Option<Arc<dyn StagerNotifier>>,
    ) -> Result<Self> {
        tokio::fs::create_dir_all(&base_dir)
            .await
            .context(CreateSnafu)?;

        let recycle_bin = Cache::builder().time_to_live(RECYCLE_BIN_TTL).build();

        let recycle_bin_cloned = recycle_bin.clone();
        let notifier_cloned = notifier.clone();
        let cache = Cache::builder()
            .max_capacity(capacity)
            .weigher(|_: &String, v: &CacheValue| v.weight())
            .eviction_policy(EvictionPolicy::lru())
            .async_eviction_listener(move |k, v, _| {
                let recycle_bin = recycle_bin_cloned.clone();
                if let Some(notifier) = notifier_cloned.as_ref() {
                    notifier.on_cache_evict(v.size());
                    notifier.on_recycle_insert(v.size());
                }
                async move {
                    recycle_bin.insert(k.as_str().to_string(), v).await;
                }
                .boxed()
            })
            .build();

        let (delete_queue, rx) = tokio::sync::mpsc::channel(DELETE_QUEUE_SIZE);
<<<<<<< HEAD
        let notifier_cloned = notifier.clone();
        common_runtime::global_runtime().spawn(Self::delete_routine(rx, notifier_cloned));
=======
        common_runtime::global_runtime().spawn(Self::delete_routine(rx, recycle_bin.clone()));
>>>>>>> 918517d2

        let stager = Self {
            cache,
            base_dir,
            delete_queue,
            recycle_bin,
            notifier,
        };

        stager.recover().await?;

        Ok(stager)
    }
}

#[async_trait]
impl Stager for BoundedStager {
    type Blob = Arc<FsBlobGuard>;
    type Dir = Arc<FsDirGuard>;

    async fn get_blob<'a>(
        &self,
        puffin_file_name: &str,
        key: &str,
        init_fn: Box<dyn InitBlobFn + Send + Sync + 'a>,
    ) -> Result<Self::Blob> {
        let cache_key = Self::encode_cache_key(puffin_file_name, key);

        let mut miss = false;
        let v = self
            .cache
            .try_get_with_by_ref(&cache_key, async {
                if let Some(v) = self.recycle_bin.remove(&cache_key).await {
                    if let Some(notifier) = self.notifier.as_ref() {
                        let size = v.size();
                        notifier.on_cache_insert(size);
                        notifier.on_recycle_clear(size);
                    }
                    return Ok(v);
                }

                miss = true;
                let file_name = format!("{}.{}", cache_key, uuid::Uuid::new_v4());
                let path = self.base_dir.join(&file_name);

                let size = Self::write_blob(&path, init_fn).await?;
                if let Some(notifier) = self.notifier.as_ref() {
                    notifier.on_cache_insert(size);
                }
                let guard = Arc::new(FsBlobGuard {
                    path,
                    delete_queue: self.delete_queue.clone(),
                    size,
                });
                Ok(CacheValue::File { guard, size })
            })
            .await
            .context(CacheGetSnafu)?;

        if let Some(notifier) = self.notifier.as_ref() {
            if miss {
                notifier.on_cache_miss(v.size());
            } else {
                notifier.on_cache_hit(v.size());
            }
        }
        match v {
            CacheValue::File { guard, .. } => Ok(guard),
            _ => unreachable!(),
        }
    }

    async fn get_dir<'a>(
        &self,
        puffin_file_name: &str,
        key: &str,
        init_fn: Box<dyn InitDirFn + Send + Sync + 'a>,
    ) -> Result<Self::Dir> {
        let cache_key = Self::encode_cache_key(puffin_file_name, key);

        let mut miss = false;
        let v = self
            .cache
            .try_get_with_by_ref(&cache_key, async {
                if let Some(v) = self.recycle_bin.remove(&cache_key).await {
                    if let Some(notifier) = self.notifier.as_ref() {
                        let size = v.size();
                        notifier.on_cache_insert(size);
                        notifier.on_recycle_clear(size);
                    }
                    return Ok(v);
                }

                miss = true;
                let dir_name = format!("{}.{}", cache_key, uuid::Uuid::new_v4());
                let path = self.base_dir.join(&dir_name);

                let size = Self::write_dir(&path, init_fn).await?;
                if let Some(notifier) = self.notifier.as_ref() {
                    notifier.on_cache_insert(size);
                }
                let guard = Arc::new(FsDirGuard {
                    path,
                    size,
                    delete_queue: self.delete_queue.clone(),
                });
                Ok(CacheValue::Dir { guard, size })
            })
            .await
            .context(CacheGetSnafu)?;

        if let Some(notifier) = self.notifier.as_ref() {
            if miss {
                notifier.on_cache_miss(v.size());
            } else {
                notifier.on_cache_hit(v.size());
            }
        }
        match v {
            CacheValue::Dir { guard, .. } => Ok(guard),
            _ => unreachable!(),
        }
    }

    async fn put_dir(
        &self,
        puffin_file_name: &str,
        key: &str,
        dir_path: PathBuf,
        size: u64,
    ) -> Result<()> {
        let cache_key = Self::encode_cache_key(puffin_file_name, key);

        self.cache
            .try_get_with(cache_key.clone(), async move {
                if let Some(v) = self.recycle_bin.remove(&cache_key).await {
                    if let Some(notifier) = self.notifier.as_ref() {
                        let size = v.size();
                        notifier.on_cache_insert(size);
                        notifier.on_recycle_clear(size);
                    }
                    return Ok(v);
                }

                let dir_name = format!("{}.{}", cache_key, uuid::Uuid::new_v4());
                let path = self.base_dir.join(&dir_name);

                fs::rename(&dir_path, &path).await.context(RenameSnafu)?;
                if let Some(notifier) = self.notifier.as_ref() {
                    notifier.on_cache_insert(size);
                }
                let guard = Arc::new(FsDirGuard {
                    path,
                    size,
                    delete_queue: self.delete_queue.clone(),
                });
                Ok(CacheValue::Dir { guard, size })
            })
            .await
            .map(|_| ())
            .context(CacheGetSnafu)?;

        // Dir is usually large.
        // Runs pending tasks of the cache and recycle bin to free up space
        // more quickly.
        self.cache.run_pending_tasks().await;
        self.recycle_bin.run_pending_tasks().await;

        Ok(())
    }
}

impl BoundedStager {
    fn encode_cache_key(puffin_file_name: &str, key: &str) -> String {
        let mut hasher = Sha256::new();
        hasher.update(puffin_file_name);
        hasher.update(key);
        hasher.update(puffin_file_name);
        let hash = hasher.finalize();

        BASE64_URL_SAFE.encode(hash)
    }

    async fn write_blob(
        target_path: &PathBuf,
        init_fn: Box<dyn InitBlobFn + Send + Sync + '_>,
    ) -> Result<u64> {
        // To guarantee the atomicity of writing the file, we need to write
        // the file to a temporary file first...
        let tmp_path = target_path.with_extension(TMP_EXTENSION);
        let writer = Box::new(
            fs::File::create(&tmp_path)
                .await
                .context(CreateSnafu)?
                .compat_write(),
        );
        let size = init_fn(writer).await?;

        // ...then rename the temporary file to the target path
        fs::rename(tmp_path, target_path)
            .await
            .context(RenameSnafu)?;
        Ok(size)
    }

    async fn write_dir(
        target_path: &PathBuf,
        init_fn: Box<dyn InitDirFn + Send + Sync + '_>,
    ) -> Result<u64> {
        // To guarantee the atomicity of writing the directory, we need to write
        // the directory to a temporary directory first...
        let tmp_base = target_path.with_extension(TMP_EXTENSION);
        let writer_provider = Box::new(MokaDirWriterProvider(tmp_base.clone()));
        let size = init_fn(writer_provider).await?;

        // ...then rename the temporary directory to the target path
        fs::rename(&tmp_base, target_path)
            .await
            .context(RenameSnafu)?;
        Ok(size)
    }

    /// Recovers the staging area by iterating through the staging directory.
    async fn recover(&self) -> Result<()> {
        let mut read_dir = fs::read_dir(&self.base_dir).await.context(ReadSnafu)?;

        let mut elems = HashMap::new();
        while let Some(entry) = read_dir.next_entry().await.context(ReadSnafu)? {
            let path = entry.path();

            if path.extension() == Some(TMP_EXTENSION.as_ref())
                || path.extension() == Some(DELETED_EXTENSION.as_ref())
            {
                // Remove temporary or deleted files and directories
                if entry.metadata().await.context(MetadataSnafu)?.is_dir() {
                    fs::remove_dir_all(path).await.context(RemoveSnafu)?;
                } else {
                    fs::remove_file(path).await.context(RemoveSnafu)?;
                }
            } else {
                // Insert the guard of the file or directory to the cache
                let meta = entry.metadata().await.context(MetadataSnafu)?;
                let file_path = path.file_name().unwrap().to_string_lossy().into_owned();

                // <key>.<uuid>
                let key = match file_path.split('.').next() {
                    Some(key) => key.to_string(),
                    None => {
                        warn!(
                            "Invalid staging file name: {}, expected format: <key>.<uuid>",
                            file_path
                        );
                        continue;
                    }
                };

                if meta.is_dir() {
                    let size = Self::get_dir_size(&path).await?;
                    let v = CacheValue::Dir {
                        guard: Arc::new(FsDirGuard {
                            path,
                            size,
                            delete_queue: self.delete_queue.clone(),
                        }),
                        size,
                    };
                    // A duplicate dir will be moved to the delete queue.
                    let _dup_dir = elems.insert(key, v);
                } else {
                    let size = meta.len();
                    let v = CacheValue::File {
                        guard: Arc::new(FsBlobGuard {
                            path,
                            size,
                            delete_queue: self.delete_queue.clone(),
                        }),
                        size,
                    };
                    // A duplicate file will be moved to the delete queue.
                    let _dup_file = elems.insert(key, v);
                }
            }
        }

        for (key, value) in elems {
            if let Some(notifier) = self.notifier.as_ref() {
                notifier.on_cache_insert(value.size());
            }
            self.cache.insert(key, value).await;
        }
        self.cache.run_pending_tasks().await;

        Ok(())
    }

    /// Walks through the directory and calculate the total size of all files in the directory.
    async fn get_dir_size(path: &PathBuf) -> Result<u64> {
        let mut size = 0;
        let mut wd = WalkDir::new(path).filter(|entry| async move {
            match entry.file_type().await {
                Ok(ft) if ft.is_dir() => Filtering::Ignore,
                _ => Filtering::Continue,
            }
        });

        while let Some(entry) = wd.next().await {
            let entry = entry.context(WalkDirSnafu)?;
            size += entry.metadata().await.context(MetadataSnafu)?.len();
        }

        Ok(size)
    }

    async fn delete_routine(
        mut receiver: Receiver<DeleteTask>,
<<<<<<< HEAD
        notifier: Option<Arc<dyn StagerNotifier>>,
    ) {
        while let Some(task) = receiver.recv().await {
            match task {
                DeleteTask::File(path, size) => {
                    if let Err(err) = fs::remove_file(&path).await {
                        if err.kind() == std::io::ErrorKind::NotFound {
                            continue;
=======
        recycle_bin: Cache<String, CacheValue>,
    ) {
        loop {
            match tokio::time::timeout(RECYCLE_BIN_TTL, receiver.recv()).await {
                Ok(Some(task)) => match task {
                    DeleteTask::File(path) => {
                        if let Err(err) = fs::remove_file(&path).await {
                            if err.kind() == std::io::ErrorKind::NotFound {
                                continue;
                            }

                            warn!(err; "Failed to remove the file.");
>>>>>>> 918517d2
                        }
                    }
<<<<<<< HEAD
                    if let Some(notifier) = notifier.as_ref() {
                        notifier.on_recycle_clear(size);
                    }
                }
                DeleteTask::Dir(path, size) => {
                    let deleted_path = path.with_extension(DELETED_EXTENSION);
                    if let Err(err) = fs::rename(&path, &deleted_path).await {
                        if err.kind() == std::io::ErrorKind::NotFound {
                            continue;
                        }

                        // Remove the deleted directory if the rename fails and retry
                        let _ = fs::remove_dir_all(&deleted_path).await;
=======
                    DeleteTask::Dir(path) => {
                        let deleted_path = path.with_extension(DELETED_EXTENSION);
>>>>>>> 918517d2
                        if let Err(err) = fs::rename(&path, &deleted_path).await {
                            if err.kind() == std::io::ErrorKind::NotFound {
                                continue;
                            }

                            // Remove the deleted directory if the rename fails and retry
                            let _ = fs::remove_dir_all(&deleted_path).await;
                            if let Err(err) = fs::rename(&path, &deleted_path).await {
                                warn!(err; "Failed to rename the dangling directory to deleted path.");
                                continue;
                            }
                        }
                        if let Err(err) = fs::remove_dir_all(&deleted_path).await {
                            warn!(err; "Failed to remove the dangling directory.");
                        }
                    }
                    DeleteTask::Terminate => {
                        break;
                    }
<<<<<<< HEAD
                    if let Some(notifier) = notifier.as_ref() {
                        notifier.on_recycle_clear(size);
                    }
                }
                DeleteTask::Terminate => {
                    break;
=======
                },
                Ok(None) => break,
                Err(_) => {
                    // Purge recycle bin periodically to reclaim the space quickly.
                    recycle_bin.run_pending_tasks().await;
>>>>>>> 918517d2
                }
            }
        }

        info!("The delete routine for the bounded stager is terminated.");
    }
}

impl Drop for BoundedStager {
    fn drop(&mut self) {
        let _ = self.delete_queue.try_send(DeleteTask::Terminate);
    }
}

#[derive(Debug, Clone)]
enum CacheValue {
    File { guard: Arc<FsBlobGuard>, size: u64 },
    Dir { guard: Arc<FsDirGuard>, size: u64 },
}

impl CacheValue {
    fn size(&self) -> u64 {
        match self {
            CacheValue::File { size, .. } => *size,
            CacheValue::Dir { size, .. } => *size,
        }
    }

    fn weight(&self) -> u32 {
        self.size().try_into().unwrap_or(u32::MAX)
    }
}

enum DeleteTask {
    File(PathBuf, u64),
    Dir(PathBuf, u64),
    Terminate,
}

/// `FsBlobGuard` is a `BlobGuard` for accessing the blob and
/// automatically deleting the file on drop.
#[derive(Debug)]
pub struct FsBlobGuard {
    path: PathBuf,
    size: u64,
    delete_queue: Sender<DeleteTask>,
}

#[async_trait]
impl BlobGuard for FsBlobGuard {
    type Reader = FileReader;

    async fn reader(&self) -> Result<Self::Reader> {
        FileReader::new(&self.path).await.context(OpenSnafu)
    }
}

impl Drop for FsBlobGuard {
    fn drop(&mut self) {
        if let Err(err) = self
            .delete_queue
            .try_send(DeleteTask::File(self.path.clone(), self.size))
        {
            if matches!(err, TrySendError::Closed(_)) {
                return;
            }
            warn!(err; "Failed to send the delete task for the file.");
        }
    }
}

/// `FsDirGuard` is a `DirGuard` for accessing the directory and
/// automatically deleting the directory on drop.
#[derive(Debug)]
pub struct FsDirGuard {
    path: PathBuf,
    size: u64,
    delete_queue: Sender<DeleteTask>,
}

impl DirGuard for FsDirGuard {
    fn path(&self) -> &PathBuf {
        &self.path
    }
}

impl Drop for FsDirGuard {
    fn drop(&mut self) {
        if let Err(err) = self
            .delete_queue
            .try_send(DeleteTask::Dir(self.path.clone(), self.size))
        {
            if matches!(err, TrySendError::Closed(_)) {
                return;
            }
            warn!(err; "Failed to send the delete task for the directory.");
        }
    }
}

/// `MokaDirWriterProvider` implements `DirWriterProvider` for initializing a directory.
struct MokaDirWriterProvider(PathBuf);

#[async_trait]
impl DirWriterProvider for MokaDirWriterProvider {
    async fn writer(&self, rel_path: &str) -> Result<BoxWriter> {
        let full_path = if cfg!(windows) {
            self.0.join(rel_path.replace('/', "\\"))
        } else {
            self.0.join(rel_path)
        };
        if let Some(parent) = full_path.parent() {
            fs::create_dir_all(parent).await.context(CreateSnafu)?;
        }
        Ok(Box::new(
            fs::File::create(full_path)
                .await
                .context(CreateSnafu)?
                .compat_write(),
        ) as BoxWriter)
    }
}

#[cfg(test)]
impl BoundedStager {
    pub async fn must_get_file(&self, puffin_file_name: &str, key: &str) -> fs::File {
        let cache_key = Self::encode_cache_key(puffin_file_name, key);
        let value = self.cache.get(&cache_key).await.unwrap();
        let path = match &value {
            CacheValue::File { guard, .. } => &guard.path,
            _ => panic!("Expected a file, but got a directory."),
        };
        fs::File::open(path).await.unwrap()
    }

    pub async fn must_get_dir(&self, puffin_file_name: &str, key: &str) -> PathBuf {
        let cache_key = Self::encode_cache_key(puffin_file_name, key);
        let value = self.cache.get(&cache_key).await.unwrap();
        let path = match &value {
            CacheValue::Dir { guard, .. } => &guard.path,
            _ => panic!("Expected a directory, but got a file."),
        };
        path.clone()
    }

    pub fn in_cache(&self, puffin_file_name: &str, key: &str) -> bool {
        let cache_key = Self::encode_cache_key(puffin_file_name, key);
        self.cache.contains_key(&cache_key)
    }
}

#[cfg(test)]
mod tests {
    use std::sync::atomic::AtomicU64;

    use common_base::range_read::RangeReader;
    use common_test_util::temp_dir::create_temp_dir;
    use futures::AsyncWriteExt;
    use tokio::io::AsyncReadExt as _;

    use super::*;
    use crate::error::BlobNotFoundSnafu;
    use crate::puffin_manager::stager::Stager;

    struct MockNotifier {
        cache_insert_size: AtomicU64,
        cache_evict_size: AtomicU64,
        cache_hit_count: AtomicU64,
        cache_hit_size: AtomicU64,
        cache_miss_count: AtomicU64,
        cache_miss_size: AtomicU64,
        recycle_insert_size: AtomicU64,
        recycle_clear_size: AtomicU64,
    }

    #[derive(Debug, PartialEq, Eq)]
    struct Stats {
        cache_insert_size: u64,
        cache_evict_size: u64,
        cache_hit_count: u64,
        cache_hit_size: u64,
        cache_miss_count: u64,
        cache_miss_size: u64,
        recycle_insert_size: u64,
        recycle_clear_size: u64,
    }

    impl MockNotifier {
        fn build() -> Arc<MockNotifier> {
            Arc::new(Self {
                cache_insert_size: AtomicU64::new(0),
                cache_evict_size: AtomicU64::new(0),
                cache_hit_count: AtomicU64::new(0),
                cache_hit_size: AtomicU64::new(0),
                cache_miss_count: AtomicU64::new(0),
                cache_miss_size: AtomicU64::new(0),
                recycle_insert_size: AtomicU64::new(0),
                recycle_clear_size: AtomicU64::new(0),
            })
        }

        fn stats(&self) -> Stats {
            Stats {
                cache_insert_size: self
                    .cache_insert_size
                    .load(std::sync::atomic::Ordering::Relaxed),
                cache_evict_size: self
                    .cache_evict_size
                    .load(std::sync::atomic::Ordering::Relaxed),
                cache_hit_count: self
                    .cache_hit_count
                    .load(std::sync::atomic::Ordering::Relaxed),
                cache_hit_size: self
                    .cache_hit_size
                    .load(std::sync::atomic::Ordering::Relaxed),
                cache_miss_count: self
                    .cache_miss_count
                    .load(std::sync::atomic::Ordering::Relaxed),
                cache_miss_size: self
                    .cache_miss_size
                    .load(std::sync::atomic::Ordering::Relaxed),
                recycle_insert_size: self
                    .recycle_insert_size
                    .load(std::sync::atomic::Ordering::Relaxed),
                recycle_clear_size: self
                    .recycle_clear_size
                    .load(std::sync::atomic::Ordering::Relaxed),
            }
        }
    }

    impl StagerNotifier for MockNotifier {
        fn on_cache_insert(&self, size: u64) {
            self.cache_insert_size
                .fetch_add(size, std::sync::atomic::Ordering::Relaxed);
        }

        fn on_cache_evict(&self, size: u64) {
            self.cache_evict_size
                .fetch_add(size, std::sync::atomic::Ordering::Relaxed);
        }

        fn on_cache_hit(&self, size: u64) {
            self.cache_hit_count
                .fetch_add(1, std::sync::atomic::Ordering::Relaxed);
            self.cache_hit_size
                .fetch_add(size, std::sync::atomic::Ordering::Relaxed);
        }

        fn on_cache_miss(&self, size: u64) {
            self.cache_miss_count
                .fetch_add(1, std::sync::atomic::Ordering::Relaxed);
            self.cache_miss_size
                .fetch_add(size, std::sync::atomic::Ordering::Relaxed);
        }

        fn on_recycle_insert(&self, size: u64) {
            self.recycle_insert_size
                .fetch_add(size, std::sync::atomic::Ordering::Relaxed);
        }

        fn on_recycle_clear(&self, size: u64) {
            self.recycle_clear_size
                .fetch_add(size, std::sync::atomic::Ordering::Relaxed);
        }
    }

    #[tokio::test]
    async fn test_get_blob() {
        let tempdir = create_temp_dir("test_get_blob_");
        let notifier = MockNotifier::build();
        let stager = BoundedStager::new(
            tempdir.path().to_path_buf(),
            u64::MAX,
            Some(notifier.clone()),
        )
        .await
        .unwrap();

        let puffin_file_name = "test_get_blob";
        let key = "key";
        let reader = stager
            .get_blob(
                puffin_file_name,
                key,
                Box::new(|mut writer| {
                    Box::pin(async move {
                        writer.write_all(b"hello world").await.unwrap();
                        Ok(11)
                    })
                }),
            )
            .await
            .unwrap()
            .reader()
            .await
            .unwrap();

        let m = reader.metadata().await.unwrap();
        let buf = reader.read(0..m.content_length).await.unwrap();
        assert_eq!(&*buf, b"hello world");

        let mut file = stager.must_get_file(puffin_file_name, key).await;
        let mut buf = Vec::new();
        file.read_to_end(&mut buf).await.unwrap();
        assert_eq!(buf, b"hello world");

        let stats = notifier.stats();
        assert_eq!(
            stats,
            Stats {
                cache_insert_size: 11,
                cache_evict_size: 0,
                cache_hit_count: 0,
                cache_hit_size: 0,
                cache_miss_count: 1,
                cache_miss_size: 11,
                recycle_insert_size: 0,
                recycle_clear_size: 0,
            }
        );
    }

    #[tokio::test]
    async fn test_get_dir() {
        let tempdir = create_temp_dir("test_get_dir_");
        let notifier = MockNotifier::build();
        let stager = BoundedStager::new(
            tempdir.path().to_path_buf(),
            u64::MAX,
            Some(notifier.clone()),
        )
        .await
        .unwrap();

        let files_in_dir = [
            ("file_a", "Hello, world!".as_bytes()),
            ("file_b", "Hello, Rust!".as_bytes()),
            ("file_c", "你好，世界！".as_bytes()),
            ("subdir/file_d", "Hello, Puffin!".as_bytes()),
            ("subdir/subsubdir/file_e", "¡Hola mundo!".as_bytes()),
        ];

        let puffin_file_name = "test_get_dir";
        let key = "key";
        let dir_path = stager
            .get_dir(
                puffin_file_name,
                key,
                Box::new(|writer_provider| {
                    Box::pin(async move {
                        let mut size = 0;
                        for (rel_path, content) in &files_in_dir {
                            size += content.len();
                            let mut writer = writer_provider.writer(rel_path).await.unwrap();
                            writer.write_all(content).await.unwrap();
                        }
                        Ok(size as _)
                    })
                }),
            )
            .await
            .unwrap();

        for (rel_path, content) in &files_in_dir {
            let file_path = dir_path.path().join(rel_path);
            let mut file = tokio::fs::File::open(&file_path).await.unwrap();
            let mut buf = Vec::new();
            file.read_to_end(&mut buf).await.unwrap();
            assert_eq!(buf, *content);
        }

        let dir_path = stager.must_get_dir(puffin_file_name, key).await;
        for (rel_path, content) in &files_in_dir {
            let file_path = dir_path.join(rel_path);
            let mut file = tokio::fs::File::open(&file_path).await.unwrap();
            let mut buf = Vec::new();
            file.read_to_end(&mut buf).await.unwrap();
            assert_eq!(buf, *content);
        }

        let stats = notifier.stats();
        assert_eq!(
            stats,
            Stats {
                cache_insert_size: 70,
                cache_evict_size: 0,
                cache_hit_count: 0,
                cache_hit_size: 0,
                cache_miss_count: 1,
                cache_miss_size: 70,
                recycle_insert_size: 0,
                recycle_clear_size: 0
            }
        );
    }

    #[tokio::test]
    async fn test_recover() {
        let tempdir = create_temp_dir("test_recover_");
        let notifier = MockNotifier::build();
        let stager = BoundedStager::new(
            tempdir.path().to_path_buf(),
            u64::MAX,
            Some(notifier.clone()),
        )
        .await
        .unwrap();

        // initialize stager
        let puffin_file_name = "test_recover";
        let blob_key = "blob_key";
        let guard = stager
            .get_blob(
                puffin_file_name,
                blob_key,
                Box::new(|mut writer| {
                    Box::pin(async move {
                        writer.write_all(b"hello world").await.unwrap();
                        Ok(11)
                    })
                }),
            )
            .await
            .unwrap();
        drop(guard);

        let files_in_dir = [
            ("file_a", "Hello, world!".as_bytes()),
            ("file_b", "Hello, Rust!".as_bytes()),
            ("file_c", "你好，世界！".as_bytes()),
            ("subdir/file_d", "Hello, Puffin!".as_bytes()),
            ("subdir/subsubdir/file_e", "¡Hola mundo!".as_bytes()),
        ];

        let dir_key = "dir_key";
        let guard = stager
            .get_dir(
                puffin_file_name,
                dir_key,
                Box::new(|writer_provider| {
                    Box::pin(async move {
                        let mut size = 0;
                        for (rel_path, content) in &files_in_dir {
                            size += content.len();
                            let mut writer = writer_provider.writer(rel_path).await.unwrap();
                            writer.write_all(content).await.unwrap();
                        }
                        Ok(size as _)
                    })
                }),
            )
            .await
            .unwrap();
        drop(guard);

        // recover stager
        drop(stager);
        let stager = BoundedStager::new(tempdir.path().to_path_buf(), u64::MAX, None)
            .await
            .unwrap();

        let reader = stager
            .get_blob(
                puffin_file_name,
                blob_key,
                Box::new(|_| Box::pin(async { Ok(0) })),
            )
            .await
            .unwrap()
            .reader()
            .await
            .unwrap();

        let m = reader.metadata().await.unwrap();
        let buf = reader.read(0..m.content_length).await.unwrap();
        assert_eq!(&*buf, b"hello world");

        let dir_path = stager
            .get_dir(
                puffin_file_name,
                dir_key,
                Box::new(|_| Box::pin(async { Ok(0) })),
            )
            .await
            .unwrap();
        for (rel_path, content) in &files_in_dir {
            let file_path = dir_path.path().join(rel_path);
            let mut file = tokio::fs::File::open(&file_path).await.unwrap();
            let mut buf = Vec::new();
            file.read_to_end(&mut buf).await.unwrap();
            assert_eq!(buf, *content);
        }

        let stats = notifier.stats();
        assert_eq!(
            stats,
            Stats {
                cache_insert_size: 81,
                cache_evict_size: 0,
                cache_hit_count: 0,
                cache_hit_size: 0,
                cache_miss_count: 2,
                cache_miss_size: 81,
                recycle_insert_size: 0,
                recycle_clear_size: 0
            }
        );
    }

    #[tokio::test]
    async fn test_eviction() {
        let tempdir = create_temp_dir("test_eviction_");
        let notifier = MockNotifier::build();
        let stager = BoundedStager::new(
            tempdir.path().to_path_buf(),
            1, /* extremely small size */
            Some(notifier.clone()),
        )
        .await
        .unwrap();

        let puffin_file_name = "test_eviction";
        let blob_key = "blob_key";

        // First time to get the blob
        let reader = stager
            .get_blob(
                puffin_file_name,
                blob_key,
                Box::new(|mut writer| {
                    Box::pin(async move {
                        writer.write_all(b"Hello world").await.unwrap();
                        Ok(11)
                    })
                }),
            )
            .await
            .unwrap()
            .reader()
            .await
            .unwrap();

        // The blob should be evicted
        stager.cache.run_pending_tasks().await;
        assert!(!stager.in_cache(puffin_file_name, blob_key));

        let stats = notifier.stats();
        assert_eq!(
            stats,
            Stats {
                cache_insert_size: 11,
                cache_evict_size: 11,
                cache_hit_count: 0,
                cache_hit_size: 0,
                cache_miss_count: 1,
                cache_miss_size: 11,
                recycle_insert_size: 11,
                recycle_clear_size: 0
            }
        );

        let m = reader.metadata().await.unwrap();
        let buf = reader.read(0..m.content_length).await.unwrap();
        assert_eq!(&*buf, b"Hello world");

        // Second time to get the blob, get from recycle bin
        let reader = stager
            .get_blob(
                puffin_file_name,
                blob_key,
                Box::new(|_| async { Ok(0) }.boxed()),
            )
            .await
            .unwrap()
            .reader()
            .await
            .unwrap();

        // The blob should be evicted
        stager.cache.run_pending_tasks().await;
        assert!(!stager.in_cache(puffin_file_name, blob_key));

        let stats = notifier.stats();
        assert_eq!(
            stats,
            Stats {
                cache_insert_size: 22,
                cache_evict_size: 22,
                cache_hit_count: 1,
                cache_hit_size: 11,
                cache_miss_count: 1,
                cache_miss_size: 11,
                recycle_insert_size: 22,
                recycle_clear_size: 11
            }
        );

        let m = reader.metadata().await.unwrap();
        let buf = reader.read(0..m.content_length).await.unwrap();
        assert_eq!(&*buf, b"Hello world");

        let dir_key = "dir_key";
        let files_in_dir = [
            ("file_a", "Hello, world!".as_bytes()),
            ("file_b", "Hello, Rust!".as_bytes()),
            ("file_c", "你好，世界！".as_bytes()),
            ("subdir/file_d", "Hello, Puffin!".as_bytes()),
            ("subdir/subsubdir/file_e", "¡Hola mundo!".as_bytes()),
        ];

        // First time to get the directory
        let guard_0 = stager
            .get_dir(
                puffin_file_name,
                dir_key,
                Box::new(|writer_provider| {
                    Box::pin(async move {
                        let mut size = 0;
                        for (rel_path, content) in &files_in_dir {
                            let mut writer = writer_provider.writer(rel_path).await.unwrap();
                            writer.write_all(content).await.unwrap();
                            size += content.len() as u64;
                        }
                        Ok(size)
                    })
                }),
            )
            .await
            .unwrap();

        for (rel_path, content) in &files_in_dir {
            let file_path = guard_0.path().join(rel_path);
            let mut file = tokio::fs::File::open(&file_path).await.unwrap();
            let mut buf = Vec::new();
            file.read_to_end(&mut buf).await.unwrap();
            assert_eq!(buf, *content);
        }

        // The directory should be evicted
        stager.cache.run_pending_tasks().await;
        assert!(!stager.in_cache(puffin_file_name, dir_key));

        let stats = notifier.stats();
        assert_eq!(
            stats,
            Stats {
                cache_insert_size: 92,
                cache_evict_size: 92,
                cache_hit_count: 1,
                cache_hit_size: 11,
                cache_miss_count: 2,
                cache_miss_size: 81,
                recycle_insert_size: 92,
                recycle_clear_size: 11
            }
        );

        // Second time to get the directory
        let guard_1 = stager
            .get_dir(
                puffin_file_name,
                dir_key,
                Box::new(|_| async { Ok(0) }.boxed()),
            )
            .await
            .unwrap();

        for (rel_path, content) in &files_in_dir {
            let file_path = guard_1.path().join(rel_path);
            let mut file = tokio::fs::File::open(&file_path).await.unwrap();
            let mut buf = Vec::new();
            file.read_to_end(&mut buf).await.unwrap();
            assert_eq!(buf, *content);
        }

        // Still hold the guard
        stager.cache.run_pending_tasks().await;
        assert!(!stager.in_cache(puffin_file_name, dir_key));

        let stats = notifier.stats();
        assert_eq!(
            stats,
            Stats {
                cache_insert_size: 162,
                cache_evict_size: 162,
                cache_hit_count: 2,
                cache_hit_size: 81,
                cache_miss_count: 2,
                cache_miss_size: 81,
                recycle_insert_size: 162,
                recycle_clear_size: 81
            }
        );

        // Third time to get the directory and all guards are dropped
        drop(guard_0);
        drop(guard_1);
        let guard_2 = stager
            .get_dir(
                puffin_file_name,
                dir_key,
                Box::new(|_| Box::pin(async move { Ok(0) })),
            )
            .await
            .unwrap();

        // Still hold the guard, so the directory should not be removed even if it's evicted
        stager.cache.run_pending_tasks().await;
        assert!(!stager.in_cache(puffin_file_name, blob_key));

        for (rel_path, content) in &files_in_dir {
            let file_path = guard_2.path().join(rel_path);
            let mut file = tokio::fs::File::open(&file_path).await.unwrap();
            let mut buf = Vec::new();
            file.read_to_end(&mut buf).await.unwrap();
            assert_eq!(buf, *content);
        }

        let stats = notifier.stats();
        assert_eq!(
            stats,
            Stats {
                cache_insert_size: 232,
                cache_evict_size: 232,
                cache_hit_count: 3,
                cache_hit_size: 151,
                cache_miss_count: 2,
                cache_miss_size: 81,
                recycle_insert_size: 232,
                recycle_clear_size: 151
            }
        );
    }

    #[tokio::test]
    async fn test_get_blob_concurrency_on_fail() {
        let tempdir = create_temp_dir("test_get_blob_concurrency_on_fail_");
        let stager = BoundedStager::new(tempdir.path().to_path_buf(), u64::MAX, None)
            .await
            .unwrap();

        let puffin_file_name = "test_get_blob_concurrency_on_fail";
        let key = "key";

        let stager = Arc::new(stager);
        let handles = (0..10)
            .map(|_| {
                let stager = stager.clone();
                let task = async move {
                    let failed_init = Box::new(|_| {
                        async {
                            tokio::time::sleep(tokio::time::Duration::from_millis(100)).await;
                            BlobNotFoundSnafu { blob: "whatever" }.fail()
                        }
                        .boxed()
                    });
                    stager.get_blob(puffin_file_name, key, failed_init).await
                };

                tokio::spawn(task)
            })
            .collect::<Vec<_>>();

        for handle in handles {
            let r = handle.await.unwrap();
            assert!(r.is_err());
        }

        assert!(!stager.in_cache(puffin_file_name, key));
    }

    #[tokio::test]
    async fn test_get_dir_concurrency_on_fail() {
        let tempdir = create_temp_dir("test_get_dir_concurrency_on_fail_");
        let stager = BoundedStager::new(tempdir.path().to_path_buf(), u64::MAX, None)
            .await
            .unwrap();

        let puffin_file_name = "test_get_dir_concurrency_on_fail";
        let key = "key";

        let stager = Arc::new(stager);
        let handles = (0..10)
            .map(|_| {
                let stager = stager.clone();
                let task = async move {
                    let failed_init = Box::new(|_| {
                        async {
                            tokio::time::sleep(tokio::time::Duration::from_millis(100)).await;
                            BlobNotFoundSnafu { blob: "whatever" }.fail()
                        }
                        .boxed()
                    });
                    stager.get_dir(puffin_file_name, key, failed_init).await
                };

                tokio::spawn(task)
            })
            .collect::<Vec<_>>();

        for handle in handles {
            let r = handle.await.unwrap();
            assert!(r.is_err());
        }

        assert!(!stager.in_cache(puffin_file_name, key));
    }
}<|MERGE_RESOLUTION|>--- conflicted
+++ resolved
@@ -105,13 +105,12 @@
             .build();
 
         let (delete_queue, rx) = tokio::sync::mpsc::channel(DELETE_QUEUE_SIZE);
-<<<<<<< HEAD
         let notifier_cloned = notifier.clone();
-        common_runtime::global_runtime().spawn(Self::delete_routine(rx, notifier_cloned));
-=======
-        common_runtime::global_runtime().spawn(Self::delete_routine(rx, recycle_bin.clone()));
->>>>>>> 918517d2
-
+        common_runtime::global_runtime().spawn(Self::delete_routine(
+            rx,
+            recycle_bin.clone(),
+            notifier_cloned,
+        ));
         let stager = Self {
             cache,
             base_dir,
@@ -426,49 +425,28 @@
 
     async fn delete_routine(
         mut receiver: Receiver<DeleteTask>,
-<<<<<<< HEAD
+        recycle_bin: Cache<String, CacheValue>,
         notifier: Option<Arc<dyn StagerNotifier>>,
-    ) {
-        while let Some(task) = receiver.recv().await {
-            match task {
-                DeleteTask::File(path, size) => {
-                    if let Err(err) = fs::remove_file(&path).await {
-                        if err.kind() == std::io::ErrorKind::NotFound {
-                            continue;
-=======
-        recycle_bin: Cache<String, CacheValue>,
     ) {
         loop {
             match tokio::time::timeout(RECYCLE_BIN_TTL, receiver.recv()).await {
                 Ok(Some(task)) => match task {
-                    DeleteTask::File(path) => {
+                    DeleteTask::File(path, size) => {
                         if let Err(err) = fs::remove_file(&path).await {
                             if err.kind() == std::io::ErrorKind::NotFound {
                                 continue;
                             }
 
                             warn!(err; "Failed to remove the file.");
->>>>>>> 918517d2
+                        }
+
+                        if let Some(notifier) = notifier.as_ref() {
+                            notifier.on_recycle_clear(size);
                         }
                     }
-<<<<<<< HEAD
-                    if let Some(notifier) = notifier.as_ref() {
-                        notifier.on_recycle_clear(size);
-                    }
-                }
-                DeleteTask::Dir(path, size) => {
-                    let deleted_path = path.with_extension(DELETED_EXTENSION);
-                    if let Err(err) = fs::rename(&path, &deleted_path).await {
-                        if err.kind() == std::io::ErrorKind::NotFound {
-                            continue;
-                        }
-
-                        // Remove the deleted directory if the rename fails and retry
-                        let _ = fs::remove_dir_all(&deleted_path).await;
-=======
-                    DeleteTask::Dir(path) => {
+
+                    DeleteTask::Dir(path, size) => {
                         let deleted_path = path.with_extension(DELETED_EXTENSION);
->>>>>>> 918517d2
                         if let Err(err) = fs::rename(&path, &deleted_path).await {
                             if err.kind() == std::io::ErrorKind::NotFound {
                                 continue;
@@ -477,31 +455,33 @@
                             // Remove the deleted directory if the rename fails and retry
                             let _ = fs::remove_dir_all(&deleted_path).await;
                             if let Err(err) = fs::rename(&path, &deleted_path).await {
-                                warn!(err; "Failed to rename the dangling directory to deleted path.");
-                                continue;
+                                if err.kind() == std::io::ErrorKind::NotFound {
+                                    continue;
+                                }
+
+                                // Remove the deleted directory if the rename fails and retry
+                                let _ = fs::remove_dir_all(&deleted_path).await;
+                                if let Err(err) = fs::rename(&path, &deleted_path).await {
+                                    warn!(err; "Failed to rename the dangling directory to deleted path.");
+                                    continue;
+                                }
+                            }
+                            if let Err(err) = fs::remove_dir_all(&deleted_path).await {
+                                warn!(err; "Failed to remove the dangling directory.");
                             }
                         }
-                        if let Err(err) = fs::remove_dir_all(&deleted_path).await {
-                            warn!(err; "Failed to remove the dangling directory.");
+                        if let Some(notifier) = notifier.as_ref() {
+                            notifier.on_recycle_clear(size);
                         }
                     }
                     DeleteTask::Terminate => {
                         break;
                     }
-<<<<<<< HEAD
-                    if let Some(notifier) = notifier.as_ref() {
-                        notifier.on_recycle_clear(size);
-                    }
-                }
-                DeleteTask::Terminate => {
-                    break;
-=======
                 },
                 Ok(None) => break,
                 Err(_) => {
                     // Purge recycle bin periodically to reclaim the space quickly.
                     recycle_bin.run_pending_tasks().await;
->>>>>>> 918517d2
                 }
             }
         }
