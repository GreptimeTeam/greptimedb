--- conflicted
+++ resolved
@@ -19,18 +19,11 @@
 
 use async_trait::async_trait;
 use futures::future::BoxFuture;
-<<<<<<< HEAD
-use futures::{AsyncRead, AsyncSeek, AsyncWrite};
+use futures::AsyncWrite;
 pub use moka_cache_manager::MokaCacheManager;
 
 use crate::error::Result;
-use crate::puffin_manager::DirGuard;
-=======
-use futures::AsyncWrite;
-
-use crate::error::Result;
 use crate::puffin_manager::{BlobGuard, DirGuard};
->>>>>>> e5313260
 
 pub type BoxWriter = Box<dyn AsyncWrite + Unpin + Send>;
 
@@ -61,11 +54,7 @@
 /// `CacheManager` manages the cache for the puffin files.
 #[async_trait]
 pub trait CacheManager {
-<<<<<<< HEAD
-    type Reader: AsyncRead + AsyncSeek;
-=======
     type Blob: BlobGuard;
->>>>>>> e5313260
     type Dir: DirGuard;
 
     /// Retrieves a blob, initializing it if necessary using the provided `init_fn`.
@@ -77,11 +66,7 @@
         puffin_file_name: &str,
         key: &str,
         init_factory: Box<dyn InitBlobFn + Send + Sync + 'a>,
-<<<<<<< HEAD
-    ) -> Result<Self::Reader>;
-=======
     ) -> Result<Self::Blob>;
->>>>>>> e5313260
 
     /// Retrieves a directory, initializing it if necessary using the provided `init_fn`.
     ///
@@ -104,8 +89,4 @@
     ) -> Result<()>;
 }
 
-<<<<<<< HEAD
-pub type CacheManagerRef<R, G> = Arc<dyn CacheManager<Reader = R, Dir = G> + Send + Sync>;
-=======
-pub type CacheManagerRef<B, D> = Arc<dyn CacheManager<Blob = B, Dir = D> + Send + Sync>;
->>>>>>> e5313260
+pub type CacheManagerRef<B, D> = Arc<dyn CacheManager<Blob = B, Dir = D> + Send + Sync>;