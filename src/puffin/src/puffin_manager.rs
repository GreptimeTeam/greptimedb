--- conflicted
+++ resolved
@@ -73,11 +73,7 @@
 /// The `PuffinReader` trait provides methods for reading blobs and directories from a Puffin file.
 #[async_trait]
 pub trait PuffinReader {
-<<<<<<< HEAD
-    type Reader: AsyncRead + AsyncSeek;
-=======
     type Blob: BlobGuard;
->>>>>>> e5313260
     type Dir: DirGuard;
 
     /// Reads a blob from the Puffin file.
@@ -93,16 +89,13 @@
     async fn dir(&self, key: &str) -> Result<Self::Dir>;
 }
 
-<<<<<<< HEAD
-=======
 /// `BlobGuard` is provided by the `PuffinReader` to access the blob data.
 /// Users should hold the `BlobGuard` until they are done with the blob data.
 pub trait BlobGuard {
-    type Reader: AsyncRead + AsyncSeek;
+    type Reader: AsyncRead + AsyncSeek + Unpin;
     fn reader(&self) -> BoxFuture<'static, Result<Self::Reader>>;
 }
 
->>>>>>> e5313260
 /// `DirGuard` is provided by the `PuffinReader` to access the directory in the filesystem.
 /// Users should hold the `DirGuard` until they are done with the directory.
 pub trait DirGuard {
