--- conflicted
+++ resolved
@@ -174,15 +174,12 @@
             version: build_info.version.to_string(),
             git_commit: build_info.commit_short.to_string(),
             start_time_ms,
-<<<<<<< HEAD
             total_cpu_millicores,
             total_memory_bytes,
             cpu_usage_millicores: 0,
             memory_usage_bytes: 0,
-=======
-            cpus,
-            memory_bytes,
->>>>>>> 8a2371a0
+            cpus: 0,
+            memory_bytes: 0,
             hostname: hostname::get()
                 .unwrap_or_default()
                 .to_string_lossy()
