// Copyright 2023 Greptime Team
//
// Licensed under the Apache License, Version 2.0 (the "License");
// you may not use this file except in compliance with the License.
// You may obtain a copy of the License at
//
//     http://www.apache.org/licenses/LICENSE-2.0
//
// Unless required by applicable law or agreed to in writing, software
// distributed under the License is distributed on an "AS IS" BASIS,
// WITHOUT WARRANTIES OR CONDITIONS OF ANY KIND, either express or implied.
// See the License for the specific language governing permissions and
// limitations under the License.

use std::sync::Arc;

use api::v1::column::Values;
use api::v1::greptime_request::Request;
use api::v1::value::ValueData;
use api::v1::{
    Decimal128, InsertRequests, IntervalMonthDayNano, RowInsertRequest, RowInsertRequests,
};
use pipeline::ContextReq;
use snafu::ResultExt;
use tokio::sync::{OwnedSemaphorePermit, Semaphore};

use crate::error::{AcquireLimiterSnafu, Result};

pub(crate) type LimiterRef = Arc<Limiter>;

/// A frontend request limiter that controls the total size of in-flight write
/// requests.
pub(crate) struct Limiter {
    max_in_flight_write_bytes: usize,
    byte_counter: Arc<Semaphore>,
}

impl Limiter {
    pub fn new(max_in_flight_write_bytes: usize) -> Self {
        Self {
            byte_counter: Arc::new(Semaphore::new(max_in_flight_write_bytes)),
            max_in_flight_write_bytes,
        }
    }

    pub async fn limit_request(&self, request: &Request) -> Result<OwnedSemaphorePermit> {
        let size = match request {
            Request::Inserts(requests) => self.insert_requests_data_size(requests),
            Request::RowInserts(requests) => {
                self.rows_insert_requests_data_size(requests.inserts.iter())
            }
            _ => 0,
        };
        self.limit_in_flight_write_bytes(size).await
    }

    pub async fn limit_row_inserts(
        &self,
        requests: &RowInsertRequests,
    ) -> Result<OwnedSemaphorePermit> {
        let size = self.rows_insert_requests_data_size(requests.inserts.iter());
        self.limit_in_flight_write_bytes(size).await
    }

    pub async fn limit_ctx_req(&self, opt_req: &ContextReq) -> Result<OwnedSemaphorePermit> {
        let size = self.rows_insert_requests_data_size(opt_req.ref_all_req());
        self.limit_in_flight_write_bytes(size).await
    }

    /// Await until more inflight bytes are available
    pub async fn limit_in_flight_write_bytes(&self, bytes: usize) -> Result<OwnedSemaphorePermit> {
        self.byte_counter
            .clone()
            .acquire_many_owned(bytes as u32)
            .await
            .context(AcquireLimiterSnafu)
    }

    /// Returns the current in-flight write bytes.
    #[allow(dead_code)]
    pub fn in_flight_write_bytes(&self) -> usize {
        self.max_in_flight_write_bytes - self.byte_counter.available_permits()
    }

    fn insert_requests_data_size(&self, request: &InsertRequests) -> usize {
        let mut size: usize = 0;
        for insert in &request.inserts {
            for column in &insert.columns {
                if let Some(values) = &column.values {
                    size += Self::size_of_column_values(values);
                }
            }
        }
        size
    }

    fn rows_insert_requests_data_size<'a>(
        &self,
        inserts: impl Iterator<Item = &'a RowInsertRequest>,
    ) -> usize {
        let mut size: usize = 0;
        for insert in inserts {
            if let Some(rows) = &insert.rows {
                for row in &rows.rows {
                    for value in &row.values {
                        if let Some(value) = &value.value_data {
                            size += Self::size_of_value_data(value);
                        }
                    }
                }
            }
        }
        size
    }

    fn size_of_column_values(values: &Values) -> usize {
        let mut size: usize = 0;
        size += values.i8_values.len() * size_of::<i32>();
        size += values.i16_values.len() * size_of::<i32>();
        size += values.i32_values.len() * size_of::<i32>();
        size += values.i64_values.len() * size_of::<i64>();
        size += values.u8_values.len() * size_of::<u32>();
        size += values.u16_values.len() * size_of::<u32>();
        size += values.u32_values.len() * size_of::<u32>();
        size += values.u64_values.len() * size_of::<u64>();
        size += values.f32_values.len() * size_of::<f32>();
        size += values.f64_values.len() * size_of::<f64>();
        size += values.bool_values.len() * size_of::<bool>();
        size += values
            .binary_values
            .iter()
            .map(|v| v.len() * size_of::<u8>())
            .sum::<usize>();
        size += values.string_values.iter().map(|v| v.len()).sum::<usize>();
        size += values.date_values.len() * size_of::<i32>();
        size += values.datetime_values.len() * size_of::<i64>();
        size += values.timestamp_second_values.len() * size_of::<i64>();
        size += values.timestamp_millisecond_values.len() * size_of::<i64>();
        size += values.timestamp_microsecond_values.len() * size_of::<i64>();
        size += values.timestamp_nanosecond_values.len() * size_of::<i64>();
        size += values.time_second_values.len() * size_of::<i64>();
        size += values.time_millisecond_values.len() * size_of::<i64>();
        size += values.time_microsecond_values.len() * size_of::<i64>();
        size += values.time_nanosecond_values.len() * size_of::<i64>();
        size += values.interval_year_month_values.len() * size_of::<i64>();
        size += values.interval_day_time_values.len() * size_of::<i64>();
        size += values.interval_month_day_nano_values.len() * size_of::<IntervalMonthDayNano>();
        size += values.decimal128_values.len() * size_of::<Decimal128>();
        size += values
            .list_values
            .iter()
            .map(|v| {
                v.items
                    .iter()
                    .map(|item| {
                        item.value_data
                            .as_ref()
                            .map(Self::size_of_value_data)
                            .unwrap_or(0)
                    })
                    .sum::<usize>()
            })
            .sum::<usize>();
        size += values
            .struct_values
            .iter()
            .map(|v| {
                v.items
                    .iter()
                    .map(|item| {
                        item.value_data
                            .as_ref()
                            .map(Self::size_of_value_data)
                            .unwrap_or(0)
                    })
                    .sum::<usize>()
            })
            .sum::<usize>();

        size
    }

    fn size_of_value_data(value: &ValueData) -> usize {
        match value {
            ValueData::I8Value(_) => size_of::<i32>(),
            ValueData::I16Value(_) => size_of::<i32>(),
            ValueData::I32Value(_) => size_of::<i32>(),
            ValueData::I64Value(_) => size_of::<i64>(),
            ValueData::U8Value(_) => size_of::<u32>(),
            ValueData::U16Value(_) => size_of::<u32>(),
            ValueData::U32Value(_) => size_of::<u32>(),
            ValueData::U64Value(_) => size_of::<u64>(),
            ValueData::F32Value(_) => size_of::<f32>(),
            ValueData::F64Value(_) => size_of::<f64>(),
            ValueData::BoolValue(_) => size_of::<bool>(),
            ValueData::BinaryValue(v) => v.len() * size_of::<u8>(),
            ValueData::StringValue(v) => v.len(),
            ValueData::DateValue(_) => size_of::<i32>(),
            ValueData::DatetimeValue(_) => size_of::<i64>(),
            ValueData::TimestampSecondValue(_) => size_of::<i64>(),
            ValueData::TimestampMillisecondValue(_) => size_of::<i64>(),
            ValueData::TimestampMicrosecondValue(_) => size_of::<i64>(),
            ValueData::TimestampNanosecondValue(_) => size_of::<i64>(),
            ValueData::TimeSecondValue(_) => size_of::<i64>(),
            ValueData::TimeMillisecondValue(_) => size_of::<i64>(),
            ValueData::TimeMicrosecondValue(_) => size_of::<i64>(),
            ValueData::TimeNanosecondValue(_) => size_of::<i64>(),
            ValueData::IntervalYearMonthValue(_) => size_of::<i32>(),
            ValueData::IntervalDayTimeValue(_) => size_of::<i64>(),
            ValueData::IntervalMonthDayNanoValue(_) => size_of::<IntervalMonthDayNano>(),
            ValueData::Decimal128Value(_) => size_of::<Decimal128>(),
            ValueData::ListValue(list_values) => list_values
                .items
                .iter()
                .map(|item| {
                    item.value_data
                        .as_ref()
                        .map(Self::size_of_value_data)
                        .unwrap_or(0)
                })
                .sum(),
            ValueData::StructValue(struct_values) => struct_values
                .items
                .iter()
                .map(|item| {
                    item.value_data
                        .as_ref()
                        .map(Self::size_of_value_data)
                        .unwrap_or(0)
                })
                .sum(),
<<<<<<< HEAD
            ValueData::JsonValue(_) => todo!(),
=======
            ValueData::JsonValue(inner) => inner
                .as_ref()
                .value_data
                .as_ref()
                .map(Self::size_of_value_data)
                .unwrap_or(0),
>>>>>>> 145c1024
        }
    }
}

#[cfg(test)]
mod tests {
    use api::v1::column::Values;
    use api::v1::greptime_request::Request;
    use api::v1::{Column, InsertRequest};

    use super::*;

    fn generate_request(size: usize) -> Request {
        let i8_values = vec![0; size / 4];
        Request::Inserts(InsertRequests {
            inserts: vec![InsertRequest {
                columns: vec![Column {
                    values: Some(Values {
                        i8_values,
                        ..Default::default()
                    }),
                    ..Default::default()
                }],
                ..Default::default()
            }],
        })
    }

    #[tokio::test]
    async fn test_limiter() {
        let limiter_ref: LimiterRef = Arc::new(Limiter::new(1024));
        let tasks_count = 10;
        let request_data_size = 100;
        let mut handles = vec![];

        // Generate multiple requests to test the limiter.
        for _ in 0..tasks_count {
            let limiter = limiter_ref.clone();
            let handle = tokio::spawn(async move {
                let result = limiter
                    .limit_request(&generate_request(request_data_size))
                    .await;
                assert!(result.is_ok());
            });
            handles.push(handle);
        }

        // Wait for all threads to complete.
        for handle in handles {
            handle.await.unwrap();
        }
    }

    #[tokio::test]
    async fn test_in_flight_write_bytes() {
        let limiter_ref: LimiterRef = Arc::new(Limiter::new(1024));
        let req1 = generate_request(100);
        let result1 = limiter_ref
            .limit_request(&req1)
            .await
            .expect("failed to acquire permits");
        assert_eq!(limiter_ref.in_flight_write_bytes(), 100);

        let req2 = generate_request(200);
        let result2 = limiter_ref
            .limit_request(&req2)
            .await
            .expect("failed to acquire permits");
        assert_eq!(limiter_ref.in_flight_write_bytes(), 300);

        drop(result1);
        assert_eq!(limiter_ref.in_flight_write_bytes(), 200);

        drop(result2);
        assert_eq!(limiter_ref.in_flight_write_bytes(), 0);
    }
}<|MERGE_RESOLUTION|>--- conflicted
+++ resolved
@@ -229,16 +229,12 @@
                         .unwrap_or(0)
                 })
                 .sum(),
-<<<<<<< HEAD
-            ValueData::JsonValue(_) => todo!(),
-=======
             ValueData::JsonValue(inner) => inner
                 .as_ref()
                 .value_data
                 .as_ref()
                 .map(Self::size_of_value_data)
                 .unwrap_or(0),
->>>>>>> 145c1024
         }
     }
 }
