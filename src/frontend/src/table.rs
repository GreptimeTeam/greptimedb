// Copyright 2023 Greptime Team
//
// Licensed under the Apache License, Version 2.0 (the "License");
// you may not use this file except in compliance with the License.
// You may obtain a copy of the License at
//
//     http://www.apache.org/licenses/LICENSE-2.0
//
// Unless required by applicable law or agreed to in writing, software
// distributed under the License is distributed on an "AS IS" BASIS,
// WITHOUT WARRANTIES OR CONDITIONS OF ANY KIND, either express or implied.
// See the License for the specific language governing permissions and
// limitations under the License.

use std::any::Any;
use std::sync::Arc;

use api::v1::AlterExpr;
use async_trait::async_trait;
use catalog::helper::{TableGlobalKey, TableGlobalValue};
use catalog::remote::KvBackendRef;
use client::Database;
use common_error::prelude::BoxedError;
use common_query::error::Result as QueryResult;
use common_query::logical_plan::Expr;
use common_query::physical_plan::{PhysicalPlan, PhysicalPlanRef};
use common_query::Output;
use common_recordbatch::adapter::AsyncRecordBatchStreamAdapter;
use common_recordbatch::{RecordBatches, SendableRecordBatchStream};
use common_telemetry::debug;
use datafusion::execution::context::TaskContext;
use datafusion::physical_plan::{
    Partitioning, SendableRecordBatchStream as DfSendableRecordBatchStream,
};
use datafusion_common::DataFusionError;
use datatypes::schema::{ColumnSchema, Schema, SchemaRef};
use meta_client::rpc::TableName;
use partition::manager::PartitionRuleManagerRef;
use snafu::prelude::*;
use table::error::TableOperationSnafu;
use table::metadata::{FilterPushDownType, TableInfo, TableInfoRef};
use table::requests::{AlterTableRequest, InsertRequest};
use table::table::AlterContext;
use table::Table;
use tokio::sync::RwLock;

use crate::datanode::DatanodeClients;
use crate::error::{self, Result};
use crate::table::scan::{DatanodeInstance, TableScanPlan};

pub mod insert;
pub(crate) mod scan;

#[derive(Clone)]
pub struct DistTable {
    table_name: TableName,
    table_info: TableInfoRef,
    partition_manager: PartitionRuleManagerRef,
    datanode_clients: Arc<DatanodeClients>,
    backend: KvBackendRef,
}

#[async_trait]
impl Table for DistTable {
    fn as_any(&self) -> &dyn Any {
        self
    }

    fn schema(&self) -> SchemaRef {
        self.table_info.meta.schema.clone()
    }

    fn table_info(&self) -> TableInfoRef {
        self.table_info.clone()
    }

    async fn insert(&self, request: InsertRequest) -> table::Result<usize> {
        let splits = self
            .partition_manager
            .split_insert_request(&self.table_name, request)
            .await
            .map_err(BoxedError::new)
            .context(TableOperationSnafu)?;

        let output = self
            .dist_insert(splits)
            .await
            .map_err(BoxedError::new)
            .context(TableOperationSnafu)?;
        let Output::AffectedRows(rows) = output else { unreachable!() };
        Ok(rows)
    }

    async fn scan(
        &self,
        projection: Option<&Vec<usize>>,
        filters: &[Expr],
        limit: Option<usize>,
    ) -> table::Result<PhysicalPlanRef> {
        let partition_rule = self
            .partition_manager
            .find_table_partition_rule(&self.table_name)
            .await
            .map_err(BoxedError::new)
            .context(TableOperationSnafu)?;

        let regions = self
            .partition_manager
            .find_regions_by_filters(partition_rule, filters)
            .map_err(BoxedError::new)
            .context(TableOperationSnafu)?;
        let datanodes = self
            .partition_manager
            .find_region_datanodes(&self.table_name, regions)
            .await
            .map_err(BoxedError::new)
            .context(TableOperationSnafu)?;

        let table_name = &self.table_name;
        let mut partition_execs = Vec::with_capacity(datanodes.len());
        for (datanode, _regions) in datanodes.iter() {
            let client = self.datanode_clients.get_client(datanode).await;
            let db = Database::new(&table_name.catalog_name, &table_name.schema_name, client);
            let datanode_instance = DatanodeInstance::new(Arc::new(self.clone()) as _, db);

            partition_execs.push(Arc::new(PartitionExec {
                table_name: table_name.clone(),
                datanode_instance,
                projection: projection.cloned(),
                filters: filters.to_vec(),
                limit,
                batches: Arc::new(RwLock::new(None)),
            }));
        }

        let dist_scan = DistTableScan {
            schema: project_schema(self.schema(), projection),
            partition_execs,
        };
        Ok(Arc::new(dist_scan))
    }

    fn supports_filters_pushdown(
        &self,
        filters: &[&Expr],
    ) -> table::Result<Vec<FilterPushDownType>> {
        Ok(vec![FilterPushDownType::Inexact; filters.len()])
    }

    async fn alter(&self, context: AlterContext, request: &AlterTableRequest) -> table::Result<()> {
        self.handle_alter(context, request)
            .await
            .map_err(BoxedError::new)
            .context(TableOperationSnafu)
    }
}

impl DistTable {
    pub(crate) fn new(
        table_name: TableName,
        table_info: TableInfoRef,
        partition_manager: PartitionRuleManagerRef,
        datanode_clients: Arc<DatanodeClients>,
        backend: KvBackendRef,
    ) -> Self {
        Self {
            table_name,
            table_info,
            partition_manager,
            datanode_clients,
            backend,
        }
    }

    pub(crate) async fn table_global_value(
        &self,
        key: &TableGlobalKey,
    ) -> Result<Option<TableGlobalValue>> {
        let raw = self
            .backend
            .get(key.to_string().as_bytes())
            .await
            .context(error::CatalogSnafu)?;
        Ok(if let Some(raw) = raw {
            Some(TableGlobalValue::from_bytes(raw.1).context(error::CatalogEntrySerdeSnafu)?)
        } else {
            None
        })
    }

    async fn set_table_global_value(
        &self,
        key: TableGlobalKey,
        value: TableGlobalValue,
    ) -> Result<()> {
        let value = value.as_bytes().context(error::CatalogEntrySerdeSnafu)?;
        self.backend
            .set(key.to_string().as_bytes(), &value)
            .await
            .context(error::CatalogSnafu)
    }

    async fn handle_alter(&self, context: AlterContext, request: &AlterTableRequest) -> Result<()> {
        let alter_expr = context
            .get::<AlterExpr>()
            .context(error::ContextValueNotFoundSnafu { key: "AlterExpr" })?;

        self.alter_by_expr(alter_expr).await?;

        let table_info = self.table_info();
        let table_name = &table_info.name;
        let new_meta = table_info
            .meta
            .builder_with_alter_kind(table_name, &request.alter_kind)
            .context(error::TableSnafu)?
            .build()
            .context(error::BuildTableMetaSnafu {
                table_name: table_name.clone(),
            })?;

        let mut new_info = TableInfo::clone(&*table_info);
        new_info.ident.version = table_info.ident.version + 1;
        new_info.meta = new_meta;

        let key = TableGlobalKey {
            catalog_name: alter_expr.catalog_name.clone(),
            schema_name: alter_expr.schema_name.clone(),
            table_name: alter_expr.table_name.clone(),
        };
        let mut value =
            self.table_global_value(&key)
                .await?
                .context(error::TableNotFoundSnafu {
                    table_name: alter_expr.table_name.clone(),
                })?;

        value.table_info = new_info.into();

        self.set_table_global_value(key, value).await
    }

    /// Define a `alter_by_expr` instead of impl [`Table::alter`] to avoid redundant conversion between
    /// [`table::requests::AlterTableRequest`] and [`AlterExpr`].
    async fn alter_by_expr(&self, expr: &AlterExpr) -> Result<()> {
        let table_routes = self
            .partition_manager
            .find_table_route(&self.table_name)
            .await
            .with_context(|_| error::FindTableRouteSnafu {
                table_name: self.table_name.to_string(),
            })?;
        let leaders = table_routes.find_leaders();
        ensure!(
            !leaders.is_empty(),
            error::LeaderNotFoundSnafu {
                table: format!(
                    "{:?}.{:?}.{}",
                    expr.catalog_name, expr.schema_name, expr.table_name
                )
            }
        );
        for datanode in leaders {
            let client = self.datanode_clients.get_client(&datanode).await;
            let db = Database::new(&expr.catalog_name, &expr.schema_name, client);
            debug!("Sending {:?} to {:?}", expr, db);
            let result = db
                .alter(expr.clone())
                .await
                .context(error::RequestDatanodeSnafu)?;
            debug!("Alter table result: {:?}", result);
            // TODO(hl): We should further check and track alter result in some global DDL task tracker
        }
        Ok(())
    }
}

fn project_schema(table_schema: SchemaRef, projection: Option<&Vec<usize>>) -> SchemaRef {
    if let Some(projection) = projection {
        let columns = table_schema.column_schemas();
        let projected = projection
            .iter()
            .map(|x| columns[*x].clone())
            .collect::<Vec<ColumnSchema>>();
        Arc::new(Schema::new(projected))
    } else {
        table_schema
    }
}

#[derive(Debug)]
struct DistTableScan {
    schema: SchemaRef,
    partition_execs: Vec<Arc<PartitionExec>>,
}

impl PhysicalPlan for DistTableScan {
    fn as_any(&self) -> &dyn Any {
        self
    }

    fn schema(&self) -> SchemaRef {
        self.schema.clone()
    }

    fn output_partitioning(&self) -> Partitioning {
        Partitioning::UnknownPartitioning(self.partition_execs.len())
    }

    fn children(&self) -> Vec<PhysicalPlanRef> {
        vec![]
    }

    fn with_new_children(&self, _children: Vec<PhysicalPlanRef>) -> QueryResult<PhysicalPlanRef> {
        unimplemented!()
    }

    fn execute(
        &self,
        partition: usize,
        _context: Arc<TaskContext>,
    ) -> QueryResult<SendableRecordBatchStream> {
        let exec = self.partition_execs[partition].clone();
        let stream = Box::pin(async move {
            exec.maybe_init()
                .await
                .map_err(|e| DataFusionError::External(Box::new(e)))?;
            exec.as_stream().await
        });
        let stream = AsyncRecordBatchStreamAdapter::new(self.schema(), stream);
        Ok(Box::pin(stream))
    }
}

#[derive(Debug)]
struct PartitionExec {
    table_name: TableName,
    datanode_instance: DatanodeInstance,
    projection: Option<Vec<usize>>,
    filters: Vec<Expr>,
    limit: Option<usize>,
    batches: Arc<RwLock<Option<RecordBatches>>>,
}

impl PartitionExec {
    async fn maybe_init(&self) -> Result<()> {
        if self.batches.read().await.is_some() {
            return Ok(());
        }

        let mut batches = self.batches.write().await;
        if batches.is_some() {
            return Ok(());
        }

        let plan = TableScanPlan {
            table_name: self.table_name.clone(),
            projection: self.projection.clone(),
            filters: self.filters.clone(),
            limit: self.limit,
        };
        let result = self.datanode_instance.grpc_table_scan(plan).await?;
        let _ = batches.insert(result);
        Ok(())
    }

    /// Notice: the record batch will be consumed.
    async fn as_stream(&self) -> std::result::Result<DfSendableRecordBatchStream, DataFusionError> {
        let mut batches = self.batches.write().await;
        Ok(batches
            .take()
            .expect("should have been initialized in \"maybe_init\"")
            .into_df_stream())
    }
}

#[cfg(test)]
mod test {
    use std::collections::HashMap;

    use api::v1::column::SemanticType;
    use api::v1::{column, Column, ColumnDataType, InsertRequest};
    use catalog::error::Result;
    use catalog::remote::{KvBackend, ValueIter};
    use common_query::physical_plan::DfPhysicalPlanAdapter;
    use common_query::DfPhysicalPlan;
    use common_recordbatch::adapter::RecordBatchStreamAdapter;
    use datafusion::physical_plan::coalesce_partitions::CoalescePartitionsExec;
    use datafusion::physical_plan::expressions::{col as physical_col, PhysicalSortExpr};
    use datafusion::physical_plan::sorts::sort::SortExec;
    use datafusion::prelude::SessionContext;
    use datafusion::sql::sqlparser;
    use datafusion_expr::expr_fn::{and, binary_expr, col, or};
    use datafusion_expr::{lit, Operator};
    use datanode::instance::Instance;
    use datatypes::arrow::compute::SortOptions;
    use datatypes::prelude::ConcreteDataType;
    use datatypes::schema::{ColumnSchema, Schema};
    use itertools::Itertools;
    use meta_client::client::MetaClient;
    use meta_client::rpc::router::RegionRoute;
    use meta_client::rpc::{Region, Table, TableRoute};
    use partition::columns::RangeColumnsPartitionRule;
    use partition::manager::PartitionRuleManager;
    use partition::partition::{PartitionBound, PartitionDef};
    use partition::range::RangePartitionRule;
    use partition::route::TableRoutes;
    use partition::PartitionRuleRef;
    use session::context::QueryContext;
    use sql::parser::ParserContext;
    use sql::statements::statement::Statement;
    use store_api::storage::RegionNumber;
    use table::metadata::{TableInfoBuilder, TableMetaBuilder};
    use table::TableRef;

    use super::*;
    use crate::expr_factory;

    struct DummyKvBackend;

    #[async_trait]
    impl KvBackend for DummyKvBackend {
        fn range<'a, 'b>(&'a self, _key: &[u8]) -> ValueIter<'b, catalog::error::Error>
        where
            'a: 'b,
        {
            unimplemented!()
        }

        async fn set(&self, _key: &[u8], _val: &[u8]) -> Result<()> {
            unimplemented!()
        }

        async fn compare_and_set(
            &self,
            _key: &[u8],
            _expect: &[u8],
            _val: &[u8],
        ) -> Result<std::result::Result<(), Option<Vec<u8>>>> {
            unimplemented!()
        }

        async fn delete_range(&self, _key: &[u8], _end: &[u8]) -> Result<()> {
            unimplemented!()
        }
    }

    #[tokio::test(flavor = "multi_thread")]
    async fn test_find_partition_rule() {
        let table_name = TableName::new("greptime", "public", "foo");
        let table_routes = Arc::new(TableRoutes::new(Arc::new(MetaClient::default())));
        let partition_manager = Arc::new(PartitionRuleManager::new(table_routes.clone()));

        let table_route = TableRoute {
            table: Table {
                id: 1,
                table_name: table_name.clone(),
                table_schema: vec![],
            },
            region_routes: vec![
                RegionRoute {
                    region: Region {
                        id: 3,
                        name: "r1".to_string(),
                        partition: Some(
                            PartitionDef::new(
                                vec!["a".to_string()],
                                vec![PartitionBound::Value(10_i32.into())],
                            )
                            .try_into()
                            .unwrap(),
                        ),
                        attrs: HashMap::new(),
                    },
                    leader_peer: None,
                    follower_peers: vec![],
                },
                RegionRoute {
                    region: Region {
                        id: 2,
                        name: "r2".to_string(),
                        partition: Some(
                            PartitionDef::new(
                                vec!["a".to_string()],
                                vec![PartitionBound::Value(50_i32.into())],
                            )
                            .try_into()
                            .unwrap(),
                        ),
                        attrs: HashMap::new(),
                    },
                    leader_peer: None,
                    follower_peers: vec![],
                },
                RegionRoute {
                    region: Region {
                        id: 1,
                        name: "r3".to_string(),
                        partition: Some(
                            PartitionDef::new(
                                vec!["a".to_string()],
                                vec![PartitionBound::MaxValue],
                            )
                            .try_into()
                            .unwrap(),
                        ),
                        attrs: HashMap::new(),
                    },
                    leader_peer: None,
                    follower_peers: vec![],
                },
            ],
        };
        table_routes
            .insert_table_route(table_name.clone(), Arc::new(table_route))
            .await;

        let partition_rule = partition_manager
            .find_table_partition_rule(&table_name)
            .await
            .unwrap();
        let range_rule = partition_rule
            .as_any()
            .downcast_ref::<RangePartitionRule>()
            .unwrap();
        assert_eq!(range_rule.column_name(), "a");
        assert_eq!(range_rule.all_regions(), &vec![3, 2, 1]);
        assert_eq!(range_rule.bounds(), &vec![10_i32.into(), 50_i32.into()]);

        let table_route = TableRoute {
            table: Table {
                id: 1,
                table_name: table_name.clone(),
                table_schema: vec![],
            },
            region_routes: vec![
                RegionRoute {
                    region: Region {
                        id: 1,
                        name: "r1".to_string(),
                        partition: Some(
                            PartitionDef::new(
                                vec!["a".to_string(), "b".to_string()],
                                vec![
                                    PartitionBound::Value(10_i32.into()),
                                    PartitionBound::Value("hz".into()),
                                ],
                            )
                            .try_into()
                            .unwrap(),
                        ),
                        attrs: HashMap::new(),
                    },
                    leader_peer: None,
                    follower_peers: vec![],
                },
                RegionRoute {
                    region: Region {
                        id: 2,
                        name: "r2".to_string(),
                        partition: Some(
                            PartitionDef::new(
                                vec!["a".to_string(), "b".to_string()],
                                vec![
                                    PartitionBound::Value(50_i32.into()),
                                    PartitionBound::Value("sh".into()),
                                ],
                            )
                            .try_into()
                            .unwrap(),
                        ),
                        attrs: HashMap::new(),
                    },
                    leader_peer: None,
                    follower_peers: vec![],
                },
                RegionRoute {
                    region: Region {
                        id: 3,
                        name: "r3".to_string(),
                        partition: Some(
                            PartitionDef::new(
                                vec!["a".to_string(), "b".to_string()],
                                vec![PartitionBound::MaxValue, PartitionBound::MaxValue],
                            )
                            .try_into()
                            .unwrap(),
                        ),
                        attrs: HashMap::new(),
                    },
                    leader_peer: None,
                    follower_peers: vec![],
                },
            ],
        };
        table_routes
            .insert_table_route(table_name.clone(), Arc::new(table_route))
            .await;

        let partition_rule = partition_manager
            .find_table_partition_rule(&table_name)
            .await
            .unwrap();
        let range_columns_rule = partition_rule
            .as_any()
            .downcast_ref::<RangeColumnsPartitionRule>()
            .unwrap();
        assert_eq!(range_columns_rule.column_list(), &vec!["a", "b"]);
        assert_eq!(
            range_columns_rule.value_lists(),
            &vec![
                vec![
                    PartitionBound::Value(10_i32.into()),
                    PartitionBound::Value("hz".into()),
                ],
                vec![
                    PartitionBound::Value(50_i32.into()),
                    PartitionBound::Value("sh".into()),
                ],
                vec![PartitionBound::MaxValue, PartitionBound::MaxValue]
            ]
        );
        assert_eq!(range_columns_rule.regions(), &vec![1, 2, 3]);
    }

    #[tokio::test(flavor = "multi_thread")]
    async fn test_dist_table_scan() {
        common_telemetry::init_default_ut_logging();
        let table = Arc::new(new_dist_table("test_dist_table_scan").await);
        // should scan all regions
        // select a, row_id from numbers
        let projection = Some(vec![1, 2]);
        let filters = vec![];
        let expected_output = vec![
            "+-----+--------+",
            "| a   | row_id |",
            "+-----+--------+",
            "| 0   | 1      |",
            "| 1   | 2      |",
            "| 2   | 3      |",
            "| 3   | 4      |",
            "| 4   | 5      |",
            "| 10  | 1      |",
            "| 11  | 2      |",
            "| 12  | 3      |",
            "| 13  | 4      |",
            "| 14  | 5      |",
            "| 30  | 1      |",
            "| 31  | 2      |",
            "| 32  | 3      |",
            "| 33  | 4      |",
            "| 34  | 5      |",
            "| 100 | 1      |",
            "| 101 | 2      |",
            "| 102 | 3      |",
            "| 103 | 4      |",
            "| 104 | 5      |",
            "+-----+--------+",
        ];
        exec_table_scan(table.clone(), projection, filters, 4, expected_output).await;

        // should scan only region 1
        // select a, row_id from numbers where a < 10
        let projection = Some(vec![1, 2]);
        let filters = vec![binary_expr(col("a"), Operator::Lt, lit(10)).into()];
        let expected_output = vec![
            "+---+--------+",
            "| a | row_id |",
            "+---+--------+",
            "| 0 | 1      |",
            "| 1 | 2      |",
            "| 2 | 3      |",
            "| 3 | 4      |",
            "| 4 | 5      |",
            "+---+--------+",
        ];
        exec_table_scan(table.clone(), projection, filters, 1, expected_output).await;

        // should scan region 1 and 2
        // select a, row_id from numbers where a < 15
        let projection = Some(vec![1, 2]);
        let filters = vec![binary_expr(col("a"), Operator::Lt, lit(15)).into()];
        let expected_output = vec![
            "+----+--------+",
            "| a  | row_id |",
            "+----+--------+",
            "| 0  | 1      |",
            "| 1  | 2      |",
            "| 2  | 3      |",
            "| 3  | 4      |",
            "| 4  | 5      |",
            "| 10 | 1      |",
            "| 11 | 2      |",
            "| 12 | 3      |",
            "| 13 | 4      |",
            "| 14 | 5      |",
            "+----+--------+",
        ];
        exec_table_scan(table.clone(), projection, filters, 2, expected_output).await;

        // should scan region 2 and 3
        // select a, row_id from numbers where a < 40 and a >= 10
        let projection = Some(vec![1, 2]);
        let filters = vec![and(
            binary_expr(col("a"), Operator::Lt, lit(40)),
            binary_expr(col("a"), Operator::GtEq, lit(10)),
        )
        .into()];
        let expected_output = vec![
            "+----+--------+",
            "| a  | row_id |",
            "+----+--------+",
            "| 10 | 1      |",
            "| 11 | 2      |",
            "| 12 | 3      |",
            "| 13 | 4      |",
            "| 14 | 5      |",
            "| 30 | 1      |",
            "| 31 | 2      |",
            "| 32 | 3      |",
            "| 33 | 4      |",
            "| 34 | 5      |",
            "+----+--------+",
        ];
        exec_table_scan(table.clone(), projection, filters, 2, expected_output).await;

        // should scan all regions
        // select a, row_id from numbers where a < 1000 and row_id == 1
        let projection = Some(vec![1, 2]);
        let filters = vec![and(
            binary_expr(col("a"), Operator::Lt, lit(1000)),
            binary_expr(col("row_id"), Operator::Eq, lit(1)),
        )
        .into()];
        let expected_output = vec![
            "+-----+--------+",
            "| a   | row_id |",
            "+-----+--------+",
            "| 0   | 1      |",
            "| 10  | 1      |",
            "| 30  | 1      |",
            "| 100 | 1      |",
            "+-----+--------+",
        ];
        exec_table_scan(table.clone(), projection, filters, 4, expected_output).await;
    }

    async fn exec_table_scan(
        table: TableRef,
        projection: Option<Vec<usize>>,
        filters: Vec<Expr>,
        expected_partitions: usize,
        expected_output: Vec<&str>,
    ) {
        let expected_output = expected_output.into_iter().join("\n");
        let table_scan = table
            .scan(projection.as_ref(), filters.as_slice(), None)
            .await
            .unwrap();
        assert_eq!(
            table_scan.output_partitioning().partition_count(),
            expected_partitions
        );

        let merge =
            CoalescePartitionsExec::new(Arc::new(DfPhysicalPlanAdapter(table_scan.clone())));

        let sort = SortExec::new(
            vec![PhysicalSortExpr {
                expr: physical_col("a", table_scan.schema().arrow_schema()).unwrap(),
                options: SortOptions::default(),
            }],
            Arc::new(merge),
<<<<<<< HEAD
        )
        .with_fetch(None);
=======
        );
>>>>>>> 408de51b
        assert_eq!(sort.output_partitioning().partition_count(), 1);

        let session_ctx = SessionContext::new();
        let stream = sort.execute(0, session_ctx.task_ctx()).unwrap();
        let stream = Box::pin(RecordBatchStreamAdapter::try_new(stream).unwrap());

        let recordbatches = RecordBatches::try_collect(stream).await.unwrap();
        assert_eq!(recordbatches.pretty_print().unwrap(), expected_output);
    }

    async fn new_dist_table(test_name: &str) -> DistTable {
        let column_schemas = vec![
            ColumnSchema::new("ts", ConcreteDataType::int64_datatype(), false),
            ColumnSchema::new("a", ConcreteDataType::int32_datatype(), true),
            ColumnSchema::new("row_id", ConcreteDataType::int32_datatype(), true),
        ];
        let schema = Arc::new(Schema::new(column_schemas.clone()));

        let instance = crate::tests::create_distributed_instance(test_name).await;
        let dist_instance = &instance.dist_instance;
        let datanode_instances = instance.datanodes;

        let catalog_manager = dist_instance.catalog_manager();
        let partition_manager = catalog_manager.partition_manager();
        let datanode_clients = catalog_manager.datanode_clients();

        let table_name = TableName::new("greptime", "public", "dist_numbers");

        let sql = "
            CREATE TABLE greptime.public.dist_numbers (
                ts BIGINT,
                a INT,
                row_id INT,
                TIME INDEX (ts),
            )
            PARTITION BY RANGE COLUMNS (a) (
                PARTITION r0 VALUES LESS THAN (10),
                PARTITION r1 VALUES LESS THAN (20),
                PARTITION r2 VALUES LESS THAN (50),
                PARTITION r3 VALUES LESS THAN (MAXVALUE),
            )
            ENGINE=mito";

        let create_table =
            match ParserContext::create_with_dialect(sql, &sqlparser::dialect::GenericDialect {})
                .unwrap()
                .pop()
                .unwrap()
            {
                Statement::CreateTable(c) => c,
                _ => unreachable!(),
            };

        let mut expr = expr_factory::create_to_expr(&create_table, QueryContext::arc()).unwrap();
        let _result = dist_instance
            .create_table(&mut expr, create_table.partitions)
            .await
            .unwrap();

        let table_route = partition_manager
            .find_table_route(&table_name)
            .await
            .unwrap();

        let mut region_to_datanode_mapping = HashMap::new();
        for region_route in table_route.region_routes.iter() {
            let region_id = region_route.region.id as u32;
            let datanode_id = region_route.leader_peer.as_ref().unwrap().id;
            region_to_datanode_mapping.insert(region_id, datanode_id);
        }

        let mut global_start_ts = 1;
        let regional_numbers = vec![
            (0, (0..5).collect::<Vec<i32>>()),
            (1, (10..15).collect::<Vec<i32>>()),
            (2, (30..35).collect::<Vec<i32>>()),
            (3, (100..105).collect::<Vec<i32>>()),
        ];
        for (region_number, numbers) in regional_numbers {
            let datanode_id = *region_to_datanode_mapping.get(&region_number).unwrap();
            let instance = datanode_instances.get(&datanode_id).unwrap().clone();

            let start_ts = global_start_ts;
            global_start_ts += numbers.len() as i64;

            insert_testing_data(
                &table_name,
                instance.clone(),
                numbers,
                start_ts,
                region_number,
            )
            .await;
        }

        let meta = TableMetaBuilder::default()
            .schema(schema)
            .primary_key_indices(vec![])
            .next_column_id(1)
            .build()
            .unwrap();
        let table_info = TableInfoBuilder::default()
            .name(&table_name.table_name)
            .meta(meta)
            .build()
            .unwrap();
        DistTable {
            table_name,
            table_info: Arc::new(table_info),
            partition_manager,
            datanode_clients,
            backend: catalog_manager.backend(),
        }
    }

    async fn insert_testing_data(
        table_name: &TableName,
        dn_instance: Arc<Instance>,
        data: Vec<i32>,
        start_ts: i64,
        region_number: RegionNumber,
    ) {
        let row_count = data.len() as u32;
        let columns = vec![
            Column {
                column_name: "ts".to_string(),
                values: Some(column::Values {
                    i64_values: (start_ts..start_ts + row_count as i64).collect::<Vec<i64>>(),
                    ..Default::default()
                }),
                datatype: ColumnDataType::Int64 as i32,
                semantic_type: SemanticType::Timestamp as i32,
                ..Default::default()
            },
            Column {
                column_name: "a".to_string(),
                values: Some(column::Values {
                    i32_values: data,
                    ..Default::default()
                }),
                datatype: ColumnDataType::Int32 as i32,
                ..Default::default()
            },
            Column {
                column_name: "row_id".to_string(),
                values: Some(column::Values {
                    i32_values: (1..=row_count as i32).collect::<Vec<i32>>(),
                    ..Default::default()
                }),
                datatype: ColumnDataType::Int32 as i32,
                ..Default::default()
            },
        ];
        let request = InsertRequest {
            table_name: table_name.table_name.clone(),
            columns,
            row_count,
            region_number,
        };
        dn_instance
            .handle_insert(request, QueryContext::arc())
            .await
            .unwrap();
    }

    #[tokio::test(flavor = "multi_thread")]
    async fn test_find_regions() {
        let partition_manager = Arc::new(PartitionRuleManager::new(Arc::new(TableRoutes::new(
            Arc::new(MetaClient::default()),
        ))));

        // PARTITION BY RANGE (a) (
        //   PARTITION r1 VALUES LESS THAN (10),
        //   PARTITION r2 VALUES LESS THAN (20),
        //   PARTITION r3 VALUES LESS THAN (50),
        //   PARTITION r4 VALUES LESS THAN (MAXVALUE),
        // )
        let partition_rule: PartitionRuleRef = Arc::new(RangePartitionRule::new(
            "a",
            vec![10_i32.into(), 20_i32.into(), 50_i32.into()],
            vec![0_u32, 1, 2, 3],
        )) as _;

        let partition_rule_clone = partition_rule.clone();
        let test = |filters: Vec<Expr>, expect_regions: Vec<RegionNumber>| {
            let mut regions = partition_manager
                .find_regions_by_filters(partition_rule_clone.clone(), filters.as_slice())
                .unwrap();
            regions.sort();
            assert_eq!(regions, expect_regions);
        };

        // test simple filter
        test(
            vec![binary_expr(col("a"), Operator::Lt, lit(10)).into()], // a < 10
            vec![0],
        );
        test(
            vec![binary_expr(col("a"), Operator::LtEq, lit(10)).into()], // a <= 10
            vec![0, 1],
        );
        test(
            vec![binary_expr(lit(20), Operator::Gt, col("a")).into()], // 20 > a
            vec![0, 1],
        );
        test(
            vec![binary_expr(lit(20), Operator::GtEq, col("a")).into()], // 20 >= a
            vec![0, 1, 2],
        );
        test(
            vec![binary_expr(lit(45), Operator::Eq, col("a")).into()], // 45 == a
            vec![2],
        );
        test(
            vec![binary_expr(col("a"), Operator::NotEq, lit(45)).into()], // a != 45
            vec![0, 1, 2, 3],
        );
        test(
            vec![binary_expr(col("a"), Operator::Gt, lit(50)).into()], // a > 50
            vec![3],
        );

        // test multiple filters
        test(
            vec![
                binary_expr(col("a"), Operator::Gt, lit(10)).into(),
                binary_expr(col("a"), Operator::Gt, lit(50)).into(),
            ], // [a > 10, a > 50]
            vec![3],
        );

        // test finding all regions when provided with not supported filters or not partition column
        test(
            vec![binary_expr(col("row_id"), Operator::LtEq, lit(123)).into()], // row_id <= 123
            vec![0, 1, 2, 3],
        );
        test(
            vec![binary_expr(col("c"), Operator::Gt, lit(123)).into()], // c > 789
            vec![0, 1, 2, 3],
        );

        // test complex "AND" or "OR" filters
        test(
            vec![and(
                binary_expr(col("row_id"), Operator::Lt, lit(1)),
                or(
                    binary_expr(col("row_id"), Operator::Lt, lit(1)),
                    binary_expr(col("a"), Operator::Lt, lit(1)),
                ),
            )
            .into()], // row_id < 1 OR (row_id < 1 AND a > 1)
            vec![0, 1, 2, 3],
        );
        test(
            vec![or(
                binary_expr(col("a"), Operator::Lt, lit(20)),
                binary_expr(col("a"), Operator::GtEq, lit(20)),
            )
            .into()], // a < 20 OR a >= 20
            vec![0, 1, 2, 3],
        );
        test(
            vec![and(
                binary_expr(col("a"), Operator::Lt, lit(20)),
                binary_expr(col("a"), Operator::Lt, lit(50)),
            )
            .into()], // a < 20 AND a < 50
            vec![0, 1],
        );

        // test failed to find regions by contradictory filters
        let regions = partition_manager.find_regions_by_filters(
            partition_rule,
            vec![and(
                binary_expr(col("a"), Operator::Lt, lit(20)),
                binary_expr(col("a"), Operator::GtEq, lit(20)),
            )
            .into()]
            .as_slice(),
        ); // a < 20 AND a >= 20
        assert!(matches!(
            regions.unwrap_err(),
            partition::error::Error::FindRegions { .. }
        ));
    }
}<|MERGE_RESOLUTION|>--- conflicted
+++ resolved
@@ -770,12 +770,8 @@
                 options: SortOptions::default(),
             }],
             Arc::new(merge),
-<<<<<<< HEAD
         )
         .with_fetch(None);
-=======
-        );
->>>>>>> 408de51b
         assert_eq!(sort.output_partitioning().partition_count(), 1);
 
         let session_ctx = SessionContext::new();
