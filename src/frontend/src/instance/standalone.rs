// Copyright 2023 Greptime Team
//
// Licensed under the Apache License, Version 2.0 (the "License");
// you may not use this file except in compliance with the License.
// You may obtain a copy of the License at
//
//     http://www.apache.org/licenses/LICENSE-2.0
//
// Unless required by applicable law or agreed to in writing, software
// distributed under the License is distributed on an "AS IS" BASIS,
// WITHOUT WARRANTIES OR CONDITIONS OF ANY KIND, either express or implied.
// See the License for the specific language governing permissions and
// limitations under the License.

use std::sync::Arc;

use api::v1::meta::Partition;
use api::v1::region::{region_request, QueryRequest, RegionRequest};
use async_trait::async_trait;
use client::error::{HandleRequestSnafu, Result as ClientResult};
use client::region::check_response_header;
use client::region_handler::RegionRequestHandler;
use common_error::ext::BoxedError;
use common_meta::datanode_manager::{AffectedRows, Datanode, DatanodeManager, DatanodeRef};
use common_meta::ddl::{TableCreator, TableCreatorContext};
use common_meta::error::{self as meta_error, Result as MetaResult};
use common_meta::kv_backend::KvBackendRef;
use common_meta::peer::Peer;
use common_meta::rpc::router::{Region, RegionRoute};
use common_meta::sequence::{Sequence, SequenceRef};
use common_recordbatch::SendableRecordBatchStream;
use datanode::region_server::RegionServer;
use servers::grpc::region_server::RegionServerHandler;
use session::context::QueryContextRef;
use snafu::{OptionExt, ResultExt};
use store_api::storage::{RegionId, TableId};
use table::metadata::RawTableInfo;

use crate::error::InvokeRegionServerSnafu;

<<<<<<< HEAD
const TABLE_ID_SEQ: &str = "table_id";
=======
pub(crate) struct StandaloneGrpcQueryHandler(GrpcQueryHandlerRef<DatanodeError>);

#[async_trait]
impl GrpcQueryHandler for StandaloneGrpcQueryHandler {
    type Error = Error;

    async fn do_query(&self, query: Request, ctx: QueryContextRef) -> Result<Output> {
        self.0
            .do_query(query, ctx)
            .await
            .context(InvokeDatanodeSnafu)
    }
}
>>>>>>> 90a809bd

pub(crate) struct StandaloneRegionRequestHandler {
    region_server: RegionServer,
}

impl StandaloneRegionRequestHandler {
    #[allow(dead_code)]
    pub fn arc(region_server: RegionServer) -> Arc<Self> {
        Arc::new(Self { region_server })
    }
}

#[async_trait]
impl RegionRequestHandler for StandaloneRegionRequestHandler {
    async fn handle(
        &self,
        request: region_request::Body,
        _ctx: QueryContextRef,
    ) -> ClientResult<AffectedRows> {
        let response = self
            .region_server
            .handle(request)
            .await
            .context(InvokeRegionServerSnafu)
            .map_err(BoxedError::new)
            .context(HandleRequestSnafu)?;

        check_response_header(response.header)?;
        Ok(response.affected_rows)
    }

    async fn do_get(&self, request: QueryRequest) -> ClientResult<SendableRecordBatchStream> {
        self.region_server
            .handle_read(request)
            .await
            .map_err(BoxedError::new)
            .context(HandleRequestSnafu)
    }
}

pub(crate) struct StandaloneDatanode(pub(crate) RegionServer);

#[async_trait]
impl Datanode for StandaloneDatanode {
    async fn handle(&self, request: RegionRequest) -> MetaResult<AffectedRows> {
        let body = request.body.context(meta_error::UnexpectedSnafu {
            err_msg: "body not found",
        })?;
        let resp = self
            .0
            .handle(body)
            .await
            .map_err(BoxedError::new)
            .context(meta_error::ExternalSnafu)?;

        Ok(resp.affected_rows)
    }

    async fn handle_query(&self, request: QueryRequest) -> MetaResult<SendableRecordBatchStream> {
        self.0
            .handle_read(request)
            .await
            .map_err(BoxedError::new)
            .context(meta_error::ExternalSnafu)
    }
}

pub struct StandaloneDatanodeManager(pub RegionServer);

#[async_trait]
impl DatanodeManager for StandaloneDatanodeManager {
    async fn datanode(&self, _datanode: &Peer) -> DatanodeRef {
        Arc::new(StandaloneDatanode(self.0.clone()))
    }
}

pub(crate) struct StandaloneTableCreator {
    table_id_sequence: SequenceRef,
}

impl StandaloneTableCreator {
    pub fn new(kv_backend: KvBackendRef) -> Self {
        Self {
            table_id_sequence: Arc::new(Sequence::new(TABLE_ID_SEQ, 1024, 10, kv_backend)),
        }
    }
}

#[async_trait]
impl TableCreator for StandaloneTableCreator {
    async fn create(
        &self,
        _ctx: &TableCreatorContext,
        _raw_table_info: &mut RawTableInfo,
        partitions: &[Partition],
    ) -> MetaResult<(TableId, Vec<RegionRoute>)> {
        let table_id = self.table_id_sequence.next().await? as u32;
        let region_routes = partitions
            .iter()
            .enumerate()
            .map(|(i, partition)| {
                let region = Region {
                    id: RegionId::new(table_id, i as u32),
                    partition: Some(partition.clone().into()),
                    ..Default::default()
                };
                // It's only a placeholder.
                let peer = Peer::default();
                RegionRoute {
                    region,
                    leader_peer: Some(peer),
                    follower_peers: vec![],
                }
            })
            .collect::<Vec<_>>();

        Ok((table_id, region_routes))
    }
}<|MERGE_RESOLUTION|>--- conflicted
+++ resolved
@@ -38,23 +38,7 @@
 
 use crate::error::InvokeRegionServerSnafu;
 
-<<<<<<< HEAD
 const TABLE_ID_SEQ: &str = "table_id";
-=======
-pub(crate) struct StandaloneGrpcQueryHandler(GrpcQueryHandlerRef<DatanodeError>);
-
-#[async_trait]
-impl GrpcQueryHandler for StandaloneGrpcQueryHandler {
-    type Error = Error;
-
-    async fn do_query(&self, query: Request, ctx: QueryContextRef) -> Result<Output> {
-        self.0
-            .do_query(query, ctx)
-            .await
-            .context(InvokeDatanodeSnafu)
-    }
-}
->>>>>>> 90a809bd
 
 pub(crate) struct StandaloneRegionRequestHandler {
     region_server: RegionServer,
