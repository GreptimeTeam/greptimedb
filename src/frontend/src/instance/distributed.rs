--- conflicted
+++ resolved
@@ -61,14 +61,10 @@
     RequestDatanodeSnafu, RequestMetaSnafu, Result, SchemaNotFoundSnafu, StartMetaClientSnafu,
     TableNotFoundSnafu, TableSnafu, ToTableInsertRequestSnafu,
 };
-use crate::expr_factory;
 use crate::instance::parse_stmt;
 use crate::sql::insert_to_request;
-<<<<<<< HEAD
-use crate::Plugins;
-=======
 use crate::table::DistTable;
->>>>>>> 4ce62f85
+use crate::{expr_factory, Plugins};
 
 #[derive(Clone)]
 pub(crate) struct DistInstance {
@@ -432,50 +428,6 @@
             .context(RequestMetaSnafu)
     }
 
-<<<<<<< HEAD
-    // TODO(LFC): Maybe move this to FrontendCatalogManager's "register_table" method?
-    async fn put_table_global_meta(
-        &self,
-        create_table: &CreateTableExpr,
-        table_route: &TableRoute,
-    ) -> Result<()> {
-        let table_name = &table_route.table.table_name;
-        let key = TableGlobalKey {
-            catalog_name: table_name.catalog_name.clone(),
-            schema_name: table_name.schema_name.clone(),
-            table_name: table_name.table_name.clone(),
-        }
-        .to_string();
-
-        let value = create_table_global_value(create_table, table_route)?
-            .as_bytes()
-            .context(CatalogEntrySerdeSnafu)?;
-
-        if let Err(existing) = self
-            .catalog_manager
-            .backend()
-            .compare_and_set(key.as_bytes(), &[], &value)
-            .await
-            .context(CatalogSnafu)?
-        {
-            let existing_bytes = existing.unwrap(); // this unwrap is safe since we compare with empty bytes and failed
-            let existing_value =
-                TableGlobalValue::from_bytes(&existing_bytes).context(CatalogEntrySerdeSnafu)?;
-            if existing_value.table_info.ident.table_id
-                != create_table.table_id.as_ref().unwrap().id
-            {
-                error!(
-                    "Table with name {} already exists, value in catalog: {:?}",
-                    key, existing_bytes
-                );
-                return error::TableAlreadyExistSnafu { table: key }.fail();
-            }
-        }
-        Ok(())
-    }
-
-=======
->>>>>>> 4ce62f85
     // TODO(LFC): Refactor insertion implementation for DistTable,
     // GRPC InsertRequest to Table InsertRequest, than split Table InsertRequest, than assemble each GRPC InsertRequest, is rather inefficient,
     // should operate on GRPC InsertRequest directly.
