// Copyright 2023 Greptime Team
//
// Licensed under the Apache License, Version 2.0 (the "License");
// you may not use this file except in compliance with the License.
// You may obtain a copy of the License at
//
//     http://www.apache.org/licenses/LICENSE-2.0
//
// Unless required by applicable law or agreed to in writing, software
// distributed under the License is distributed on an "AS IS" BASIS,
// WITHOUT WARRANTIES OR CONDITIONS OF ANY KIND, either express or implied.
// See the License for the specific language governing permissions and
// limitations under the License.

use std::sync::Arc;

use api::v1::ddl_request::{Expr as DdlExpr, Expr};
use api::v1::greptime_request::Request;
use api::v1::query_request::Query;
use api::v1::{
    DeleteRequests, DropFlowExpr, InsertIntoPlan, InsertRequests, RowDeleteRequests,
    RowInsertRequests,
};
use async_trait::async_trait;
use auth::{PermissionChecker, PermissionCheckerRef, PermissionReq};
use common_base::AffectedRows;
<<<<<<< HEAD
use common_grpc::flight::FlightDecoder;
use common_grpc::FlightData;
=======
use common_query::logical_plan::add_insert_to_logical_plan;
>>>>>>> 41a706c7
use common_query::Output;
use common_telemetry::tracing::{self};
use query::parser::PromQuery;
use servers::interceptor::{GrpcQueryInterceptor, GrpcQueryInterceptorRef};
use servers::query_handler::grpc::GrpcQueryHandler;
use servers::query_handler::sql::SqlQueryHandler;
use session::context::QueryContextRef;
use snafu::{ensure, OptionExt, ResultExt};
<<<<<<< HEAD
use substrait::{DFLogicalSubstraitConvertor, SubstraitPlan};
use table::metadata::TableId;
=======
>>>>>>> 41a706c7
use table::table_name::TableName;

use crate::error::{
    CatalogSnafu, DataFusionSnafu, Error, InFlightWriteBytesExceededSnafu,
    IncompleteGrpcRequestSnafu, NotSupportedSnafu, PermissionSnafu, PlanStatementSnafu, Result,
    SubstraitDecodeLogicalPlanSnafu, TableNotFoundSnafu, TableOperationSnafu,
};
use crate::instance::{attach_timer, Instance};
use crate::metrics::{
    GRPC_HANDLE_PLAN_ELAPSED, GRPC_HANDLE_PROMQL_ELAPSED, GRPC_HANDLE_SQL_ELAPSED,
};

#[async_trait]
impl GrpcQueryHandler for Instance {
    type Error = Error;

    async fn do_query(&self, request: Request, ctx: QueryContextRef) -> Result<Output> {
        let interceptor_ref = self.plugins.get::<GrpcQueryInterceptorRef<Error>>();
        let interceptor = interceptor_ref.as_ref();
        interceptor.pre_execute(&request, ctx.clone())?;

        self.plugins
            .get::<PermissionCheckerRef>()
            .as_ref()
            .check_permission(ctx.current_user(), PermissionReq::GrpcRequest(&request))
            .context(PermissionSnafu)?;

        let _guard = if let Some(limiter) = &self.limiter {
            let result = limiter.limit_request(&request);
            if result.is_none() {
                return InFlightWriteBytesExceededSnafu.fail();
            }
            result
        } else {
            None
        };

        let output = match request {
            Request::Inserts(requests) => self.handle_inserts(requests, ctx.clone()).await?,
            Request::RowInserts(requests) => self.handle_row_inserts(requests, ctx.clone()).await?,
            Request::Deletes(requests) => self.handle_deletes(requests, ctx.clone()).await?,
            Request::RowDeletes(requests) => self.handle_row_deletes(requests, ctx.clone()).await?,
            Request::Query(query_request) => {
                let query = query_request.query.context(IncompleteGrpcRequestSnafu {
                    err_msg: "Missing field 'QueryRequest.query'",
                })?;
                match query {
                    Query::Sql(sql) => {
                        let timer = GRPC_HANDLE_SQL_ELAPSED.start_timer();
                        let mut result = SqlQueryHandler::do_query(self, &sql, ctx.clone()).await;
                        ensure!(
                            result.len() == 1,
                            NotSupportedSnafu {
                                feat: "execute multiple statements in SQL query string through GRPC interface"
                            }
                        );
                        let output = result.remove(0)?;
                        attach_timer(output, timer)
                    }
                    Query::LogicalPlan(plan) => {
                        // this path is useful internally when flownode needs to execute a logical plan through gRPC interface
                        let timer = GRPC_HANDLE_PLAN_ELAPSED.start_timer();

                        // use dummy catalog to provide table
                        let plan_decoder = self
                            .query_engine()
                            .engine_context(ctx.clone())
                            .new_plan_decoder()
                            .context(PlanStatementSnafu)?;

                        let dummy_catalog_list =
                            Arc::new(catalog::table_source::dummy_catalog::DummyCatalogList::new(
                                self.catalog_manager().clone(),
                            ));

                        let logical_plan = plan_decoder
                            .decode(bytes::Bytes::from(plan), dummy_catalog_list, true)
                            .await
                            .context(SubstraitDecodeLogicalPlanSnafu)?;
                        let output =
                            SqlQueryHandler::do_exec_plan(self, logical_plan, ctx.clone()).await?;

                        attach_timer(output, timer)
                    }
                    Query::InsertIntoPlan(insert) => {
                        self.handle_insert_plan(insert, ctx.clone()).await?
                    }
                    Query::PromRangeQuery(promql) => {
                        let timer = GRPC_HANDLE_PROMQL_ELAPSED.start_timer();
                        let prom_query = PromQuery {
                            query: promql.query,
                            start: promql.start,
                            end: promql.end,
                            step: promql.step,
                            lookback: promql.lookback,
                        };
                        let mut result =
                            SqlQueryHandler::do_promql_query(self, &prom_query, ctx.clone()).await;
                        ensure!(
                            result.len() == 1,
                            NotSupportedSnafu {
                                feat: "execute multiple statements in PromQL query string through GRPC interface"
                            }
                        );
                        let output = result.remove(0)?;
                        attach_timer(output, timer)
                    }
                    Query::InsertIntoPlan(_) => {
                        todo!("wait for #5903 to be merged")
                    }
                }
            }
            Request::Ddl(request) => {
                let mut expr = request.expr.context(IncompleteGrpcRequestSnafu {
                    err_msg: "'expr' is absent in DDL request",
                })?;

                fill_catalog_and_schema_from_context(&mut expr, &ctx);

                match expr {
                    DdlExpr::CreateTable(mut expr) => {
                        let _ = self
                            .statement_executor
                            .create_table_inner(&mut expr, None, ctx.clone())
                            .await?;
                        Output::new_with_affected_rows(0)
                    }
                    DdlExpr::AlterDatabase(expr) => {
                        let _ = self
                            .statement_executor
                            .alter_database_inner(expr, ctx.clone())
                            .await?;
                        Output::new_with_affected_rows(0)
                    }
                    DdlExpr::AlterTable(expr) => {
                        self.statement_executor
                            .alter_table_inner(expr, ctx.clone())
                            .await?
                    }
                    DdlExpr::CreateDatabase(expr) => {
                        self.statement_executor
                            .create_database(
                                &expr.schema_name,
                                expr.create_if_not_exists,
                                expr.options,
                                ctx.clone(),
                            )
                            .await?
                    }
                    DdlExpr::DropTable(expr) => {
                        let table_name =
                            TableName::new(&expr.catalog_name, &expr.schema_name, &expr.table_name);
                        self.statement_executor
                            .drop_table(table_name, expr.drop_if_exists, ctx.clone())
                            .await?
                    }
                    DdlExpr::TruncateTable(expr) => {
                        let table_name =
                            TableName::new(&expr.catalog_name, &expr.schema_name, &expr.table_name);
                        self.statement_executor
                            .truncate_table(table_name, ctx.clone())
                            .await?
                    }
                    DdlExpr::CreateFlow(expr) => {
                        self.statement_executor
                            .create_flow_inner(expr, ctx.clone())
                            .await?
                    }
                    DdlExpr::DropFlow(DropFlowExpr {
                        catalog_name,
                        flow_name,
                        drop_if_exists,
                        ..
                    }) => {
                        self.statement_executor
                            .drop_flow(catalog_name, flow_name, drop_if_exists, ctx.clone())
                            .await?
                    }
                    DdlExpr::CreateView(expr) => {
                        let _ = self
                            .statement_executor
                            .create_view_by_expr(expr, ctx.clone())
                            .await?;

                        Output::new_with_affected_rows(0)
                    }
                    DdlExpr::DropView(_) => {
                        todo!("implemented in the following PR")
                    }
                }
            }
        };

        let output = interceptor.post_execute(output, ctx)?;
        Ok(output)
    }

    async fn put_record_batch(
        &self,
        table: &TableName,
        table_id: &mut Option<TableId>,
        decoder: &mut FlightDecoder,
        data: FlightData,
    ) -> Result<AffectedRows> {
        let table_id = if let Some(table_id) = table_id {
            *table_id
        } else {
            let table = self
                .catalog_manager()
                .table(
                    &table.catalog_name,
                    &table.schema_name,
                    &table.table_name,
                    None,
                )
                .await
                .context(CatalogSnafu)?
                .with_context(|| TableNotFoundSnafu {
                    table_name: table.to_string(),
                })?;
            let id = table.table_info().table_id();
            *table_id = Some(id);
            id
        };

        self.inserter
            .handle_bulk_insert(table_id, decoder, data)
            .await
            .context(TableOperationSnafu)
    }
}

fn fill_catalog_and_schema_from_context(ddl_expr: &mut DdlExpr, ctx: &QueryContextRef) {
    let catalog = ctx.current_catalog();
    let schema = ctx.current_schema();

    macro_rules! check_and_fill {
        ($expr:ident) => {
            if $expr.catalog_name.is_empty() {
                $expr.catalog_name = catalog.to_string();
            }
            if $expr.schema_name.is_empty() {
                $expr.schema_name = schema.to_string();
            }
        };
    }

    match ddl_expr {
        Expr::CreateDatabase(_) | Expr::AlterDatabase(_) => { /* do nothing*/ }
        Expr::CreateTable(expr) => {
            check_and_fill!(expr);
        }
        Expr::AlterTable(expr) => {
            check_and_fill!(expr);
        }
        Expr::DropTable(expr) => {
            check_and_fill!(expr);
        }
        Expr::TruncateTable(expr) => {
            check_and_fill!(expr);
        }
        Expr::CreateFlow(expr) => {
            if expr.catalog_name.is_empty() {
                expr.catalog_name = catalog.to_string();
            }
        }
        Expr::DropFlow(expr) => {
            if expr.catalog_name.is_empty() {
                expr.catalog_name = catalog.to_string();
            }
        }
        Expr::CreateView(expr) => {
            check_and_fill!(expr);
        }
        Expr::DropView(expr) => {
            check_and_fill!(expr);
        }
    }
}

impl Instance {
    async fn handle_insert_plan(
        &self,
        insert: InsertIntoPlan,
        ctx: QueryContextRef,
    ) -> Result<Output> {
        let timer = GRPC_HANDLE_PLAN_ELAPSED.start_timer();
        let table_name = insert.table_name.context(IncompleteGrpcRequestSnafu {
            err_msg: "'table_name' is absent in InsertIntoPlan",
        })?;

        // use dummy catalog to provide table
        let plan_decoder = self
            .query_engine()
            .engine_context(ctx.clone())
            .new_plan_decoder()
            .context(PlanStatementSnafu)?;

        let dummy_catalog_list =
            Arc::new(catalog::table_source::dummy_catalog::DummyCatalogList::new(
                self.catalog_manager().clone(),
            ));

        // no optimize yet since we still need to add stuff
        let logical_plan = plan_decoder
            .decode(
                bytes::Bytes::from(insert.logical_plan),
                dummy_catalog_list,
                false,
            )
            .await
            .context(SubstraitDecodeLogicalPlanSnafu)?;

        let table = self
            .catalog_manager()
            .table(
                &table_name.catalog_name,
                &table_name.schema_name,
                &table_name.table_name,
                None,
            )
            .await
            .context(CatalogSnafu)?
            .with_context(|| TableNotFoundSnafu {
                table_name: [
                    table_name.catalog_name.clone(),
                    table_name.schema_name.clone(),
                    table_name.table_name.clone(),
                ]
                .join("."),
            })?;

        let table_info = table.table_info();

        let df_schema = Arc::new(
            table_info
                .meta
                .schema
                .arrow_schema()
                .clone()
                .try_into()
                .context(DataFusionSnafu)?,
        );

        let insert_into = add_insert_to_logical_plan(table_name, df_schema, logical_plan)
            .context(SubstraitDecodeLogicalPlanSnafu)?;

        let engine_ctx = self.query_engine().engine_context(ctx.clone());
        let state = engine_ctx.state();
        // Analyze the plan
        let analyzed_plan = state
            .analyzer()
            .execute_and_check(insert_into, state.config_options(), |_, _| {})
            .context(common_query::error::GeneralDataFusionSnafu)
            .context(SubstraitDecodeLogicalPlanSnafu)?;

        // Optimize the plan
        let optimized_plan = state
            .optimize(&analyzed_plan)
            .context(common_query::error::GeneralDataFusionSnafu)
            .context(SubstraitDecodeLogicalPlanSnafu)?;

        let output = SqlQueryHandler::do_exec_plan(self, optimized_plan, ctx.clone()).await?;

        Ok(attach_timer(output, timer))
    }
    #[tracing::instrument(skip_all)]
    pub async fn handle_inserts(
        &self,
        requests: InsertRequests,
        ctx: QueryContextRef,
    ) -> Result<Output> {
        self.inserter
            .handle_column_inserts(requests, ctx, self.statement_executor.as_ref())
            .await
            .context(TableOperationSnafu)
    }

    #[tracing::instrument(skip_all)]
    pub async fn handle_row_inserts(
        &self,
        requests: RowInsertRequests,
        ctx: QueryContextRef,
    ) -> Result<Output> {
        self.inserter
            .handle_row_inserts(requests, ctx, self.statement_executor.as_ref())
            .await
            .context(TableOperationSnafu)
    }

    #[tracing::instrument(skip_all)]
    pub async fn handle_influx_row_inserts(
        &self,
        requests: RowInsertRequests,
        ctx: QueryContextRef,
    ) -> Result<Output> {
        self.inserter
            .handle_last_non_null_inserts(requests, ctx, self.statement_executor.as_ref())
            .await
            .context(TableOperationSnafu)
    }

    #[tracing::instrument(skip_all)]
    pub async fn handle_metric_row_inserts(
        &self,
        requests: RowInsertRequests,
        ctx: QueryContextRef,
        physical_table: String,
    ) -> Result<Output> {
        self.inserter
            .handle_metric_row_inserts(requests, ctx, &self.statement_executor, physical_table)
            .await
            .context(TableOperationSnafu)
    }

    #[tracing::instrument(skip_all)]
    pub async fn handle_deletes(
        &self,
        requests: DeleteRequests,
        ctx: QueryContextRef,
    ) -> Result<Output> {
        self.deleter
            .handle_column_deletes(requests, ctx)
            .await
            .context(TableOperationSnafu)
    }

    #[tracing::instrument(skip_all)]
    pub async fn handle_row_deletes(
        &self,
        requests: RowDeleteRequests,
        ctx: QueryContextRef,
    ) -> Result<Output> {
        self.deleter
            .handle_row_deletes(requests, ctx)
            .await
            .context(TableOperationSnafu)
    }
}<|MERGE_RESOLUTION|>--- conflicted
+++ resolved
@@ -24,12 +24,9 @@
 use async_trait::async_trait;
 use auth::{PermissionChecker, PermissionCheckerRef, PermissionReq};
 use common_base::AffectedRows;
-<<<<<<< HEAD
 use common_grpc::flight::FlightDecoder;
 use common_grpc::FlightData;
-=======
 use common_query::logical_plan::add_insert_to_logical_plan;
->>>>>>> 41a706c7
 use common_query::Output;
 use common_telemetry::tracing::{self};
 use query::parser::PromQuery;
@@ -38,11 +35,7 @@
 use servers::query_handler::sql::SqlQueryHandler;
 use session::context::QueryContextRef;
 use snafu::{ensure, OptionExt, ResultExt};
-<<<<<<< HEAD
-use substrait::{DFLogicalSubstraitConvertor, SubstraitPlan};
 use table::metadata::TableId;
-=======
->>>>>>> 41a706c7
 use table::table_name::TableName;
 
 use crate::error::{
@@ -149,9 +142,6 @@
                         );
                         let output = result.remove(0)?;
                         attach_timer(output, timer)
-                    }
-                    Query::InsertIntoPlan(_) => {
-                        todo!("wait for #5903 to be merged")
                     }
                 }
             }
