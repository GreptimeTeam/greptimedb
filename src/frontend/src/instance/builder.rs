// Copyright 2023 Greptime Team
//
// Licensed under the Apache License, Version 2.0 (the "License");
// you may not use this file except in compliance with the License.
// You may obtain a copy of the License at
//
//     http://www.apache.org/licenses/LICENSE-2.0
//
// Unless required by applicable law or agreed to in writing, software
// distributed under the License is distributed on an "AS IS" BASIS,
// WITHOUT WARRANTIES OR CONDITIONS OF ANY KIND, either express or implied.
// See the License for the specific language governing permissions and
// limitations under the License.

use std::sync::Arc;

use cache::{TABLE_FLOWNODE_SET_CACHE_NAME, TABLE_ROUTE_CACHE_NAME};
use catalog::process_manager::ProcessManager;
use catalog::CatalogManagerRef;
use common_base::Plugins;
use common_meta::cache::{LayeredCacheRegistryRef, TableRouteCacheRef};
use common_meta::cache_invalidator::{CacheInvalidatorRef, DummyCacheInvalidator};
use common_meta::ddl::ProcedureExecutorRef;
use common_meta::key::flow::FlowMetadataManager;
use common_meta::key::TableMetadataManager;
use common_meta::kv_backend::KvBackendRef;
use common_meta::node_manager::NodeManagerRef;
use operator::delete::Deleter;
use operator::flow::FlowServiceOperator;
use operator::insert::Inserter;
use operator::procedure::ProcedureServiceOperator;
use operator::request::Requester;
use operator::statement::{StatementExecutor, StatementExecutorRef};
use operator::table::TableMutationOperator;
use partition::manager::PartitionRuleManager;
use pipeline::pipeline_operator::PipelineOperator;
use query::region_query::RegionQueryHandlerFactoryRef;
use query::QueryEngineFactory;
use snafu::OptionExt;

use crate::error::{self, Result};
use crate::frontend::FrontendOptions;
use crate::instance::region_query::FrontendRegionQueryHandler;
use crate::instance::Instance;
use crate::limiter::Limiter;
use crate::slow_query_recorder::SlowQueryRecorder;

/// The frontend [`Instance`] builder.
pub struct FrontendBuilder {
    options: FrontendOptions,
    kv_backend: KvBackendRef,
    layered_cache_registry: LayeredCacheRegistryRef,
    local_cache_invalidator: Option<CacheInvalidatorRef>,
    catalog_manager: CatalogManagerRef,
    node_manager: NodeManagerRef,
    plugins: Option<Plugins>,
    procedure_executor: ProcedureExecutorRef,
<<<<<<< HEAD
    stats: StatementStatistics,
    process_manager: Option<Arc<ProcessManager>>,
=======
>>>>>>> 8d2c1b7f
}

impl FrontendBuilder {
    #[allow(clippy::too_many_arguments)]
    pub fn new(
        options: FrontendOptions,
        kv_backend: KvBackendRef,
        layered_cache_registry: LayeredCacheRegistryRef,
        catalog_manager: CatalogManagerRef,
        node_manager: NodeManagerRef,
        procedure_executor: ProcedureExecutorRef,
<<<<<<< HEAD
        stats: StatementStatistics,
        process_manager: Option<Arc<ProcessManager>>,
=======
>>>>>>> 8d2c1b7f
    ) -> Self {
        Self {
            options,
            kv_backend,
            layered_cache_registry,
            local_cache_invalidator: None,
            catalog_manager,
            node_manager,
            plugins: None,
            procedure_executor,
<<<<<<< HEAD
            stats,
            process_manager,
=======
>>>>>>> 8d2c1b7f
        }
    }

    pub fn with_local_cache_invalidator(self, cache_invalidator: CacheInvalidatorRef) -> Self {
        Self {
            local_cache_invalidator: Some(cache_invalidator),
            ..self
        }
    }

    pub fn with_plugin(self, plugins: Plugins) -> Self {
        Self {
            plugins: Some(plugins),
            ..self
        }
    }

    pub async fn try_build(self) -> Result<Instance> {
        let kv_backend = self.kv_backend;
        let node_manager = self.node_manager;
        let plugins = self.plugins.unwrap_or_default();
        let process_manager = self.process_manager;
        let table_route_cache: TableRouteCacheRef =
            self.layered_cache_registry
                .get()
                .context(error::CacheRequiredSnafu {
                    name: TABLE_ROUTE_CACHE_NAME,
                })?;
        let partition_manager = Arc::new(PartitionRuleManager::new(
            kv_backend.clone(),
            table_route_cache.clone(),
        ));

        let local_cache_invalidator = self
            .local_cache_invalidator
            .unwrap_or_else(|| Arc::new(DummyCacheInvalidator));

        let region_query_handler =
            if let Some(factory) = plugins.get::<RegionQueryHandlerFactoryRef>() {
                factory.build(partition_manager.clone(), node_manager.clone())
            } else {
                FrontendRegionQueryHandler::arc(partition_manager.clone(), node_manager.clone())
            };

        let table_flownode_cache =
            self.layered_cache_registry
                .get()
                .context(error::CacheRequiredSnafu {
                    name: TABLE_FLOWNODE_SET_CACHE_NAME,
                })?;

        let inserter = Arc::new(Inserter::new(
            self.catalog_manager.clone(),
            partition_manager.clone(),
            node_manager.clone(),
            table_flownode_cache,
        ));
        let deleter = Arc::new(Deleter::new(
            self.catalog_manager.clone(),
            partition_manager.clone(),
            node_manager.clone(),
        ));
        let requester = Arc::new(Requester::new(
            self.catalog_manager.clone(),
            partition_manager,
            node_manager.clone(),
        ));
        let table_mutation_handler = Arc::new(TableMutationOperator::new(
            inserter.clone(),
            deleter.clone(),
            requester,
        ));

        let procedure_service_handler = Arc::new(ProcedureServiceOperator::new(
            self.procedure_executor.clone(),
            self.catalog_manager.clone(),
        ));

        let flow_metadata_manager = Arc::new(FlowMetadataManager::new(kv_backend.clone()));
        let flow_service = FlowServiceOperator::new(flow_metadata_manager, node_manager.clone());

        let query_engine = QueryEngineFactory::new_with_plugins(
            self.catalog_manager.clone(),
            Some(region_query_handler.clone()),
            Some(table_mutation_handler),
            Some(procedure_service_handler),
            Some(Arc::new(flow_service)),
            true,
            plugins.clone(),
            self.options.query.clone(),
        )
        .query_engine();

        let statement_executor = Arc::new(StatementExecutor::new(
            self.catalog_manager.clone(),
            query_engine.clone(),
            self.procedure_executor,
            kv_backend.clone(),
            local_cache_invalidator,
            inserter.clone(),
            table_route_cache,
        ));

        let pipeline_operator = Arc::new(PipelineOperator::new(
            inserter.clone(),
            statement_executor.clone(),
            self.catalog_manager.clone(),
            query_engine.clone(),
        ));

        plugins.insert::<StatementExecutorRef>(statement_executor.clone());

        let slow_query_recorder = self.options.slow_query.and_then(|opts| {
            opts.enable.then(|| {
                SlowQueryRecorder::new(
                    opts.clone(),
                    inserter.clone(),
                    statement_executor.clone(),
                    self.catalog_manager.clone(),
                )
            })
        });

        // Create the limiter if the max_in_flight_write_bytes is set.
        let limiter = self
            .options
            .max_in_flight_write_bytes
            .map(|max_in_flight_write_bytes| {
                Arc::new(Limiter::new(max_in_flight_write_bytes.as_bytes()))
            });

        Ok(Instance {
            catalog_manager: self.catalog_manager,
            pipeline_operator,
            statement_executor,
            query_engine,
            plugins,
            inserter,
            deleter,
            table_metadata_manager: Arc::new(TableMetadataManager::new(kv_backend)),
            slow_query_recorder,
            limiter,
            process_manager,
        })
    }
}<|MERGE_RESOLUTION|>--- conflicted
+++ resolved
@@ -55,11 +55,7 @@
     node_manager: NodeManagerRef,
     plugins: Option<Plugins>,
     procedure_executor: ProcedureExecutorRef,
-<<<<<<< HEAD
-    stats: StatementStatistics,
     process_manager: Option<Arc<ProcessManager>>,
-=======
->>>>>>> 8d2c1b7f
 }
 
 impl FrontendBuilder {
@@ -71,11 +67,7 @@
         catalog_manager: CatalogManagerRef,
         node_manager: NodeManagerRef,
         procedure_executor: ProcedureExecutorRef,
-<<<<<<< HEAD
-        stats: StatementStatistics,
         process_manager: Option<Arc<ProcessManager>>,
-=======
->>>>>>> 8d2c1b7f
     ) -> Self {
         Self {
             options,
@@ -86,11 +78,7 @@
             node_manager,
             plugins: None,
             procedure_executor,
-<<<<<<< HEAD
-            stats,
             process_manager,
-=======
->>>>>>> 8d2c1b7f
         }
     }
 
