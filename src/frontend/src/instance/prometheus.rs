--- conflicted
+++ resolved
@@ -91,29 +91,18 @@
 #[async_trait]
 impl PrometheusProtocolHandler for Instance {
     async fn write(&self, request: WriteRequest) -> ServerResult<()> {
-<<<<<<< HEAD
-        let exprs = prometheus::write_request_to_insert_exprs(request)?;
-        let futures = exprs
-            .iter()
-            .map(|e| self.handle_insert(e))
-            .collect::<Vec<_>>();
-        let res = futures_util::future::join_all(futures)
-            .await
-            .into_iter()
-            .collect::<Result<Vec<_>, crate::error::Error>>();
-        res.map_err(BoxedError::new)
-            .context(error::ExecuteInsertSnafu {
-                msg: "failed to write prometheus remote request",
-            })?;
-=======
         match self.mode {
             Mode::Standalone => {
                 let exprs = prometheus::write_request_to_insert_exprs(request)?;
-
-                self.database()
-                    .batch_insert(exprs)
+                let futures = exprs
+                    .iter()
+                    .map(|e| self.handle_insert(e))
+                    .collect::<Vec<_>>();
+                let res = futures_util::future::join_all(futures)
                     .await
-                    .map_err(BoxedError::new)
+                    .into_iter()
+                    .collect::<Result<Vec<_>, crate::error::Error>>();
+                res.map_err(BoxedError::new)
                     .context(error::ExecuteInsertSnafu {
                         msg: "failed to write prometheus remote request",
                     })?;
@@ -129,7 +118,6 @@
                     })?;
             }
         }
->>>>>>> 488eabce
 
         Ok(())
     }
