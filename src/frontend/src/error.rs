--- conflicted
+++ resolved
@@ -131,18 +131,6 @@
     RegionKeysSize {
         expect: usize,
         actual: usize,
-        backtrace: Backtrace,
-    },
-
-    #[snafu(display("Catalog not found: {}", catalog_name))]
-    CatalogNotFound {
-        catalog_name: String,
-        backtrace: Backtrace,
-    },
-
-    #[snafu(display("Schema not found: {}", schema_name))]
-    SchemaNotFound {
-        schema_name: String,
         backtrace: Backtrace,
     },
 
@@ -206,7 +194,6 @@
         backtrace: Backtrace,
     },
 
-<<<<<<< HEAD
     #[snafu(display("Failed to bump table id when creating table, source: {}", source))]
     BumpTableId {
         #[snafu(backtrace)]
@@ -247,7 +234,8 @@
     BuildCreateExprOnInsertion {
         #[snafu(backtrace)]
         source: common_insert::error::Error,
-=======
+    },
+
     #[snafu(display("Failed to find catalog by name: {}", catalog_name))]
     CatalogNotFound {
         catalog_name: String,
@@ -273,7 +261,6 @@
     FullTableName {
         #[snafu(backtrace)]
         source: sql::error::Error,
->>>>>>> 488eabce
     },
 }
 
@@ -321,9 +308,7 @@
             Error::TableNotFound { .. } => StatusCode::TableNotFound,
             Error::ColumnNotFound { .. } => StatusCode::TableColumnNotFound,
 
-            Error::JoinTask { .. }
-            | Error::SchemaNotFound { .. }
-            | Error::CatalogNotFound { .. } => StatusCode::Unexpected,
+            Error::JoinTask { .. } => StatusCode::Unexpected,
             Error::Catalog { source, .. } => source.status_code(),
             Error::ParseCatalogEntry { source, .. } => source.status_code(),
 
