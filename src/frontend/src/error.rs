use std::any::Any;

use common_error::prelude::*;

#[derive(Debug, Snafu)]
#[snafu(visibility(pub))]
pub enum Error {
    #[snafu(display("Failed to connect Datanode at {}, source: {}", addr, source))]
    ConnectDatanode {
        addr: String,
        #[snafu(backtrace)]
        source: client::Error,
    },

    #[snafu(display("Failed to request Datanode, source: {}", source))]
    RequestDatanode {
        #[snafu(backtrace)]
        source: client::Error,
    },

    #[snafu(display("Runtime resource error, source: {}", source))]
    RuntimeResource {
        #[snafu(backtrace)]
        source: common_runtime::error::Error,
    },

    #[snafu(display("Failed to start server, source: {}", source))]
    StartServer {
        #[snafu(backtrace)]
        source: servers::error::Error,
    },

    #[snafu(display("Failed to parse address {}, source: {}", addr, source))]
    ParseAddr {
        addr: String,
        source: std::net::AddrParseError,
    },

    #[snafu(display("Failed to parse SQL, source: {}", source))]
    ParseSql {
        #[snafu(backtrace)]
        source: sql::error::Error,
    },

    #[snafu(display("Column datatype error, source: {}", source))]
    ColumnDataType {
        #[snafu(backtrace)]
        source: api::error::Error,
    },

    #[snafu(display(
        "Failed to convert column default constraint, column: {}, source: {}",
        column_name,
        source
    ))]
    ConvertColumnDefaultConstraint {
        column_name: String,
        #[snafu(backtrace)]
        source: datatypes::error::Error,
    },

    #[snafu(display("Invalid SQL, error: {}", err_msg))]
    InvalidSql {
        err_msg: String,
        backtrace: Backtrace,
    },

    #[snafu(display("Illegal Frontend state: {}", err_msg))]
    IllegalFrontendState {
        err_msg: String,
        backtrace: Backtrace,
    },

    #[snafu(display("Incomplete GRPC result: {}", err_msg))]
    IncompleteGrpcResult {
        err_msg: String,
        backtrace: Backtrace,
    },

    #[snafu(display("Failed to execute OpenTSDB put, reason: {}", reason))]
    ExecOpentsdbPut {
        reason: String,
        backtrace: Backtrace,
    },
}

pub type Result<T> = std::result::Result<T, Error>;

impl ErrorExt for Error {
    fn status_code(&self) -> StatusCode {
        match self {
            Error::ConnectDatanode { .. } | Error::ParseAddr { .. } | Error::InvalidSql { .. } => {
                StatusCode::InvalidArguments
            }
            Error::RuntimeResource { source, .. } => source.status_code(),
            Error::StartServer { source, .. } => source.status_code(),
            Error::ParseSql { source } => source.status_code(),
            Error::ConvertColumnDefaultConstraint { source, .. } => source.status_code(),
<<<<<<< HEAD
            Error::ColumnDataType { .. } | Error::RequestDatanode { .. } => StatusCode::Internal,
            Error::IllegalFrontendState { .. } => StatusCode::Unexpected,
=======
            Error::RequestDatanode { source } => source.status_code(),
            Error::ColumnDataType { .. } => StatusCode::Internal,
            Error::IllegalFrontendState { .. } | Error::IncompleteGrpcResult { .. } => {
                StatusCode::Unexpected
            }
            Error::ExecOpentsdbPut { .. } => StatusCode::Internal,
>>>>>>> ca732d45
        }
    }

    fn backtrace_opt(&self) -> Option<&Backtrace> {
        ErrorCompat::backtrace(self)
    }

    fn as_any(&self) -> &dyn Any {
        self
    }
}<|MERGE_RESOLUTION|>--- conflicted
+++ resolved
@@ -96,17 +96,12 @@
             Error::StartServer { source, .. } => source.status_code(),
             Error::ParseSql { source } => source.status_code(),
             Error::ConvertColumnDefaultConstraint { source, .. } => source.status_code(),
-<<<<<<< HEAD
-            Error::ColumnDataType { .. } | Error::RequestDatanode { .. } => StatusCode::Internal,
-            Error::IllegalFrontendState { .. } => StatusCode::Unexpected,
-=======
             Error::RequestDatanode { source } => source.status_code(),
             Error::ColumnDataType { .. } => StatusCode::Internal,
             Error::IllegalFrontendState { .. } | Error::IncompleteGrpcResult { .. } => {
                 StatusCode::Unexpected
             }
             Error::ExecOpentsdbPut { .. } => StatusCode::Internal,
->>>>>>> ca732d45
         }
     }
 
