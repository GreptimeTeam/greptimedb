--- conflicted
+++ resolved
@@ -266,44 +266,6 @@
     #[snafu(display("Empty data: {}", msg))]
     EmptyData { msg: String, location: Location },
 
-<<<<<<< HEAD
-    #[snafu(display("Failed to read record batch, source: {}", source))]
-    ReadRecordBatch {
-        source: common_recordbatch::error::Error,
-        location: Location,
-    },
-
-    #[snafu(display("Failed to build column vectors, source: {}", source))]
-    BuildColumnVectors {
-        source: common_recordbatch::error::Error,
-        location: Location,
-    },
-
-    #[snafu(display("Illegal auth config: {}", source))]
-    IllegalAuthConfig {
-        location: Location,
-        source: auth::error::Error,
-    },
-
-    #[snafu(display("Missing insert body, source: {source}"))]
-    MissingInsertBody {
-        source: sql::error::Error,
-        location: Location,
-    },
-
-    #[snafu(display(
-        "Failed to build default value, column: {}, source: {}",
-        column,
-        source
-    ))]
-    ColumnDefaultValue {
-        column: String,
-        location: Location,
-        source: datatypes::error::Error,
-    },
-
-=======
->>>>>>> 5805e8d4
     #[snafu(display(
         "No valid default value can be built automatically, column: {}",
         column,
@@ -318,6 +280,9 @@
         source: operator::error::Error,
         location: Location,
     },
+
+    #[snafu(display("Invalid auth config"))]
+    IllegalAuthConfig { source: auth::error::Error },
 }
 
 pub type Result<T> = std::result::Result<T, Error>;
