// Copyright 2023 Greptime Team
//
// Licensed under the Apache License, Version 2.0 (the "License");
// you may not use this file except in compliance with the License.
// You may obtain a copy of the License at
//
//     http://www.apache.org/licenses/LICENSE-2.0
//
// Unless required by applicable law or agreed to in writing, software
// distributed under the License is distributed on an "AS IS" BASIS,
// WITHOUT WARRANTIES OR CONDITIONS OF ANY KIND, either express or implied.
// See the License for the specific language governing permissions and
// limitations under the License.

use std::any::Any;

use common_error::prelude::*;
use store_api::storage::RegionId;

#[derive(Debug, Snafu)]
#[snafu(visibility(pub))]
pub enum Error {
    #[snafu(display("{source}"))]
    External {
        #[snafu(backtrace)]
        source: BoxedError,
    },

    #[snafu(display("Failed to request Datanode, source: {}", source))]
    RequestDatanode {
        #[snafu(backtrace)]
        source: client::Error,
    },

    #[snafu(display("Runtime resource error, source: {}", source))]
    RuntimeResource {
        #[snafu(backtrace)]
        source: common_runtime::error::Error,
    },

    #[snafu(display("Failed to start server, source: {}", source))]
    StartServer {
        #[snafu(backtrace)]
        source: servers::error::Error,
    },

    #[snafu(display("Failed to parse address {}, source: {}", addr, source))]
    ParseAddr {
        addr: String,
        source: std::net::AddrParseError,
    },

    #[snafu(display("Failed to parse SQL, source: {}", source))]
    ParseSql {
        #[snafu(backtrace)]
        source: sql::error::Error,
    },

    #[snafu(display("Failed to parse query, source: {}", source))]
    ParseQuery {
        #[snafu(backtrace)]
        source: query::error::Error,
    },

    #[snafu(display("Column datatype error, source: {}", source))]
    ColumnDataType {
        #[snafu(backtrace)]
        source: api::error::Error,
    },

    #[snafu(display(
        "Invalid column proto definition, column: {}, source: {}",
        column,
        source
    ))]
    InvalidColumnDef {
        column: String,
        #[snafu(backtrace)]
        source: api::error::Error,
    },

    #[snafu(display(
        "Failed to convert column default constraint, column: {}, source: {}",
        column_name,
        source
    ))]
    ConvertColumnDefaultConstraint {
        column_name: String,
        #[snafu(backtrace)]
        source: datatypes::error::Error,
    },

    #[snafu(display("Invalid SQL, error: {}", err_msg))]
    InvalidSql {
        err_msg: String,
        backtrace: Backtrace,
    },

    #[snafu(display("Illegal Frontend state: {}", err_msg))]
    IllegalFrontendState {
        err_msg: String,
        backtrace: Backtrace,
    },

    #[snafu(display("Incomplete GRPC result: {}", err_msg))]
    IncompleteGrpcResult {
        err_msg: String,
        backtrace: Backtrace,
    },

    #[snafu(display("Failed to find Datanode by region: {:?}", region))]
    FindDatanode {
        region: RegionId,
        backtrace: Backtrace,
    },

    #[snafu(display("Invalid InsertRequest, reason: {}", reason))]
    InvalidInsertRequest {
        reason: String,
        backtrace: Backtrace,
    },

    #[snafu(display("Table not found: {}", table_name))]
    TableNotFound {
        table_name: String,
        backtrace: Backtrace,
    },

    #[snafu(display("Column {} not found in table {}", column_name, table_name))]
    ColumnNotFound {
        column_name: String,
        table_name: String,
        backtrace: Backtrace,
    },

    #[snafu(display(
        "Columns and values number mismatch, columns: {}, values: {}",
        columns,
        values,
    ))]
    ColumnValuesNumberMismatch {
        columns: usize,
        values: usize,
        backtrace: Backtrace,
    },

    #[snafu(display("Failed to join task, source: {}", source))]
    JoinTask {
        source: common_runtime::JoinError,
        backtrace: Backtrace,
    },

    #[snafu(display("General catalog error: {}", source))]
    Catalog {
        #[snafu(backtrace)]
        source: catalog::error::Error,
    },

    #[snafu(display("Failed to serialize or deserialize catalog entry: {}", source))]
    CatalogEntrySerde {
        #[snafu(backtrace)]
        source: common_catalog::error::Error,
    },

    #[snafu(display("Failed to start Meta client, source: {}", source))]
    StartMetaClient {
        #[snafu(backtrace)]
        source: meta_client::error::Error,
    },

    #[snafu(display("Failed to request Meta, source: {}", source))]
    RequestMeta {
        #[snafu(backtrace)]
        source: meta_client::error::Error,
    },

    #[snafu(display("Failed to create table route for table {}", table_name))]
    CreateTableRoute {
        table_name: String,
        backtrace: Backtrace,
    },

    #[snafu(display("Failed to find table route for table {}", table_name))]
    FindTableRoute {
        table_name: String,
        #[snafu(backtrace)]
        source: partition::error::Error,
    },

    #[snafu(display("Failed to create AlterExpr from Alter statement, source: {}", source))]
    AlterExprFromStmt {
        #[snafu(backtrace)]
        source: sql::error::Error,
    },

    #[snafu(display("Failed to build CreateExpr on insertion: {}", source))]
    BuildCreateExprOnInsertion {
        #[snafu(backtrace)]
        source: common_grpc_expr::error::Error,
    },

    #[snafu(display(
        "Failed to convert GRPC InsertRequest to table InsertRequest, source: {}",
        source
    ))]
    ToTableInsertRequest {
        #[snafu(backtrace)]
        source: common_grpc_expr::error::Error,
    },

    #[snafu(display("Failed to find catalog by name: {}", catalog_name))]
    CatalogNotFound {
        catalog_name: String,
        backtrace: Backtrace,
    },

    #[snafu(display("Failed to find schema, schema info: {}", schema_info))]
    SchemaNotFound {
        schema_info: String,
        backtrace: Backtrace,
    },

    #[snafu(display("Table occurs error, source: {}", source))]
    Table {
        #[snafu(backtrace)]
        source: table::error::Error,
    },

    #[snafu(display("Failed to find region route for table {}", table_name))]
    FindRegionRoute {
        table_name: String,
        backtrace: Backtrace,
    },

    #[snafu(display(
        "Failed to find leader peer for region {} in table {}",
        region,
        table_name
    ))]
    FindLeaderPeer {
        region: u64,
        table_name: String,
        backtrace: Backtrace,
    },

    #[snafu(display("Cannot find primary key column by name: {}", msg))]
    PrimaryKeyNotFound { msg: String, backtrace: Backtrace },

    #[snafu(display("Failed to execute statement, source: {}", source))]
    ExecuteStatement {
        #[snafu(backtrace)]
        source: query::error::Error,
    },

    #[snafu(display("Failed to build DataFusion logical plan, source: {}", source))]
    BuildDfLogicalPlan {
        source: datafusion_common::DataFusionError,
        backtrace: Backtrace,
    },

    #[snafu(display("{source}"))]
    InvokeDatanode {
        #[snafu(backtrace)]
        source: datanode::error::Error,
    },

    #[snafu(display("Missing meta_client_opts section in config"))]
    MissingMetasrvOpts { backtrace: Backtrace },

    #[snafu(display("Failed to convert AlterExpr to AlterRequest, source: {}", source))]
    AlterExprToRequest {
        #[snafu(backtrace)]
        source: common_grpc_expr::error::Error,
    },

    #[snafu(display("Failed to find leaders when altering table, table: {}", table))]
    LeaderNotFound { table: String, backtrace: Backtrace },

    #[snafu(display("Table already exists: `{}`", table))]
    TableAlreadyExist { table: String, backtrace: Backtrace },

    #[snafu(display("Failed to encode Substrait logical plan, source: {}", source))]
    EncodeSubstraitLogicalPlan {
        #[snafu(backtrace)]
        source: substrait::error::Error,
    },

    #[snafu(display("Failed to found context value: {}", key))]
    ContextValueNotFound { key: String, backtrace: Backtrace },

    #[snafu(display(
        "Failed to build table meta for table: {}, source: {}",
        table_name,
        source
    ))]
    BuildTableMeta {
        table_name: String,
        source: table::metadata::TableMetaBuilderError,
        backtrace: Backtrace,
    },

    #[snafu(display("Not supported: {}", feat))]
    NotSupported { feat: String },

    #[snafu(display("Failed to find new columns on insertion: {}", source))]
    FindNewColumnsOnInsertion {
        #[snafu(backtrace)]
        source: common_grpc_expr::error::Error,
    },

    #[snafu(display(
        "Failed to build default value, column: {}, source: {}",
        column,
        source
    ))]
    ColumnDefaultValue {
        column: String,
        #[snafu(backtrace)]
        source: datatypes::error::Error,
    },

    #[snafu(display(
        "No valid default value can be built automatically, column: {}",
        column,
    ))]
    ColumnNoneDefaultValue {
        column: String,
        backtrace: Backtrace,
    },

    #[snafu(display("SQL execution intercepted, source: {}", source))]
    SqlExecIntercepted {
        #[snafu(backtrace)]
        source: BoxedError,
    },

    #[snafu(display(
        "Failed to deserialize partition in meta to partition def, source: {}",
        source
    ))]
    DeserializePartition {
        #[snafu(backtrace)]
        source: partition::error::Error,
    },

    // TODO(ruihang): merge all query execution error kinds
    #[snafu(display("Failed to execute PromQL query {}, source: {}", query, source))]
    ExecutePromql {
        query: String,
        #[snafu(backtrace)]
        source: servers::error::Error,
    },

<<<<<<< HEAD
    #[snafu(display("Failed to execute query statement, source: {}", source))]
    ExecuteQueryStatement {
        #[snafu(backtrace)]
        source: BoxedError,
=======
    #[snafu(display("Failed to describe schema for given statement, source: {}", source))]
    DescribeStatement {
        #[snafu(backtrace)]
        source: query::error::Error,
>>>>>>> 5d62e193
    },
}

pub type Result<T> = std::result::Result<T, Error>;

impl ErrorExt for Error {
    fn status_code(&self) -> StatusCode {
        match self {
            Error::ParseAddr { .. }
            | Error::InvalidSql { .. }
            | Error::InvalidInsertRequest { .. }
            | Error::ColumnValuesNumberMismatch { .. } => StatusCode::InvalidArguments,

            Error::NotSupported { .. } => StatusCode::Unsupported,

            Error::RuntimeResource { source, .. } => source.status_code(),
            Error::ExecutePromql { source, .. } => source.status_code(),

            Error::SqlExecIntercepted { source, .. } => source.status_code(),
            Error::StartServer { source, .. } => source.status_code(),

            Error::ParseSql { source } | Error::AlterExprFromStmt { source } => {
                source.status_code()
            }

            Error::Table { source } => source.status_code(),

            Error::ConvertColumnDefaultConstraint { source, .. } => source.status_code(),

            Error::RequestDatanode { source } => source.status_code(),

            Error::ColumnDataType { source } | Error::InvalidColumnDef { source, .. } => {
                source.status_code()
            }

            Error::FindDatanode { .. }
            | Error::CreateTableRoute { .. }
            | Error::FindRegionRoute { .. }
            | Error::FindLeaderPeer { .. }
            | Error::BuildDfLogicalPlan { .. }
            | Error::BuildTableMeta { .. } => StatusCode::Internal,

            Error::IllegalFrontendState { .. }
            | Error::IncompleteGrpcResult { .. }
            | Error::ContextValueNotFound { .. } => StatusCode::Unexpected,

            Error::TableNotFound { .. } => StatusCode::TableNotFound,
            Error::ColumnNotFound { .. } => StatusCode::TableColumnNotFound,

            Error::JoinTask { .. } => StatusCode::Unexpected,
            Error::Catalog { source, .. } => source.status_code(),
            Error::CatalogEntrySerde { source, .. } => source.status_code(),

            Error::StartMetaClient { source } | Error::RequestMeta { source } => {
                source.status_code()
            }
            Error::SchemaNotFound { .. } => StatusCode::InvalidArguments,
            Error::CatalogNotFound { .. } => StatusCode::InvalidArguments,

            Error::BuildCreateExprOnInsertion { source }
            | Error::ToTableInsertRequest { source }
            | Error::FindNewColumnsOnInsertion { source } => source.status_code(),

            Error::PrimaryKeyNotFound { .. } => StatusCode::InvalidArguments,
<<<<<<< HEAD
            Error::ExecuteStatement { source, .. } | Error::ParseQuery { source } => {
=======
            Error::ExecuteStatement { source, .. } | Error::DescribeStatement { source } => {
>>>>>>> 5d62e193
                source.status_code()
            }
            Error::MissingMetasrvOpts { .. } => StatusCode::InvalidArguments,
            Error::AlterExprToRequest { source, .. } => source.status_code(),
            Error::LeaderNotFound { .. } => StatusCode::StorageUnavailable,
            Error::TableAlreadyExist { .. } => StatusCode::TableAlreadyExists,
            Error::EncodeSubstraitLogicalPlan { source } => source.status_code(),
            Error::InvokeDatanode { source } => source.status_code(),
            Error::ColumnDefaultValue { source, .. } => source.status_code(),
            Error::ColumnNoneDefaultValue { .. } => StatusCode::InvalidArguments,
            Error::External { source } | Error::ExecuteQueryStatement { source } => {
                source.status_code()
            }
            Error::DeserializePartition { source, .. } | Error::FindTableRoute { source, .. } => {
                source.status_code()
            }
        }
    }

    fn backtrace_opt(&self) -> Option<&Backtrace> {
        ErrorCompat::backtrace(self)
    }

    fn as_any(&self) -> &dyn Any {
        self
    }
}

impl From<Error> for tonic::Status {
    fn from(err: Error) -> Self {
        tonic::Status::new(tonic::Code::Internal, err.to_string())
    }
}<|MERGE_RESOLUTION|>--- conflicted
+++ resolved
@@ -351,17 +351,16 @@
         source: servers::error::Error,
     },
 
-<<<<<<< HEAD
     #[snafu(display("Failed to execute query statement, source: {}", source))]
     ExecuteQueryStatement {
         #[snafu(backtrace)]
         source: BoxedError,
-=======
+    },
+
     #[snafu(display("Failed to describe schema for given statement, source: {}", source))]
     DescribeStatement {
         #[snafu(backtrace)]
         source: query::error::Error,
->>>>>>> 5d62e193
     },
 }
 
@@ -426,13 +425,9 @@
             | Error::FindNewColumnsOnInsertion { source } => source.status_code(),
 
             Error::PrimaryKeyNotFound { .. } => StatusCode::InvalidArguments,
-<<<<<<< HEAD
-            Error::ExecuteStatement { source, .. } | Error::ParseQuery { source } => {
-=======
-            Error::ExecuteStatement { source, .. } | Error::DescribeStatement { source } => {
->>>>>>> 5d62e193
-                source.status_code()
-            }
+            Error::ExecuteStatement { source, .. }
+            | Error::ParseQuery { source }
+            | Error::DescribeStatement { source } => source.status_code(),
             Error::MissingMetasrvOpts { .. } => StatusCode::InvalidArguments,
             Error::AlterExprToRequest { source, .. } => source.status_code(),
             Error::LeaderNotFound { .. } => StatusCode::StorageUnavailable,
