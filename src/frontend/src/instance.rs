--- conflicted
+++ resolved
@@ -1,8 +1,5 @@
-<<<<<<< HEAD
-pub mod influxdb;
-=======
+mod influxdb;
 mod opentsdb;
->>>>>>> ca732d45
 
 use std::collections::HashMap;
 use std::sync::Arc;
