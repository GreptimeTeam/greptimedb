pub(crate) mod distributed;
mod influxdb;
mod opentsdb;
mod prometheus;

use std::collections::HashMap;
use std::sync::Arc;
use std::time::Duration;

use api::result::ObjectResultBuilder;
use api::v1::alter_expr::Kind;
use api::v1::codec::InsertBatch;
use api::v1::object_expr::Expr;
use api::v1::{
    admin_expr, insert_expr, AddColumns, AdminExpr, AdminResult, AlterExpr, CreateDatabaseExpr,
    CreateExpr, InsertExpr, ObjectExpr, ObjectResult as GrpcObjectResult,
};
use async_trait::async_trait;
use catalog::remote::MetaKvBackend;
use catalog::{CatalogManagerRef, CatalogProviderRef, SchemaProviderRef};
use client::admin::{admin_result_to_output, Admin};
use client::{Client, Database, Select};
use common_catalog::consts::{DEFAULT_CATALOG_NAME, DEFAULT_SCHEMA_NAME};
use common_error::prelude::{BoxedError, StatusCode};
use common_grpc::channel_manager::{ChannelConfig, ChannelManager};
use common_query::Output;
use common_telemetry::{debug, error, info};
use distributed::DistInstance;
use meta_client::client::MetaClientBuilder;
use meta_client::MetaClientOpts;
use servers::error as server_error;
use servers::query_handler::{
    GrpcAdminHandler, GrpcQueryHandler, InfluxdbLineProtocolHandler, OpentsdbProtocolHandler,
    PrometheusProtocolHandler, SqlQueryHandler,
};
use snafu::prelude::*;
use sql::statements::create::Partitions;
use sql::statements::insert::Insert;
use sql::statements::statement::Statement;
use sql::{dialect::GenericDialect, parser::ParserContext};

use crate::catalog::FrontendCatalogManager;
use crate::datanode::DatanodeClients;
use crate::error::{
    self, AlterTableOnInsertionSnafu, AlterTableSnafu, CatalogNotFoundSnafu, CatalogSnafu,
    CreateTableSnafu, DeserializeInsertBatchSnafu, FindNewColumnsOnInsertionSnafu, InsertSnafu,
    Result, SchemaNotFoundSnafu, SelectSnafu,
};
use crate::expr_factory::{CreateExprFactoryRef, DefaultCreateExprFactory};
use crate::frontend::{FrontendOptions, Mode};
use crate::sql::insert_to_request;
use crate::table::route::TableRoutes;

#[async_trait]
pub trait FrontendInstance:
    GrpcAdminHandler
    + GrpcQueryHandler
    + SqlQueryHandler
    + OpentsdbProtocolHandler
    + InfluxdbLineProtocolHandler
    + PrometheusProtocolHandler
    + Send
    + Sync
    + 'static
{
    async fn start(&mut self) -> Result<()>;
}

pub type FrontendInstanceRef = Arc<dyn FrontendInstance>;

#[derive(Clone)]
pub struct Instance {
    // TODO(hl): In standalone mode, there is only one client.
    // But in distribute mode, frontend should fetch datanodes' addresses from metasrv.
    client: Client,
    /// catalog manager is None in standalone mode, datanode will keep their own
    catalog_manager: Option<CatalogManagerRef>,
    create_expr_factory: CreateExprFactoryRef,
    // TODO(fys): it should be a trait that corresponds to two implementations:
    // Standalone and Distributed, then the code behind it doesn't need to use so
    // many match statements.
    mode: Mode,
    // TODO(LFC): Refactor consideration: Can we split Frontend to DistInstance and EmbedInstance?
    dist_instance: Option<DistInstance>,
}

impl Default for Instance {
    fn default() -> Self {
        Self {
            client: Client::default(),
            catalog_manager: None,
            create_expr_factory: Arc::new(DefaultCreateExprFactory {}),
            mode: Mode::Standalone,
            dist_instance: None,
        }
    }
}

impl Instance {
    pub async fn try_new(opts: &FrontendOptions) -> Result<Self> {
        let mut instance = Instance {
            mode: opts.mode.clone(),
            ..Default::default()
        };

        let addr = opts.datanode_grpc_addr();
        instance.client.start(vec![addr]);

        instance.dist_instance = match &opts.mode {
            Mode::Standalone => None,
            Mode::Distributed(metasrv_addr) => {
                info!(
                    "Creating Frontend instance in distributed mode with Meta server addr {:?}",
                    metasrv_addr
                );

                let meta_config = MetaClientOpts::default();
                let channel_config = ChannelConfig::new()
                    .timeout(Duration::from_millis(meta_config.timeout_millis))
                    .connect_timeout(Duration::from_millis(meta_config.connect_timeout_millis))
                    .tcp_nodelay(meta_config.tcp_nodelay);

                let channel_manager = ChannelManager::with_config(channel_config);

                let mut meta_client = MetaClientBuilder::new(0, 0)
                    .enable_router()
                    .enable_store()
                    .channel_manager(channel_manager)
                    .build();
                meta_client
                    .start(metasrv_addr)
                    .await
                    .context(error::StartMetaClientSnafu)?;
                let meta_client = Arc::new(meta_client);

                let meta_backend = Arc::new(MetaKvBackend {
                    client: meta_client.clone(),
                });
                let table_routes = Arc::new(TableRoutes::new(meta_client.clone()));
                let datanode_clients = Arc::new(DatanodeClients::new());
                let catalog_manager = Arc::new(FrontendCatalogManager::new(
                    meta_backend,
                    table_routes,
                    datanode_clients.clone(),
                ));

                instance.catalog_manager = Some(catalog_manager.clone());

                Some(DistInstance::new(
                    meta_client,
                    catalog_manager,
                    datanode_clients,
                ))
            }
        };
        Ok(instance)
    }

    pub fn database(&self, database: &str) -> Database {
        Database::new(database, self.client.clone())
    }

    pub fn admin(&self, database: &str) -> Admin {
        Admin::new(database, self.client.clone())
    }

    pub fn set_catalog_manager(&mut self, catalog_manager: CatalogManagerRef) {
        self.catalog_manager = Some(catalog_manager);
    }

    pub async fn handle_select(&self, expr: Select) -> Result<Output> {
        if let Some(dist_instance) = &self.dist_instance {
            dist_instance.handle_select(expr).await
        } else {
            // TODO(LFC): Find a better way to execute query between Frontend and Datanode in standalone mode.
            // Otherwise we have to parse SQL first to get schema name. Maybe not GRPC.
            self.database(DEFAULT_SCHEMA_NAME)
                .select(expr)
                .await
                .and_then(Output::try_from)
                .context(SelectSnafu)
        }
    }

    /// Handle create expr.
    pub async fn handle_create_table(
        &self,
        mut expr: CreateExpr,
        partitions: Option<Partitions>,
    ) -> Result<Output> {
        if let Some(v) = &self.dist_instance {
            v.create_table(&mut expr, partitions).await
        } else {
            // Currently standalone mode does not support multi partitions/regions.
            let result = self
                .admin(expr.schema_name.as_deref().unwrap_or(DEFAULT_SCHEMA_NAME))
                .create(expr.clone())
                .await;
            if let Err(e) = &result {
                error!(e; "Failed to create table by expr: {:?}", expr);
            }
            result
                .and_then(admin_result_to_output)
                .context(CreateTableSnafu)
        }
    }

    /// Handle create database expr.
    pub async fn handle_create_database(&self, expr: CreateDatabaseExpr) -> Result<Output> {
        self.admin(DEFAULT_SCHEMA_NAME)
            .create_database(expr)
            .await
            .and_then(admin_result_to_output)
            .context(CreateTableSnafu)
    }

    /// Handle alter expr
    pub async fn handle_alter(&self, expr: AlterExpr) -> Result<Output> {
        self.admin(expr.schema_name.as_deref().unwrap_or(DEFAULT_SCHEMA_NAME))
            .alter(expr)
            .await
            .and_then(admin_result_to_output)
            .context(AlterTableSnafu)
    }

    /// Handle batch inserts
    pub async fn handle_inserts(&self, insert_expr: &[InsertExpr]) -> Result<Output> {
        let mut success = 0;
        for expr in insert_expr {
            match self.handle_insert(expr).await? {
                Output::AffectedRows(rows) => success += rows,
                _ => unreachable!("Insert should not yield output other than AffectedRows"),
            }
        }
        Ok(Output::AffectedRows(success))
    }

    /// Handle insert. for 'values' insertion, create/alter the destination table on demand.
    pub async fn handle_insert(&self, insert_expr: &InsertExpr) -> Result<Output> {
        let table_name = &insert_expr.table_name;
        let catalog_name = DEFAULT_CATALOG_NAME;
        let schema_name = &insert_expr.schema_name;

        if let Some(expr) = &insert_expr.expr {
            match expr {
                api::v1::insert_expr::Expr::Values(values) => {
                    // TODO(hl): gRPC should also support partitioning.
                    let region_number = 0;
                    self.handle_insert_values(
                        catalog_name,
                        schema_name,
                        table_name,
                        region_number,
                        values,
                    )
                    .await
                }
                api::v1::insert_expr::Expr::Sql(_) => {
                    // Frontend does not comprehend insert request that is raw SQL string
                    self.database(schema_name)
                        .insert(insert_expr.clone())
                        .await
                        .and_then(Output::try_from)
                        .context(InsertSnafu)
                }
            }
        } else {
            // expr is empty
            Ok(Output::AffectedRows(0))
        }
    }

    /// Handle insert requests in frontend
    /// If insert is SQL string flavor, just forward to datanode
    /// If insert is parsed InsertExpr, frontend should comprehend the schema and create/alter table on demand.
    pub async fn handle_insert_values(
        &self,
        catalog_name: &str,
        schema_name: &str,
        table_name: &str,
        region_number: u32,
        values: &insert_expr::Values,
    ) -> Result<Output> {
        let insert_batches =
            common_insert::insert_batches(&values.values).context(DeserializeInsertBatchSnafu)?;
        self.create_or_alter_table_on_demand(
            catalog_name,
            schema_name,
            table_name,
            &insert_batches,
        )
        .await?;
        self.database(schema_name)
            .insert(InsertExpr {
                schema_name: schema_name.to_string(),
                table_name: table_name.to_string(),
                region_number,
                options: Default::default(),
                expr: Some(insert_expr::Expr::Values(values.clone())),
            })
            .await
            .and_then(Output::try_from)
            .context(InsertSnafu)
    }

    // check if table already exist:
    // - if table does not exist, create table by inferred CreateExpr
    // - if table exist, check if schema matches. If any new column found, alter table by inferred `AlterExpr`
    async fn create_or_alter_table_on_demand(
        &self,
        catalog_name: &str,
        schema_name: &str,
        table_name: &str,
        insert_batches: &[InsertBatch],
    ) -> Result<()> {
        match self
            .catalog_manager
            .as_ref()
            .expect("catalog manager cannot be None")
            .catalog(catalog_name)
            .context(CatalogSnafu)?
            .context(CatalogNotFoundSnafu { catalog_name })?
            .schema(schema_name)
            .context(CatalogSnafu)?
            .context(SchemaNotFoundSnafu {
                schema_info: schema_name,
            })?
            .table(table_name)
            .context(CatalogSnafu)?
        {
            None => {
                info!(
                    "Table {}.{}.{} does not exist, try create table",
                    catalog_name, schema_name, table_name,
                );
                self.create_table_by_insert_batches(
                    catalog_name,
                    schema_name,
                    table_name,
                    insert_batches,
                )
                .await?;
                info!(
                    "Successfully created table on insertion: {}.{}.{}",
                    catalog_name, schema_name, table_name
                );
            }
            Some(table) => {
                let schema = table.schema();
                if let Some(add_columns) = common_insert::find_new_columns(&schema, insert_batches)
                    .context(FindNewColumnsOnInsertionSnafu)?
                {
                    info!(
                        "Find new columns {:?} on insertion, try to alter table: {}.{}.{}",
                        add_columns, catalog_name, schema_name, table_name
                    );
                    self.add_new_columns_to_table(
                        catalog_name,
                        schema_name,
                        table_name,
                        add_columns,
                    )
                    .await?;
                    info!(
                        "Successfully altered table on insertion: {}.{}.{}",
                        catalog_name, schema_name, table_name
                    );
                }
            }
        };
        Ok(())
    }

    /// Infer create table expr from inserting data
    async fn create_table_by_insert_batches(
        &self,
        catalog_name: &str,
        schema_name: &str,
        table_name: &str,
        insert_batches: &[InsertBatch],
    ) -> Result<Output> {
        // Create table automatically, build schema from data.
        let create_expr = self
            .create_expr_factory
            .create_expr_by_insert_batch(catalog_name, schema_name, table_name, insert_batches)
            .await?;

        info!(
            "Try to create table: {} automatically with request: {:?}",
            table_name, create_expr,
        );
        // Create-on-insert does support partition by other columns now
        self.handle_create_table(create_expr, None).await
    }

    async fn add_new_columns_to_table(
        &self,
        catalog_name: &str,
        schema_name: &str,
        table_name: &str,
        add_columns: AddColumns,
    ) -> Result<Output> {
        debug!(
            "Adding new columns: {:?} to table: {}",
            add_columns, table_name
        );
        let expr = AlterExpr {
            table_name: table_name.to_string(),
            schema_name: Some(schema_name.to_string()),
            catalog_name: Some(catalog_name.to_string()),
            kind: Some(Kind::AddColumns(add_columns)),
        };
        self.admin(schema_name)
            .alter(expr)
            .await
            .and_then(admin_result_to_output)
            .context(AlterTableOnInsertionSnafu)
    }

    fn get_catalog(&self, catalog_name: &str) -> Result<CatalogProviderRef> {
        self.catalog_manager
            .as_ref()
            .context(error::CatalogManagerSnafu)?
            .catalog(catalog_name)
            .context(error::CatalogSnafu)?
            .context(error::CatalogNotFoundSnafu { catalog_name })
    }

    fn get_schema(provider: CatalogProviderRef, schema_name: &str) -> Result<SchemaProviderRef> {
        provider
            .schema(schema_name)
            .context(error::CatalogSnafu)?
            .context(error::SchemaNotFoundSnafu {
                schema_info: schema_name,
            })
    }

    async fn sql_dist_insert(&self, insert: Box<Insert>) -> Result<usize> {
        let (catalog, schema, table) = insert.full_table_name().context(error::ParseSqlSnafu)?;

        let catalog_provider = self.get_catalog(&catalog)?;
        let schema_provider = Self::get_schema(catalog_provider, &schema)?;

        let insert_request = insert_to_request(&schema_provider, *insert)?;

        let batch = crate::table::insert::insert_request_to_insert_batch(&insert_request)?;

        self.create_or_alter_table_on_demand(&catalog, &schema, &table, &[batch])
            .await?;

        let table = schema_provider
            .table(&table)
            .context(error::CatalogSnafu)?
            .context(error::TableNotFoundSnafu { table_name: &table })?;

        table
            .insert(insert_request)
            .await
            .context(error::TableSnafu)
    }
}

#[async_trait]
impl FrontendInstance for Instance {
    async fn start(&mut self) -> Result<()> {
        // TODO(hl): Frontend init should move to here
        Ok(())
    }
}

#[cfg(test)]
impl Instance {
    pub fn with_client_and_catalog_manager(client: Client, catalog: CatalogManagerRef) -> Self {
        Self {
            client,
            catalog_manager: Some(catalog),
            create_expr_factory: Arc::new(DefaultCreateExprFactory),
            mode: Mode::Standalone,
            dist_instance: None,
        }
    }
}

#[async_trait]
impl SqlQueryHandler for Instance {
    async fn do_query(&self, query: &str) -> server_error::Result<Output> {
        let mut stmt = ParserContext::create_with_dialect(query, &GenericDialect {})
            .map_err(BoxedError::new)
            .context(server_error::ExecuteQuerySnafu { query })?;
        if stmt.len() != 1 {
            // TODO(LFC): Support executing multiple SQLs,
            // which seems to be a major change to our whole server framework?
            return server_error::NotSupportedSnafu {
                feat: "Only one SQL is allowed to be executed at one time.",
            }
            .fail();
        }
        let stmt = stmt.remove(0);

        match stmt {
            Statement::Query(_) => self
                .handle_select(Select::Sql(query.to_string()))
                .await
                .map_err(BoxedError::new)
                .context(server_error::ExecuteQuerySnafu { query }),
            Statement::Insert(insert) => match self.mode {
                Mode::Standalone => {
                    let (_, schema_name, table_name) = insert
                        .full_table_name()
                        .context(error::ParseSqlSnafu)
                        .map_err(BoxedError::new)
                        .context(server_error::ExecuteInsertSnafu {
                            msg: "Failed to get table name",
                        })?;

                    let expr = InsertExpr {
                        schema_name,
                        table_name,
                        expr: Some(insert_expr::Expr::Sql(query.to_string())),
                        region_number: 0,
                        options: HashMap::default(),
                    };
                    self.handle_insert(&expr)
                        .await
                        .map_err(BoxedError::new)
                        .context(server_error::ExecuteQuerySnafu { query })
                }
                Mode::Distributed(_) => {
                    let affected = self
                        .sql_dist_insert(insert)
                        .await
                        .map_err(BoxedError::new)
                        .context(server_error::ExecuteInsertSnafu {
                            msg: "execute insert failed",
                        })?;
                    Ok(Output::AffectedRows(affected))
                }
            },
            Statement::CreateTable(create) => {
                let create_expr = self
                    .create_expr_factory
                    .create_expr_by_stmt(&create)
                    .await
                    .map_err(BoxedError::new)
                    .context(server_error::ExecuteQuerySnafu { query })?;

                self.handle_create_table(create_expr, create.partitions)
                    .await
                    .map_err(BoxedError::new)
                    .context(server_error::ExecuteQuerySnafu { query })
            }

            Statement::ShowDatabases(_) | Statement::ShowTables(_) => self
                .handle_select(Select::Sql(query.to_string()))
                .await
                .map_err(BoxedError::new)
                .context(server_error::ExecuteQuerySnafu { query }),

            Statement::CreateDatabase(c) => {
                let expr = CreateDatabaseExpr {
                    database_name: c.name.to_string(),
                };
                self.handle_create_database(expr)
                    .await
                    .map_err(BoxedError::new)
                    .context(server_error::ExecuteQuerySnafu { query })
            }
            Statement::Alter(alter_stmt) => self
                .handle_alter(
                    AlterExpr::try_from(alter_stmt)
                        .map_err(BoxedError::new)
                        .context(server_error::ExecuteAlterSnafu { query })?,
                )
                .await
                .map_err(BoxedError::new)
                .context(server_error::ExecuteQuerySnafu { query }),
            Statement::ShowCreateTable(_) => {
                return server_error::NotSupportedSnafu { feat: query }.fail()
            }
        }
        .map_err(BoxedError::new)
        .context(server_error::ExecuteQuerySnafu { query })
    }

    async fn insert_script(&self, _name: &str, _script: &str) -> server_error::Result<()> {
        server_error::NotSupportedSnafu {
            feat: "Script execution in Frontend",
        }
        .fail()
    }

    async fn execute_script(&self, _script: &str) -> server_error::Result<Output> {
        server_error::NotSupportedSnafu {
            feat: "Script execution in Frontend",
        }
        .fail()
    }
}

#[async_trait]
impl GrpcQueryHandler for Instance {
    async fn do_query(&self, query: ObjectExpr) -> server_error::Result<GrpcObjectResult> {
        if let Some(expr) = &query.expr {
            match expr {
                Expr::Insert(insert) => {
                    let result = self.handle_insert(insert).await;
                    result
                        .map(|o| match o {
                            Output::AffectedRows(rows) => ObjectResultBuilder::new()
                                .status_code(StatusCode::Success as u32)
                                .mutate_result(rows as u32, 0u32)
                                .build(),
                            _ => {
                                unreachable!()
                            }
                        })
                        .map_err(BoxedError::new)
                        .with_context(|_| server_error::ExecuteQuerySnafu {
                            query: format!("{:?}", query),
                        })
                }

                // FIXME(hl): refactor
                _ => self
                    .database(DEFAULT_SCHEMA_NAME)
                    .object(query.clone())
                    .await
                    .map_err(BoxedError::new)
                    .with_context(|_| server_error::ExecuteQuerySnafu {
                        query: format!("{:?}", query),
                    }),
            }
        } else {
            server_error::InvalidQuerySnafu {
                reason: "empty query",
            }
            .fail()
        }
    }
}

fn get_schema_name(expr: &AdminExpr) -> &str {
    let schema_name = match &expr.expr {
        Some(admin_expr::Expr::Create(expr)) => expr.schema_name.as_deref(),
        Some(admin_expr::Expr::Alter(expr)) => expr.schema_name.as_deref(),
        Some(admin_expr::Expr::CreateDatabase(_)) | None => Some(DEFAULT_SCHEMA_NAME),
    };
    schema_name.unwrap_or(DEFAULT_SCHEMA_NAME)
}

#[async_trait]
impl GrpcAdminHandler for Instance {
<<<<<<< HEAD
    async fn exec_admin_request(&self, mut expr: AdminExpr) -> server_error::Result<AdminResult> {
        // Force the default to be `None` rather than `Some(0)` comes from gRPC decode.
        // Related issue: #480
        if let Some(api::v1::admin_expr::Expr::Create(create)) = &mut expr.expr {
            create.table_id = None;
        }
        self.admin()
=======
    async fn exec_admin_request(&self, expr: AdminExpr) -> server_error::Result<AdminResult> {
        self.admin(get_schema_name(&expr))
>>>>>>> deb7d5fc
            .do_request(expr.clone())
            .await
            .map_err(BoxedError::new)
            .with_context(|_| server_error::ExecuteQuerySnafu {
                query: format!("{:?}", expr),
            })
    }
}

#[cfg(test)]
mod tests {
    use std::assert_matches::assert_matches;

    use api::v1::codec::{InsertBatch, SelectResult};
    use api::v1::{
        admin_expr, admin_result, column, column::SemanticType, object_expr, object_result,
        select_expr, Column, ColumnDataType, ColumnDef as GrpcColumnDef, ExprHeader, MutateResult,
        SelectExpr,
    };
    use datatypes::schema::ColumnDefaultConstraint;
    use datatypes::value::Value;

    use super::*;
    use crate::tests;

    #[tokio::test]
    async fn test_execute_sql() {
        let instance = tests::create_frontend_instance().await;

        let sql = r#"CREATE TABLE demo(
                            host STRING,
                            ts TIMESTAMP,
                            cpu DOUBLE NULL,
                            memory DOUBLE NULL,
                            disk_util DOUBLE DEFAULT 9.9,
                            TIME INDEX (ts),
                            PRIMARY KEY(ts, host)
                        ) engine=mito with(regions=1);"#;
        let output = SqlQueryHandler::do_query(&*instance, sql).await.unwrap();
        match output {
            Output::AffectedRows(rows) => assert_eq!(rows, 1),
            _ => unreachable!(),
        }

        let sql = r#"insert into demo(host, cpu, memory, ts) values
                                ('frontend.host1', 1.1, 100, 1000),
                                ('frontend.host2', null, null, 2000),
                                ('frontend.host3', 3.3, 300, 3000)
                                "#;
        let output = SqlQueryHandler::do_query(&*instance, sql).await.unwrap();
        match output {
            Output::AffectedRows(rows) => assert_eq!(rows, 3),
            _ => unreachable!(),
        }

        let sql = "select * from demo";
        let output = SqlQueryHandler::do_query(&*instance, sql).await.unwrap();
        match output {
            Output::RecordBatches(recordbatches) => {
                let pretty_print = recordbatches.pretty_print();
                let pretty_print = pretty_print.lines().collect::<Vec<&str>>();
                let expected = vec![
                    "+----------------+---------------------+-----+--------+-----------+",
                    "| host           | ts                  | cpu | memory | disk_util |",
                    "+----------------+---------------------+-----+--------+-----------+",
                    "| frontend.host1 | 1970-01-01 00:00:01 | 1.1 | 100    | 9.9       |",
                    "| frontend.host2 | 1970-01-01 00:00:02 |     |        | 9.9       |",
                    "| frontend.host3 | 1970-01-01 00:00:03 | 3.3 | 300    | 9.9       |",
                    "+----------------+---------------------+-----+--------+-----------+",
                ];
                assert_eq!(pretty_print, expected);
            }
            _ => unreachable!(),
        };

        let sql = "select * from demo where ts>cast(1000000000 as timestamp)"; // use nanoseconds as where condition
        let output = SqlQueryHandler::do_query(&*instance, sql).await.unwrap();
        match output {
            Output::RecordBatches(recordbatches) => {
                let pretty_print = recordbatches.pretty_print();
                let pretty_print = pretty_print.lines().collect::<Vec<&str>>();
                let expected = vec![
                    "+----------------+---------------------+-----+--------+-----------+",
                    "| host           | ts                  | cpu | memory | disk_util |",
                    "+----------------+---------------------+-----+--------+-----------+",
                    "| frontend.host2 | 1970-01-01 00:00:02 |     |        | 9.9       |",
                    "| frontend.host3 | 1970-01-01 00:00:03 | 3.3 | 300    | 9.9       |",
                    "+----------------+---------------------+-----+--------+-----------+",
                ];
                assert_eq!(pretty_print, expected);
            }
            _ => unreachable!(),
        };
    }

    #[tokio::test]
    async fn test_execute_grpc() {
        let instance = tests::create_frontend_instance().await;

        // testing data:
        let expected_host_col = Column {
            column_name: "host".to_string(),
            values: Some(column::Values {
                string_values: vec!["fe.host.a", "fe.host.b", "fe.host.c", "fe.host.d"]
                    .into_iter()
                    .map(|s| s.to_string())
                    .collect(),
                ..Default::default()
            }),
            semantic_type: SemanticType::Field as i32,
            datatype: ColumnDataType::String as i32,
            ..Default::default()
        };
        let expected_cpu_col = Column {
            column_name: "cpu".to_string(),
            values: Some(column::Values {
                f64_values: vec![1.0, 3.0, 4.0],
                ..Default::default()
            }),
            null_mask: vec![2],
            semantic_type: SemanticType::Field as i32,
            datatype: ColumnDataType::Float64 as i32,
        };
        let expected_mem_col = Column {
            column_name: "memory".to_string(),
            values: Some(column::Values {
                f64_values: vec![100.0, 200.0, 400.0],
                ..Default::default()
            }),
            null_mask: vec![4],
            semantic_type: SemanticType::Field as i32,
            datatype: ColumnDataType::Float64 as i32,
        };
        let expected_disk_col = Column {
            column_name: "disk_util".to_string(),
            values: Some(column::Values {
                f64_values: vec![9.9, 9.9, 9.9, 9.9],
                ..Default::default()
            }),
            semantic_type: SemanticType::Field as i32,
            datatype: ColumnDataType::Float64 as i32,
            ..Default::default()
        };
        let expected_ts_col = Column {
            column_name: "ts".to_string(),
            values: Some(column::Values {
                ts_millis_values: vec![1000, 2000, 3000, 4000],
                ..Default::default()
            }),
            semantic_type: SemanticType::Timestamp as i32,
            datatype: ColumnDataType::Timestamp as i32,
            ..Default::default()
        };

        // create
        let create_expr = create_expr();
        let admin_expr = AdminExpr {
            header: Some(ExprHeader::default()),
            expr: Some(admin_expr::Expr::Create(create_expr)),
        };
        let result = GrpcAdminHandler::exec_admin_request(&*instance, admin_expr)
            .await
            .unwrap();
        assert_matches!(
            result.result,
            Some(admin_result::Result::Mutate(MutateResult {
                success: 1,
                failure: 0
            }))
        );

        // insert
        let values = vec![InsertBatch {
            columns: vec![
                expected_host_col.clone(),
                expected_cpu_col.clone(),
                expected_mem_col.clone(),
                expected_ts_col.clone(),
            ],
            row_count: 4,
        }
        .into()];
        let insert_expr = InsertExpr {
            schema_name: "public".to_string(),
            table_name: "demo".to_string(),
            expr: Some(insert_expr::Expr::Values(insert_expr::Values { values })),
            options: HashMap::default(),
            region_number: 0,
        };
        let object_expr = ObjectExpr {
            header: Some(ExprHeader::default()),
            expr: Some(object_expr::Expr::Insert(insert_expr)),
        };
        let result = GrpcQueryHandler::do_query(&*instance, object_expr)
            .await
            .unwrap();
        assert_matches!(
            result.result,
            Some(object_result::Result::Mutate(MutateResult {
                success: 4,
                failure: 0
            }))
        );

        // select
        let object_expr = ObjectExpr {
            header: Some(ExprHeader::default()),
            expr: Some(object_expr::Expr::Select(SelectExpr {
                expr: Some(select_expr::Expr::Sql("select * from demo".to_string())),
            })),
        };
        let result = GrpcQueryHandler::do_query(&*instance, object_expr)
            .await
            .unwrap();
        match result.result {
            Some(object_result::Result::Select(select_result)) => {
                let select_result: SelectResult = (*select_result.raw_data).try_into().unwrap();

                assert_eq!(4, select_result.row_count);
                let actual_columns = select_result.columns;
                assert_eq!(5, actual_columns.len());

                // Respect the order in create table schema
                let expected_columns = vec![
                    expected_host_col,
                    expected_cpu_col,
                    expected_mem_col,
                    expected_disk_col,
                    expected_ts_col,
                ];
                expected_columns
                    .iter()
                    .zip(actual_columns.iter())
                    .for_each(|(x, y)| assert_eq!(x, y));
            }
            _ => unreachable!(),
        }
    }

    fn create_expr() -> CreateExpr {
        let column_defs = vec![
            GrpcColumnDef {
                name: "host".to_string(),
                datatype: ColumnDataType::String as i32,
                is_nullable: false,
                default_constraint: None,
            },
            GrpcColumnDef {
                name: "cpu".to_string(),
                datatype: ColumnDataType::Float64 as i32,
                is_nullable: true,
                default_constraint: None,
            },
            GrpcColumnDef {
                name: "memory".to_string(),
                datatype: ColumnDataType::Float64 as i32,
                is_nullable: true,
                default_constraint: None,
            },
            GrpcColumnDef {
                name: "disk_util".to_string(),
                datatype: ColumnDataType::Float64 as i32,
                is_nullable: true,
                default_constraint: Some(
                    ColumnDefaultConstraint::Value(Value::from(9.9f64))
                        .try_into()
                        .unwrap(),
                ),
            },
            GrpcColumnDef {
                name: "ts".to_string(),
                datatype: ColumnDataType::Timestamp as i32,
                is_nullable: true,
                default_constraint: None,
            },
        ];
        CreateExpr {
            catalog_name: None,
            schema_name: None,
            table_name: "demo".to_string(),
            desc: None,
            column_defs,
            time_index: "ts".to_string(),
            primary_keys: vec!["ts".to_string(), "host".to_string()],
            create_if_not_exists: true,
            table_options: Default::default(),
            table_id: None,
            region_ids: vec![0],
        }
    }
}<|MERGE_RESOLUTION|>--- conflicted
+++ resolved
@@ -650,18 +650,13 @@
 
 #[async_trait]
 impl GrpcAdminHandler for Instance {
-<<<<<<< HEAD
     async fn exec_admin_request(&self, mut expr: AdminExpr) -> server_error::Result<AdminResult> {
         // Force the default to be `None` rather than `Some(0)` comes from gRPC decode.
         // Related issue: #480
         if let Some(api::v1::admin_expr::Expr::Create(create)) = &mut expr.expr {
             create.table_id = None;
         }
-        self.admin()
-=======
-    async fn exec_admin_request(&self, expr: AdminExpr) -> server_error::Result<AdminResult> {
         self.admin(get_schema_name(&expr))
->>>>>>> deb7d5fc
             .do_request(expr.clone())
             .await
             .map_err(BoxedError::new)
