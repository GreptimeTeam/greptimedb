--- conflicted
+++ resolved
@@ -155,12 +155,8 @@
             meta_backend.clone(),
             meta_backend.clone(),
             datanode_clients.clone(),
-<<<<<<< HEAD
         );
-=======
-        ));
         let partition_manager = Arc::new(PartitionRuleManager::new(meta_backend.clone()));
->>>>>>> 3edb274c
 
         let region_request_handler = DistRegionRequestHandler::arc(
             partition_manager.clone(),
