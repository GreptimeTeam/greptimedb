--- conflicted
+++ resolved
@@ -29,15 +29,13 @@
 use async_trait::async_trait;
 use catalog::remote::MetaKvBackend;
 use catalog::CatalogManagerRef;
+use common_error::ext::BoxedError;
 use common_grpc::channel_manager::{ChannelConfig, ChannelManager};
 use common_query::Output;
 use common_recordbatch::RecordBatches;
 use common_telemetry::logging::{debug, info};
-<<<<<<< HEAD
+use datafusion::sql::sqlparser::ast::ObjectName;
 use datafusion_common::TableReference;
-use datanode::instance::sql::table_idents_to_full_name;
-=======
->>>>>>> 4ce62f85
 use datanode::instance::InstanceRef as DnInstanceRef;
 use datatypes::schema::Schema;
 use distributed::DistInstance;
@@ -57,7 +55,6 @@
 };
 use session::context::QueryContextRef;
 use snafu::prelude::*;
-use sql::ast::ObjectName;
 use sql::dialect::GenericDialect;
 use sql::parser::ParserContext;
 use sql::statements::statement::Statement;
@@ -380,21 +377,14 @@
 }
 
 fn parse_stmt(sql: &str) -> Result<Vec<Statement>> {
-    ParserContext::create_with_dialect(sql, &GenericDialect {}).context(error::ParseSqlSnafu)
+    ParserContext::create_with_dialect(sql, &GenericDialect {}).context(ParseSqlSnafu)
 }
 
 impl Instance {
     async fn query_statement(&self, stmt: Statement, query_ctx: QueryContextRef) -> Result<Output> {
-<<<<<<< HEAD
-        // TODO(sunng87): provide a better form to log or track statement
-        let query = &format!("{:?}", &stmt);
-
         check_permission(self.plugins.clone(), &stmt, &query_ctx)?;
 
         match stmt.clone() {
-=======
-        match stmt {
->>>>>>> 4ce62f85
             Statement::CreateDatabase(_)
             | Statement::ShowDatabases(_)
             | Statement::CreateTable(_)
@@ -403,35 +393,8 @@
             | Statement::Explain(_)
             | Statement::Query(_)
             | Statement::Insert(_)
-<<<<<<< HEAD
-            | Statement::Alter(_) => {
-                return self.sql_handler.do_statement_query(stmt, query_ctx).await;
-            }
-            Statement::DropTable(drop_stmt) => {
-                let (catalog_name, schema_name, table_name) =
-                    table_idents_to_full_name(drop_stmt.table_name(), query_ctx.clone())
-                        .map_err(BoxedError::new)
-                        .context(error::ExternalSnafu)?;
-                let expr = DropTableExpr {
-                    catalog_name,
-                    schema_name,
-                    table_name,
-                };
-                return self
-                    .grpc_query_handler
-                    .do_query(
-                        Request::Ddl(DdlRequest {
-                            expr: Some(DdlExpr::DropTable(expr)),
-                        }),
-                        query_ctx,
-                    )
-                    .await;
-            }
-            Statement::ShowCreateTable(_) => NotSupportedSnafu { feat: query }.fail(),
-=======
             | Statement::Alter(_)
             | Statement::DropTable(_) => self.sql_handler.do_statement_query(stmt, query_ctx).await,
->>>>>>> 4ce62f85
             Statement::Use(db) => self.handle_use(db, query_ctx),
             _ => NotSupportedSnafu {
                 feat: format!("{stmt:?}"),
@@ -660,6 +623,7 @@
     use std::sync::atomic::AtomicU32;
 
     use catalog::helper::{TableGlobalKey, TableGlobalValue};
+    use query::query_engine::options::QueryOptions;
     use session::context::QueryContext;
     use strfmt::Format;
 
