// Copyright 2023 Greptime Team
//
// Licensed under the Apache License, Version 2.0 (the "License");
// you may not use this file except in compliance with the License.
// You may obtain a copy of the License at
//
//     http://www.apache.org/licenses/LICENSE-2.0
//
// Unless required by applicable law or agreed to in writing, software
// distributed under the License is distributed on an "AS IS" BASIS,
// WITHOUT WARRANTIES OR CONDITIONS OF ANY KIND, either express or implied.
// See the License for the specific language governing permissions and
// limitations under the License.

pub(crate) mod distributed;
mod grpc;
mod influxdb;
mod opentsdb;
mod prometheus;
mod standalone;

use std::sync::Arc;
use std::time::Duration;

use api::v1::alter_expr::Kind;
use api::v1::ddl_request::Expr as DdlExpr;
use api::v1::greptime_request::Request;
use api::v1::{AddColumns, AlterExpr, Column, DdlRequest, DropTableExpr, InsertRequest};
use async_trait::async_trait;
use catalog::remote::MetaKvBackend;
use catalog::CatalogManagerRef;
use common_error::ext::BoxedError;
use common_grpc::channel_manager::{ChannelConfig, ChannelManager};
use common_query::Output;
use common_recordbatch::RecordBatches;
use common_telemetry::logging::{debug, info};
use datanode::instance::sql::table_idents_to_full_name;
use datanode::instance::InstanceRef as DnInstanceRef;
use distributed::DistInstance;
use meta_client::client::{MetaClient, MetaClientBuilder};
use meta_client::MetaClientOpts;
use partition::manager::PartitionRuleManager;
use partition::route::TableRoutes;
use servers::error as server_error;
use servers::interceptor::{SqlQueryInterceptor, SqlQueryInterceptorRef};
use servers::promql::{PromqlHandler, PromqlHandlerRef};
use servers::query_handler::grpc::{GrpcQueryHandler, GrpcQueryHandlerRef};
use servers::query_handler::sql::{SqlQueryHandler, SqlQueryHandlerRef};
use servers::query_handler::{
    InfluxdbLineProtocolHandler, OpentsdbProtocolHandler, PrometheusProtocolHandler, ScriptHandler,
    ScriptHandlerRef,
};
use session::context::QueryContextRef;
use snafu::prelude::*;
use sql::dialect::GenericDialect;
use sql::parser::ParserContext;
use sql::statements::statement::Statement;

use crate::catalog::FrontendCatalogManager;
use crate::datanode::DatanodeClients;
use crate::error::{
    self, Error, ExecutePromqlSnafu, MissingMetasrvOptsSnafu, NotSupportedSnafu, Result,
};
use crate::expr_factory::{CreateExprFactoryRef, DefaultCreateExprFactory};
use crate::frontend::FrontendOptions;
use crate::instance::standalone::{StandaloneGrpcQueryHandler, StandaloneSqlQueryHandler};
use crate::Plugins;

#[async_trait]
pub trait FrontendInstance:
    GrpcQueryHandler<Error = Error>
    + SqlQueryHandler<Error = Error>
    + OpentsdbProtocolHandler
    + InfluxdbLineProtocolHandler
    + PrometheusProtocolHandler
    + ScriptHandler
    + PromqlHandler
    + Send
    + Sync
    + 'static
{
    async fn start(&mut self) -> Result<()>;
}

pub type FrontendInstanceRef = Arc<dyn FrontendInstance>;

#[derive(Clone)]
pub struct Instance {
    catalog_manager: CatalogManagerRef,

    /// Script handler is None in distributed mode, only works on standalone mode.
    script_handler: Option<ScriptHandlerRef>,
    sql_handler: SqlQueryHandlerRef<Error>,
    grpc_query_handler: GrpcQueryHandlerRef<Error>,
    promql_handler: Option<PromqlHandlerRef>,

    create_expr_factory: CreateExprFactoryRef,

    /// plugins: this map holds extensions to customize query or auth
    /// behaviours.
    plugins: Arc<Plugins>,
}

impl Instance {
    pub async fn try_new_distributed(opts: &FrontendOptions) -> Result<Self> {
        let meta_client = Self::create_meta_client(opts).await?;

        let meta_backend = Arc::new(MetaKvBackend {
            client: meta_client.clone(),
        });
        let table_routes = Arc::new(TableRoutes::new(meta_client.clone()));
        let partition_manager = Arc::new(PartitionRuleManager::new(table_routes));
        let datanode_clients = Arc::new(DatanodeClients::new());

        let catalog_manager = Arc::new(FrontendCatalogManager::new(
            meta_backend,
            partition_manager,
            datanode_clients.clone(),
        ));

        let dist_instance =
            DistInstance::new(meta_client, catalog_manager.clone(), datanode_clients);
        let dist_instance = Arc::new(dist_instance);

        Ok(Instance {
            catalog_manager,
            script_handler: None,
            create_expr_factory: Arc::new(DefaultCreateExprFactory),
            sql_handler: dist_instance.clone(),
            grpc_query_handler: dist_instance,
            promql_handler: None,
            plugins: Default::default(),
        })
    }

    async fn create_meta_client(opts: &FrontendOptions) -> Result<Arc<MetaClient>> {
        let metasrv_addr = &opts
            .meta_client_opts
            .as_ref()
            .context(MissingMetasrvOptsSnafu)?
            .metasrv_addrs;
        info!(
            "Creating Frontend instance in distributed mode with Meta server addr {:?}",
            metasrv_addr
        );

        let meta_config = MetaClientOpts::default();
        let channel_config = ChannelConfig::new()
            .timeout(Duration::from_millis(meta_config.timeout_millis))
            .connect_timeout(Duration::from_millis(meta_config.connect_timeout_millis))
            .tcp_nodelay(meta_config.tcp_nodelay);
        let channel_manager = ChannelManager::with_config(channel_config);

        let mut meta_client = MetaClientBuilder::new(0, 0)
            .enable_router()
            .enable_store()
            .channel_manager(channel_manager)
            .build();
        meta_client
            .start(metasrv_addr)
            .await
            .context(error::StartMetaClientSnafu)?;
        Ok(Arc::new(meta_client))
    }

    pub fn new_standalone(dn_instance: DnInstanceRef) -> Self {
        Instance {
            catalog_manager: dn_instance.catalog_manager().clone(),
            script_handler: None,
            create_expr_factory: Arc::new(DefaultCreateExprFactory),
            sql_handler: StandaloneSqlQueryHandler::arc(dn_instance.clone()),
            grpc_query_handler: StandaloneGrpcQueryHandler::arc(dn_instance.clone()),
            promql_handler: Some(dn_instance.clone()),
            plugins: Default::default(),
        }
    }

    #[cfg(test)]
    pub(crate) fn new_distributed(dist_instance: Arc<DistInstance>) -> Self {
        Instance {
            catalog_manager: dist_instance.catalog_manager(),
            script_handler: None,
            create_expr_factory: Arc::new(DefaultCreateExprFactory),
            sql_handler: dist_instance.clone(),
            grpc_query_handler: dist_instance,
            promql_handler: None,
            plugins: Default::default(),
        }
    }

    pub fn catalog_manager(&self) -> &CatalogManagerRef {
        &self.catalog_manager
    }

    pub fn set_script_handler(&mut self, handler: ScriptHandlerRef) {
        debug_assert!(
            self.script_handler.is_none(),
            "Script handler can be set only once!"
        );
        self.script_handler = Some(handler);
    }

    /// Handle batch inserts
    pub async fn handle_inserts(
        &self,
        requests: Vec<InsertRequest>,
        ctx: QueryContextRef,
    ) -> Result<Output> {
        let mut success = 0;
        for request in requests {
            match self.handle_insert(request, ctx.clone()).await? {
                Output::AffectedRows(rows) => success += rows,
                _ => unreachable!("Insert should not yield output other than AffectedRows"),
            }
        }
        Ok(Output::AffectedRows(success))
    }

    async fn handle_insert(&self, request: InsertRequest, ctx: QueryContextRef) -> Result<Output> {
        self.create_or_alter_table_on_demand(ctx.clone(), &request.table_name, &request.columns)
            .await?;

        let query = Request::Insert(request);
        GrpcQueryHandler::do_query(&*self.grpc_query_handler, query, ctx).await
    }

    // check if table already exist:
    // - if table does not exist, create table by inferred CreateExpr
    // - if table exist, check if schema matches. If any new column found, alter table by inferred `AlterExpr`
    async fn create_or_alter_table_on_demand(
        &self,
        ctx: QueryContextRef,
        table_name: &str,
        columns: &[Column],
    ) -> Result<()> {
        let catalog_name = &ctx.current_catalog();
        let schema_name = &ctx.current_schema();

        let table = self
            .catalog_manager
            .table(catalog_name, schema_name, table_name)
            .context(error::CatalogSnafu)?;
        match table {
            None => {
                info!(
                    "Table {}.{}.{} does not exist, try create table",
                    catalog_name, schema_name, table_name,
                );
                self.create_table_by_columns(ctx, table_name, columns)
                    .await?;
                info!(
                    "Successfully created table on insertion: {}.{}.{}",
                    catalog_name, schema_name, table_name
                );
            }
            Some(table) => {
                let schema = table.schema();

                if let Some(add_columns) = common_grpc_expr::find_new_columns(&schema, columns)
                    .context(error::FindNewColumnsOnInsertionSnafu)?
                {
                    info!(
                        "Find new columns {:?} on insertion, try to alter table: {}.{}.{}",
                        add_columns, catalog_name, schema_name, table_name
                    );
                    self.add_new_columns_to_table(ctx, table_name, add_columns)
                        .await?;
                    info!(
                        "Successfully altered table on insertion: {}.{}.{}",
                        catalog_name, schema_name, table_name
                    );
                }
            }
        };
        Ok(())
    }

    /// Infer create table expr from inserting data
    async fn create_table_by_columns(
        &self,
        ctx: QueryContextRef,
        table_name: &str,
        columns: &[Column],
    ) -> Result<Output> {
        let catalog_name = &ctx.current_catalog();
        let schema_name = &ctx.current_schema();

        // Create table automatically, build schema from data.
        let create_expr = self
            .create_expr_factory
            .create_expr_by_columns(catalog_name, schema_name, table_name, columns)
            .await?;

        info!(
            "Try to create table: {} automatically with request: {:?}",
            table_name, create_expr,
        );

        self.grpc_query_handler
            .do_query(
                Request::Ddl(DdlRequest {
                    expr: Some(DdlExpr::CreateTable(create_expr)),
                }),
                ctx,
            )
            .await
    }

    async fn add_new_columns_to_table(
        &self,
        ctx: QueryContextRef,
        table_name: &str,
        add_columns: AddColumns,
    ) -> Result<Output> {
        debug!(
            "Adding new columns: {:?} to table: {}",
            add_columns, table_name
        );
        let expr = AlterExpr {
            catalog_name: ctx.current_catalog(),
            schema_name: ctx.current_schema(),
            table_name: table_name.to_string(),
            kind: Some(Kind::AddColumns(add_columns)),
        };

        self.grpc_query_handler
            .do_query(
                Request::Ddl(DdlRequest {
                    expr: Some(DdlExpr::Alter(expr)),
                }),
                ctx,
            )
            .await
    }

    fn handle_use(&self, db: String, query_ctx: QueryContextRef) -> Result<Output> {
        let catalog = &query_ctx.current_catalog();
        ensure!(
            self.catalog_manager
                .schema(catalog, &db)
                .context(error::CatalogSnafu)?
                .is_some(),
            error::SchemaNotFoundSnafu { schema_info: &db }
        );

        query_ctx.set_current_schema(&db);

        Ok(Output::RecordBatches(RecordBatches::empty()))
    }

    pub fn set_plugins(&mut self, map: Arc<Plugins>) {
        self.plugins = map;
    }

    pub fn plugins(&self) -> Arc<Plugins> {
        self.plugins.clone()
    }
}

#[async_trait]
impl FrontendInstance for Instance {
    async fn start(&mut self) -> Result<()> {
        // TODO(hl): Frontend init should move to here
        Ok(())
    }
}

fn parse_stmt(sql: &str) -> Result<Vec<Statement>> {
    ParserContext::create_with_dialect(sql, &GenericDialect {}).context(error::ParseSqlSnafu)
}

impl Instance {
    async fn query_statement(&self, stmt: Statement, query_ctx: QueryContextRef) -> Result<Output> {
        // TODO(sunng87): provide a better form to log or track statement
        let query = &format!("{:?}", &stmt);
        match stmt.clone() {
            Statement::CreateDatabase(_)
            | Statement::ShowDatabases(_)
            | Statement::CreateTable(_)
            | Statement::ShowTables(_)
            | Statement::DescribeTable(_)
            | Statement::Explain(_)
            | Statement::Query(_)
<<<<<<< HEAD
            | Statement::Delete(_)
            | Statement::Insert(_) => {
=======
            | Statement::Insert(_)
            | Statement::Alter(_) => {
>>>>>>> b0925d94
                return self.sql_handler.do_statement_query(stmt, query_ctx).await;
            }
            Statement::DropTable(drop_stmt) => {
                let (catalog_name, schema_name, table_name) =
                    table_idents_to_full_name(drop_stmt.table_name(), query_ctx.clone())
                        .map_err(BoxedError::new)
                        .context(error::ExternalSnafu)?;
                let expr = DropTableExpr {
                    catalog_name,
                    schema_name,
                    table_name,
                };
                return self
                    .grpc_query_handler
                    .do_query(
                        Request::Ddl(DdlRequest {
                            expr: Some(DdlExpr::DropTable(expr)),
                        }),
                        query_ctx,
                    )
                    .await;
            }
            Statement::ShowCreateTable(_) => error::NotSupportedSnafu { feat: query }.fail(),
            Statement::Use(db) => self.handle_use(db, query_ctx),
        }
    }
}

#[async_trait]
impl SqlQueryHandler for Instance {
    type Error = Error;

    async fn do_query(&self, query: &str, query_ctx: QueryContextRef) -> Vec<Result<Output>> {
        let query_interceptor = self.plugins.get::<SqlQueryInterceptorRef<Error>>();
        let query = match query_interceptor.pre_parsing(query, query_ctx.clone()) {
            Ok(q) => q,
            Err(e) => return vec![Err(e)],
        };

        match parse_stmt(query.as_ref())
            .and_then(|stmts| query_interceptor.post_parsing(stmts, query_ctx.clone()))
        {
            Ok(stmts) => {
                let mut results = Vec::with_capacity(stmts.len());
                for stmt in stmts {
                    // TODO(sunng87): figure out at which stage we can call
                    // this hook after ArrowFlight adoption. We need to provide
                    // LogicalPlan as to this hook.
                    if let Err(e) = query_interceptor.pre_execute(&stmt, None, query_ctx.clone()) {
                        results.push(Err(e));
                        break;
                    }
                    match self.query_statement(stmt, query_ctx.clone()).await {
                        Ok(output) => {
                            let output_result =
                                query_interceptor.post_execute(output, query_ctx.clone());
                            results.push(output_result);
                        }
                        Err(e) => {
                            results.push(Err(e));
                            break;
                        }
                    }
                }
                results
            }
            Err(e) => {
                vec![Err(e)]
            }
        }
    }

    async fn do_promql_query(&self, query: &str, _: QueryContextRef) -> Vec<Result<Output>> {
        if let Some(handler) = &self.promql_handler {
            let result = handler
                .do_query(query)
                .await
                .context(ExecutePromqlSnafu { query });
            vec![result]
        } else {
            vec![Err(NotSupportedSnafu {
                feat: "PromQL Query",
            }
            .build())]
        }
    }

    async fn do_statement_query(
        &self,
        stmt: Statement,
        query_ctx: QueryContextRef,
    ) -> Result<Output> {
        let query_interceptor = self.plugins.get::<SqlQueryInterceptorRef<Error>>();

        // TODO(sunng87): figure out at which stage we can call
        // this hook after ArrowFlight adoption. We need to provide
        // LogicalPlan as to this hook.
        query_interceptor.pre_execute(&stmt, None, query_ctx.clone())?;
        self.query_statement(stmt, query_ctx.clone())
            .await
            .and_then(|output| query_interceptor.post_execute(output, query_ctx.clone()))
    }

    fn is_valid_schema(&self, catalog: &str, schema: &str) -> Result<bool> {
        self.catalog_manager
            .schema(catalog, schema)
            .map(|s| s.is_some())
            .context(error::CatalogSnafu)
    }
}

#[async_trait]
impl ScriptHandler for Instance {
    async fn insert_script(&self, name: &str, script: &str) -> server_error::Result<()> {
        if let Some(handler) = &self.script_handler {
            handler.insert_script(name, script).await
        } else {
            server_error::NotSupportedSnafu {
                feat: "Script execution in Frontend",
            }
            .fail()
        }
    }

    async fn execute_script(&self, script: &str) -> server_error::Result<Output> {
        if let Some(handler) = &self.script_handler {
            handler.execute_script(script).await
        } else {
            server_error::NotSupportedSnafu {
                feat: "Script execution in Frontend",
            }
            .fail()
        }
    }
}

#[async_trait]
impl PromqlHandler for Instance {
    async fn do_query(&self, query: &str) -> server_error::Result<Output> {
        if let Some(promql_handler) = &self.promql_handler {
            promql_handler.do_query(query).await
        } else {
            server_error::NotSupportedSnafu {
                feat: "PromQL query in Frontend",
            }
            .fail()
        }
    }
}

#[cfg(test)]
mod tests {
    use std::borrow::Cow;
    use std::sync::atomic::AtomicU32;

    use session::context::QueryContext;

    use super::*;
    use crate::tests;

    #[tokio::test(flavor = "multi_thread")]
    async fn test_execute_sql() {
        let query_ctx = Arc::new(QueryContext::new());

        let standalone = tests::create_standalone_instance("test_execute_sql").await;
        let instance = standalone.instance;

        let sql = r#"CREATE TABLE demo(
                            host STRING,
                            ts TIMESTAMP,
                            cpu DOUBLE NULL,
                            memory DOUBLE NULL,
                            disk_util DOUBLE DEFAULT 9.9,
                            TIME INDEX (ts),
                            PRIMARY KEY(host)
                        ) engine=mito with(regions=1);"#;
        let output = SqlQueryHandler::do_query(&*instance, sql, query_ctx.clone())
            .await
            .remove(0)
            .unwrap();
        match output {
            Output::AffectedRows(rows) => assert_eq!(rows, 0),
            _ => unreachable!(),
        }

        let sql = r#"insert into demo(host, cpu, memory, ts) values
                                ('frontend.host1', 1.1, 100, 1000),
                                ('frontend.host2', null, null, 2000),
                                ('frontend.host3', 3.3, 300, 3000)
                                "#;
        let output = SqlQueryHandler::do_query(&*instance, sql, query_ctx.clone())
            .await
            .remove(0)
            .unwrap();
        match output {
            Output::AffectedRows(rows) => assert_eq!(rows, 3),
            _ => unreachable!(),
        }

        let sql = "select * from demo";
        let output = SqlQueryHandler::do_query(&*instance, sql, query_ctx.clone())
            .await
            .remove(0)
            .unwrap();
        match output {
            Output::RecordBatches(_) => {
                unreachable!("Output::RecordBatches");
            }
            Output::AffectedRows(_) => {
                unreachable!("Output::AffectedRows");
            }
            Output::Stream(s) => {
                let batches = common_recordbatch::util::collect_batches(s).await.unwrap();
                let pretty_print = batches.pretty_print().unwrap();
                let expected = "\
+----------------+---------------------+-----+--------+-----------+
| host           | ts                  | cpu | memory | disk_util |
+----------------+---------------------+-----+--------+-----------+
| frontend.host1 | 1970-01-01T00:00:01 | 1.1 | 100    | 9.9       |
| frontend.host2 | 1970-01-01T00:00:02 |     |        | 9.9       |
| frontend.host3 | 1970-01-01T00:00:03 | 3.3 | 300    | 9.9       |
+----------------+---------------------+-----+--------+-----------+\
                ";
                assert_eq!(pretty_print, expected);
            }
        };

        let sql = "select * from demo where ts>cast(1000000000 as timestamp)"; // use nanoseconds as where condition
        let output = SqlQueryHandler::do_query(&*instance, sql, query_ctx.clone())
            .await
            .remove(0)
            .unwrap();
        match output {
            Output::RecordBatches(_) => {
                unreachable!("Output::RecordBatches")
            }
            Output::AffectedRows(_) => {
                unreachable!("Output::AffectedRows")
            }
            Output::Stream(s) => {
                let recordbatches = common_recordbatch::util::collect_batches(s).await.unwrap();
                let pretty = recordbatches.pretty_print().unwrap();
                let expected = "\
+----------------+---------------------+-----+--------+-----------+
| host           | ts                  | cpu | memory | disk_util |
+----------------+---------------------+-----+--------+-----------+
| frontend.host2 | 1970-01-01T00:00:02 |     |        | 9.9       |
| frontend.host3 | 1970-01-01T00:00:03 | 3.3 | 300    | 9.9       |
+----------------+---------------------+-----+--------+-----------+\
                    "
                .to_string();
                assert_eq!(pretty, expected);
            }
        };
    }

    #[tokio::test(flavor = "multi_thread")]
    async fn test_sql_interceptor_plugin() {
        #[derive(Default)]
        struct AssertionHook {
            pub(crate) c: AtomicU32,
        }

        impl SqlQueryInterceptor for AssertionHook {
            type Error = Error;

            fn pre_parsing<'a>(
                &self,
                query: &'a str,
                _query_ctx: QueryContextRef,
            ) -> Result<Cow<'a, str>> {
                self.c.fetch_add(1, std::sync::atomic::Ordering::Relaxed);
                assert!(query.starts_with("CREATE TABLE demo"));
                Ok(Cow::Borrowed(query))
            }

            fn post_parsing(
                &self,
                statements: Vec<Statement>,
                _query_ctx: QueryContextRef,
            ) -> Result<Vec<Statement>> {
                self.c.fetch_add(1, std::sync::atomic::Ordering::Relaxed);
                assert!(matches!(statements[0], Statement::CreateTable(_)));
                Ok(statements)
            }

            fn pre_execute(
                &self,
                _statement: &Statement,
                _plan: Option<&query::plan::LogicalPlan>,
                _query_ctx: QueryContextRef,
            ) -> Result<()> {
                self.c.fetch_add(1, std::sync::atomic::Ordering::Relaxed);
                Ok(())
            }

            fn post_execute(
                &self,
                mut output: Output,
                _query_ctx: QueryContextRef,
            ) -> Result<Output> {
                self.c.fetch_add(1, std::sync::atomic::Ordering::Relaxed);
                match &mut output {
                    Output::AffectedRows(rows) => {
                        assert_eq!(*rows, 0);
                        // update output result
                        *rows = 10;
                    }
                    _ => unreachable!(),
                }
                Ok(output)
            }
        }

        let standalone = tests::create_standalone_instance("test_hook").await;
        let mut instance = standalone.instance;

        let mut plugins = Plugins::new();
        let counter_hook = Arc::new(AssertionHook::default());
        plugins.insert::<SqlQueryInterceptorRef<Error>>(counter_hook.clone());
        Arc::make_mut(&mut instance).set_plugins(Arc::new(plugins));

        let sql = r#"CREATE TABLE demo(
                            host STRING,
                            ts TIMESTAMP,
                            cpu DOUBLE NULL,
                            memory DOUBLE NULL,
                            disk_util DOUBLE DEFAULT 9.9,
                            TIME INDEX (ts),
                            PRIMARY KEY(host)
                        ) engine=mito with(regions=1);"#;
        let output = SqlQueryHandler::do_query(&*instance, sql, QueryContext::arc())
            .await
            .remove(0)
            .unwrap();

        // assert that the hook is called 3 times
        assert_eq!(4, counter_hook.c.load(std::sync::atomic::Ordering::Relaxed));
        match output {
            Output::AffectedRows(rows) => assert_eq!(rows, 10),
            _ => unreachable!(),
        }
    }

    #[tokio::test(flavor = "multi_thread")]
    async fn test_disable_db_operation_plugin() {
        #[derive(Default)]
        struct DisableDBOpHook;

        impl SqlQueryInterceptor for DisableDBOpHook {
            type Error = Error;

            fn post_parsing(
                &self,
                statements: Vec<Statement>,
                _query_ctx: QueryContextRef,
            ) -> Result<Vec<Statement>> {
                for s in &statements {
                    match s {
                        Statement::CreateDatabase(_) | Statement::ShowDatabases(_) => {
                            return Err(Error::NotSupported {
                                feat: "Database operations".to_owned(),
                            })
                        }
                        _ => {}
                    }
                }

                Ok(statements)
            }
        }

        let query_ctx = Arc::new(QueryContext::new());

        let standalone = tests::create_standalone_instance("test_db_hook").await;
        let mut instance = standalone.instance;

        let mut plugins = Plugins::new();
        let hook = Arc::new(DisableDBOpHook::default());
        plugins.insert::<SqlQueryInterceptorRef<Error>>(hook.clone());
        Arc::make_mut(&mut instance).set_plugins(Arc::new(plugins));

        let sql = r#"CREATE TABLE demo(
                            host STRING,
                            ts TIMESTAMP,
                            cpu DOUBLE NULL,
                            memory DOUBLE NULL,
                            disk_util DOUBLE DEFAULT 9.9,
                            TIME INDEX (ts),
                            PRIMARY KEY(host)
                        ) engine=mito with(regions=1);"#;
        let output = SqlQueryHandler::do_query(&*instance, sql, query_ctx.clone())
            .await
            .remove(0)
            .unwrap();

        match output {
            Output::AffectedRows(rows) => assert_eq!(rows, 0),
            _ => unreachable!(),
        }

        let sql = r#"CREATE DATABASE tomcat"#;
        if let Err(e) = SqlQueryHandler::do_query(&*instance, sql, query_ctx.clone())
            .await
            .remove(0)
        {
            assert!(matches!(e, error::Error::NotSupported { .. }));
        } else {
            unreachable!();
        }

        let sql = r#"SELECT 1; SHOW DATABASES"#;
        if let Err(e) = SqlQueryHandler::do_query(&*instance, sql, query_ctx.clone())
            .await
            .remove(0)
        {
            assert!(matches!(e, error::Error::NotSupported { .. }));
        } else {
            unreachable!();
        }
    }
}<|MERGE_RESOLUTION|>--- conflicted
+++ resolved
@@ -381,13 +381,8 @@
             | Statement::DescribeTable(_)
             | Statement::Explain(_)
             | Statement::Query(_)
-<<<<<<< HEAD
-            | Statement::Delete(_)
-            | Statement::Insert(_) => {
-=======
             | Statement::Insert(_)
             | Statement::Alter(_) => {
->>>>>>> b0925d94
                 return self.sql_handler.do_statement_query(stmt, query_ctx).await;
             }
             Statement::DropTable(drop_stmt) => {
