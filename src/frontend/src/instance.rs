--- conflicted
+++ resolved
@@ -24,14 +24,9 @@
 use api::v1::alter_expr::Kind;
 use api::v1::object_expr::Expr;
 use api::v1::{
-<<<<<<< HEAD
-    admin_expr, insert_expr, select_expr, AddColumns, AdminExpr, AdminResult, AlterExpr,
+    admin_expr, select_expr, AddColumns, AdminExpr, AdminResult, AlterExpr, Column,
     CreateDatabaseExpr, CreateExpr, DropTableExpr, InsertExpr, ObjectExpr,
     ObjectResult as GrpcObjectResult,
-=======
-    admin_expr, select_expr, AddColumns, AdminExpr, AdminResult, AlterExpr, Column,
-    CreateDatabaseExpr, CreateExpr, InsertExpr, ObjectExpr, ObjectResult as GrpcObjectResult,
->>>>>>> 051768b7
 };
 use async_trait::async_trait;
 use catalog::remote::MetaKvBackend;
@@ -64,14 +59,9 @@
 use crate::datanode::DatanodeClients;
 use crate::error::{
     self, AlterTableOnInsertionSnafu, AlterTableSnafu, CatalogNotFoundSnafu, CatalogSnafu,
-<<<<<<< HEAD
-    CreateDatabaseSnafu, CreateTableSnafu, DeserializeInsertBatchSnafu, DropTableSnafu,
-    FindNewColumnsOnInsertionSnafu, InsertSnafu, MissingMetasrvOptsSnafu, Result,
-    SchemaNotFoundSnafu, SelectSnafu, UnsupportedExprSnafu,
-=======
-    CreateDatabaseSnafu, CreateTableSnafu, FindNewColumnsOnInsertionSnafu, InsertSnafu,
-    MissingMetasrvOptsSnafu, Result, SchemaNotFoundSnafu, SelectSnafu,
->>>>>>> 051768b7
+    CreateDatabaseSnafu, CreateTableSnafu, DropTableSnafu, FindNewColumnsOnInsertionSnafu,
+    InsertSnafu, MissingMetasrvOptsSnafu, Result, SchemaNotFoundSnafu, SelectSnafu,
+    UnsupportedExprSnafu,
 };
 use crate::expr_factory::{CreateExprFactoryRef, DefaultCreateExprFactory};
 use crate::frontend::FrontendOptions;
