--- conflicted
+++ resolved
@@ -13,6 +13,7 @@
 // limitations under the License.
 
 use std::any::Any;
+use std::collections::BTreeSet;
 use std::sync::Arc;
 
 use api::v1::CreateTableExpr;
@@ -302,24 +303,15 @@
             .schema_manager()
             .schema_names(catalog)
             .await;
-        let keys = stream
-            .try_collect::<Vec<_>>()
+        let mut keys = stream
+            .try_collect::<BTreeSet<_>>()
             .await
             .map_err(BoxedError::new)
             .context(ListSchemasSnafu { catalog })?;
 
-<<<<<<< HEAD
-        Ok(keys)
-=======
-        let mut res = HashSet::new();
-        res.insert(INFORMATION_SCHEMA_NAME.to_string());
-        for KeyValue { key: k, value: _ } in kvs {
-            let key =
-                SchemaKey::parse(String::from_utf8_lossy(&k)).context(InvalidCatalogValueSnafu)?;
-            let _ = res.insert(key.schema_name);
-        }
-        Ok(res.into_iter().collect())
->>>>>>> 0b05c22b
+        keys.insert(INFORMATION_SCHEMA_NAME.to_string());
+
+        Ok(keys.into_iter().collect::<Vec<_>>())
     }
 
     async fn table_names(&self, catalog: &str, schema: &str) -> CatalogResult<Vec<String>> {
@@ -352,24 +344,12 @@
     }
 
     async fn schema_exist(&self, catalog: &str, schema: &str) -> CatalogResult<bool> {
-<<<<<<< HEAD
+        if schema == INFORMATION_SCHEMA_NAME {
+            return Ok(true);
+        }
         self.table_metadata_manager
             .schema_manager()
             .exist(SchemaNameKey::new(catalog, schema))
-=======
-        if schema == INFORMATION_SCHEMA_NAME {
-            return Ok(true);
-        }
-
-        let schema_key = SchemaKey {
-            catalog_name: catalog.to_string(),
-            schema_name: schema.to_string(),
-        }
-        .to_string();
-        Ok(self
-            .backend()
-            .get(schema_key.as_bytes())
->>>>>>> 0b05c22b
             .await
             .context(TableMetadataManagerSnafu)
     }
