// Copyright 2023 Greptime Team
//
// Licensed under the Apache License, Version 2.0 (the "License");
// you may not use this file except in compliance with the License.
// You may obtain a copy of the License at
//
//     http://www.apache.org/licenses/LICENSE-2.0
//
// Unless required by applicable law or agreed to in writing, software
// distributed under the License is distributed on an "AS IS" BASIS,
// WITHOUT WARRANTIES OR CONDITIONS OF ANY KIND, either express or implied.
// See the License for the specific language governing permissions and
// limitations under the License.

use std::any::Any;
use std::collections::HashSet;
use std::sync::Arc;

use api::v1::CreateTableExpr;
use async_trait::async_trait;
use catalog::error::{
    self as catalog_err, InternalSnafu, InvalidCatalogValueSnafu, InvalidSystemTableDefSnafu,
    Result as CatalogResult, UnimplementedSnafu,
};
use catalog::helper::{
    build_catalog_prefix, build_schema_prefix, build_table_global_prefix, CatalogKey, SchemaKey,
    TableGlobalKey, TableGlobalValue,
};
use catalog::remote::{Kv, KvBackendRef};
use catalog::{
    CatalogManager, CatalogProvider, CatalogProviderRef, DeregisterTableRequest,
    RegisterSchemaRequest, RegisterSystemTableRequest, RegisterTableRequest, RenameTableRequest,
    SchemaProvider, SchemaProviderRef,
};
use common_catalog::consts::{DEFAULT_CATALOG_NAME, DEFAULT_SCHEMA_NAME};
use common_error::prelude::BoxedError;
use common_telemetry::warn;
use futures::StreamExt;
use futures_util::TryStreamExt;
use meta_client::rpc::TableName;
use partition::manager::PartitionRuleManagerRef;
use snafu::prelude::*;
use table::table::numbers::NumbersTable;
use table::TableRef;

use crate::datanode::DatanodeClients;
use crate::expr_factory;
use crate::instance::distributed::DistInstance;
use crate::table::DistTable;

#[derive(Clone)]
pub struct FrontendCatalogManager {
    backend: KvBackendRef,
    partition_manager: PartitionRuleManagerRef,
    datanode_clients: Arc<DatanodeClients>,

    // TODO(LFC): Remove this field.
    // DistInstance in FrontendCatalogManager is only used for creating distributed script table now.
    // Once we have some standalone distributed table creator (like create distributed table procedure),
    // we should use that.
    dist_instance: Option<Arc<DistInstance>>,
}

impl FrontendCatalogManager {
    pub fn new(
        backend: KvBackendRef,
        partition_manager: PartitionRuleManagerRef,
        datanode_clients: Arc<DatanodeClients>,
    ) -> Self {
        Self {
            backend,
            partition_manager,
            datanode_clients,
            dist_instance: None,
        }
    }

    pub(crate) fn set_dist_instance(&mut self, dist_instance: Arc<DistInstance>) {
        self.dist_instance = Some(dist_instance)
    }

    pub(crate) fn backend(&self) -> KvBackendRef {
        self.backend.clone()
    }

    pub(crate) fn partition_manager(&self) -> PartitionRuleManagerRef {
        self.partition_manager.clone()
    }

    pub(crate) fn datanode_clients(&self) -> Arc<DatanodeClients> {
        self.datanode_clients.clone()
    }
}

// FIXME(hl): Frontend only needs a CatalogList, should replace with trait upcasting
// as soon as it's stable: https://github.com/rust-lang/rust/issues/65991
#[async_trait::async_trait]
impl CatalogManager for FrontendCatalogManager {
    async fn start(&self) -> catalog::error::Result<()> {
        Ok(())
    }

    async fn register_catalog(
        &self,
        _name: String,
        _catalog: CatalogProviderRef,
    ) -> CatalogResult<Option<CatalogProviderRef>> {
        unimplemented!("Frontend catalog list does not support register catalog")
    }

    // TODO(LFC): Handle the table caching in (de)register_table.
    async fn register_table(&self, _request: RegisterTableRequest) -> CatalogResult<bool> {
        Ok(true)
    }

    async fn deregister_table(&self, request: DeregisterTableRequest) -> CatalogResult<bool> {
        let table_name = TableName::new(request.catalog, request.schema, request.table_name);
        self.partition_manager
            .table_routes()
            .invalidate_table_route(&table_name)
            .await;
        Ok(true)
    }

    async fn register_schema(
        &self,
        _request: RegisterSchemaRequest,
    ) -> catalog::error::Result<bool> {
        unimplemented!()
    }

    async fn rename_table(&self, _request: RenameTableRequest) -> catalog_err::Result<bool> {
        unimplemented!()
    }

    async fn register_system_table(
        &self,
        request: RegisterSystemTableRequest,
    ) -> catalog::error::Result<()> {
        if let Some(dist_instance) = &self.dist_instance {
            let open_hook = request.open_hook;
            let request = request.create_table_request;

            if let Some(table) = self
                .table(
                    &request.catalog_name,
                    &request.schema_name,
                    &request.table_name,
                )
                .await?
            {
                if let Some(hook) = open_hook {
                    (hook)(table)?;
                }
                return Ok(());
            }

            let time_index = request
                .schema
                .column_schemas
                .iter()
                .find_map(|x| {
                    if x.is_time_index() {
                        Some(x.name.clone())
                    } else {
                        None
                    }
                })
                .context(InvalidSystemTableDefSnafu {
                    err_msg: "Time index is not defined.",
                })?;

            let primary_keys = request
                .schema
                .column_schemas
                .iter()
                .enumerate()
                .filter_map(|(i, x)| {
                    if request.primary_key_indices.contains(&i) {
                        Some(x.name.clone())
                    } else {
                        None
                    }
                })
                .collect();

            let column_defs = expr_factory::column_schemas_to_defs(request.schema.column_schemas)
                .map_err(|e| {
                InvalidSystemTableDefSnafu {
                    err_msg: e.to_string(),
                }
                .build()
            })?;

            let mut create_table = CreateTableExpr {
                catalog_name: request.catalog_name,
                schema_name: request.schema_name,
                table_name: request.table_name,
                desc: request.desc.unwrap_or("".to_string()),
                column_defs,
                time_index,
                primary_keys,
                create_if_not_exists: request.create_if_not_exists,
                table_options: (&request.table_options).into(),
                table_id: None, // Should and will be assigned by Meta.
                region_ids: vec![0],
                engine: request.engine,
            };

            let table = dist_instance
                .create_table(&mut create_table, None)
                .await
                .map_err(BoxedError::new)
                .context(InternalSnafu)?;

            if let Some(hook) = open_hook {
                (hook)(table)?;
            }
            Ok(())
        } else {
            UnimplementedSnafu {
                operation: "register system table",
            }
            .fail()
        }
    }

    async fn catalog_names(&self) -> CatalogResult<Vec<String>> {
        let key = build_catalog_prefix();
        let mut iter = self.backend.range(key.as_bytes());
        let mut res = HashSet::new();
        while let Some(r) = iter.next().await {
            let Kv(k, _) = r?;
            let catalog_key = String::from_utf8_lossy(&k);
            if let Ok(key) = CatalogKey::parse(catalog_key.as_ref()) {
                res.insert(key.catalog_name);
            } else {
                error!("invalid catalog key: {:?}", catalog_key);
            }
        }
        Ok(res.into_iter().collect())
    }

    async fn catalog(&self, catalog: &str) -> CatalogResult<Option<CatalogProviderRef>> {
        let key = CatalogKey {
            catalog_name: catalog.to_string(),
        }
        .to_string();
        Ok(self.backend.get(key.as_bytes()).await?.map(|_| {
            Arc::new(FrontendCatalogProvider {
                catalog_name: catalog.to_string(),
                backend: self.backend.clone(),
                partition_manager: self.partition_manager.clone(),
                datanode_clients: self.datanode_clients.clone(),
            }) as Arc<_>
        }))
    }

    async fn schema(
        &self,
        catalog: &str,
        schema: &str,
    ) -> catalog::error::Result<Option<SchemaProviderRef>> {
        self.catalog(catalog)
            .await?
            .context(catalog::error::CatalogNotFoundSnafu {
                catalog_name: catalog,
            })?
            .schema(schema)
            .await
    }

    async fn table(
        &self,
        catalog: &str,
        schema: &str,
        table_name: &str,
    ) -> catalog::error::Result<Option<TableRef>> {
        self.schema(catalog, schema)
            .await?
            .context(catalog::error::SchemaNotFoundSnafu { catalog, schema })?
            .table(table_name)
            .await
    }

    fn as_any(&self) -> &dyn Any {
        self
    }
<<<<<<< HEAD
=======

    fn register_catalog(
        &self,
        _name: String,
        _catalog: CatalogProviderRef,
    ) -> catalog::error::Result<Option<CatalogProviderRef>> {
        unimplemented!("Frontend catalog list does not support register catalog")
    }

    fn catalog_names(&self) -> catalog::error::Result<Vec<String>> {
        let backend = self.backend.clone();
        let res = std::thread::spawn(|| {
            common_runtime::block_on_read(async move {
                let key = build_catalog_prefix();
                let mut iter = backend.range(key.as_bytes());
                let mut res = HashSet::new();

                while let Some(r) = iter.next().await {
                    let Kv(k, _) = r?;

                    let catalog_key = String::from_utf8_lossy(&k);
                    if let Ok(key) = CatalogKey::parse(catalog_key.as_ref()) {
                        res.insert(key.catalog_name);
                    } else {
                        warn!("invalid catalog key: {:?}", catalog_key);
                    }
                }
                Ok(res.into_iter().collect())
            })
        })
        .join()
        .unwrap();
        res
    }

    fn catalog(&self, name: &str) -> catalog::error::Result<Option<CatalogProviderRef>> {
        let all_catalogs = self.catalog_names()?;
        if all_catalogs.contains(&name.to_string()) {
            Ok(Some(Arc::new(FrontendCatalogProvider {
                catalog_name: name.to_string(),
                backend: self.backend.clone(),
                partition_manager: self.partition_manager.clone(),
                datanode_clients: self.datanode_clients.clone(),
            })))
        } else {
            Ok(None)
        }
    }
>>>>>>> 1a245f35
}

pub struct FrontendCatalogProvider {
    catalog_name: String,
    backend: KvBackendRef,
    partition_manager: PartitionRuleManagerRef,
    datanode_clients: Arc<DatanodeClients>,
}

#[async_trait::async_trait]
impl CatalogProvider for FrontendCatalogProvider {
    fn as_any(&self) -> &dyn Any {
        self
    }

    async fn schema_names(&self) -> catalog::error::Result<Vec<String>> {
        let key = build_schema_prefix(&self.catalog_name);
        let mut iter = self.backend.range(key.as_bytes());
        let mut res = HashSet::new();
        while let Some(r) = iter.next().await {
            let Kv(k, _) = r?;
            let key =
                SchemaKey::parse(String::from_utf8_lossy(&k)).context(InvalidCatalogValueSnafu)?;
            res.insert(key.schema_name);
        }
        Ok(res.into_iter().collect())
    }

    async fn register_schema(
        &self,
        _name: String,
        _schema: SchemaProviderRef,
    ) -> catalog::error::Result<Option<SchemaProviderRef>> {
        unimplemented!("Frontend catalog provider does not support register schema")
    }

    async fn schema(&self, name: &str) -> catalog::error::Result<Option<SchemaProviderRef>> {
        let all_schemas = self.schema_names().await?;
        if all_schemas.contains(&name.to_string()) {
            Ok(Some(Arc::new(FrontendSchemaProvider {
                catalog_name: self.catalog_name.clone(),
                schema_name: name.to_string(),
                backend: self.backend.clone(),
                partition_manager: self.partition_manager.clone(),
                datanode_clients: self.datanode_clients.clone(),
            })))
        } else {
            Ok(None)
        }
    }
}

pub struct FrontendSchemaProvider {
    catalog_name: String,
    schema_name: String,
    backend: KvBackendRef,
    partition_manager: PartitionRuleManagerRef,
    datanode_clients: Arc<DatanodeClients>,
}

#[async_trait]
impl SchemaProvider for FrontendSchemaProvider {
    fn as_any(&self) -> &dyn Any {
        self
    }

    async fn table_names(&self) -> catalog::error::Result<Vec<String>> {
        let mut tables = vec![];
        if self.catalog_name == DEFAULT_CATALOG_NAME && self.schema_name == DEFAULT_SCHEMA_NAME {
            tables.push("numbers".to_string());
        }
        let key = build_table_global_prefix(&self.catalog_name, &self.schema_name);
        let iter = self.backend.range(key.as_bytes());
        let result = iter
            .map(|r| {
                let Kv(k, _) = r?;
                let key = TableGlobalKey::parse(String::from_utf8_lossy(&k))
                    .context(InvalidCatalogValueSnafu)?;
                Ok(key.table_name)
            })
            .try_collect::<Vec<_>>()
            .await?;
        tables.extend(result);
        Ok(tables)
    }

    async fn table(&self, name: &str) -> catalog::error::Result<Option<TableRef>> {
        if self.catalog_name == DEFAULT_CATALOG_NAME
            && self.schema_name == DEFAULT_SCHEMA_NAME
            && name == "numbers"
        {
            return Ok(Some(Arc::new(NumbersTable::default())));
        }

        let table_global_key = TableGlobalKey {
            catalog_name: self.catalog_name.clone(),
            schema_name: self.schema_name.clone(),
            table_name: name.to_string(),
        };
        let Some(kv) = self.backend.get(table_global_key.to_string().as_bytes()).await? else { return Ok(None) };
        let v = TableGlobalValue::from_bytes(kv.1).context(InvalidCatalogValueSnafu)?;
        let table_info = Arc::new(
            v.table_info
                .try_into()
                .context(catalog_err::InvalidTableInfoInCatalogSnafu)?,
        );
        let table = Arc::new(DistTable::new(
            TableName::new(&self.catalog_name, &self.schema_name, name),
            table_info,
            self.partition_manager.clone(),
            self.datanode_clients.clone(),
            self.backend.clone(),
        ));
        Ok(Some(table))
    }

    async fn table_exist(&self, name: &str) -> catalog::error::Result<bool> {
        Ok(self.table_names().await?.contains(&name.to_string()))
    }
}

#[cfg(test)]
mod tests {
    use common_catalog::consts::{DEFAULT_CATALOG_NAME, DEFAULT_SCHEMA_NAME, MITO_ENGINE};
    use script::table::{build_scripts_schema, SCRIPTS_TABLE_NAME};
    use table::requests::{CreateTableRequest, TableOptions};

    use super::*;

    #[tokio::test(flavor = "multi_thread")]
    async fn test_register_system_table() {
        let instance =
            crate::tests::create_distributed_instance("test_register_system_table").await;

        let catalog_name = DEFAULT_CATALOG_NAME;
        let schema_name = DEFAULT_SCHEMA_NAME;
        let table_name = SCRIPTS_TABLE_NAME;
        let request = CreateTableRequest {
            id: 1,
            catalog_name: catalog_name.to_string(),
            schema_name: schema_name.to_string(),
            table_name: table_name.to_string(),
            desc: Some("Scripts table".to_string()),
            schema: build_scripts_schema(),
            region_numbers: vec![0],
            primary_key_indices: vec![0, 1],
            create_if_not_exists: true,
            table_options: TableOptions::default(),
            engine: MITO_ENGINE.to_string(),
        };

        let result = instance
            .catalog_manager
            .register_system_table(RegisterSystemTableRequest {
                create_table_request: request,
                open_hook: None,
            })
            .await;
        assert!(result.is_ok());

        assert!(
            instance
                .catalog_manager
                .table(catalog_name, schema_name, table_name)
                .await
                .unwrap()
                .is_some(),
            "the registered system table cannot be found in catalog"
        );

        let mut actually_created_table_in_datanode = 0;
        for datanode in instance.datanodes.values() {
            if datanode
                .catalog_manager()
                .table(catalog_name, schema_name, table_name)
                .await
                .unwrap()
                .is_some()
            {
                actually_created_table_in_datanode += 1;
            }
        }
        assert_eq!(
            actually_created_table_in_datanode, 1,
            "system table should be actually created at one and only one datanode"
        )
    }
}<|MERGE_RESOLUTION|>--- conflicted
+++ resolved
@@ -235,7 +235,7 @@
             if let Ok(key) = CatalogKey::parse(catalog_key.as_ref()) {
                 res.insert(key.catalog_name);
             } else {
-                error!("invalid catalog key: {:?}", catalog_key);
+                warn!("invalid catalog key: {:?}", catalog_key);
             }
         }
         Ok(res.into_iter().collect())
@@ -286,57 +286,6 @@
     fn as_any(&self) -> &dyn Any {
         self
     }
-<<<<<<< HEAD
-=======
-
-    fn register_catalog(
-        &self,
-        _name: String,
-        _catalog: CatalogProviderRef,
-    ) -> catalog::error::Result<Option<CatalogProviderRef>> {
-        unimplemented!("Frontend catalog list does not support register catalog")
-    }
-
-    fn catalog_names(&self) -> catalog::error::Result<Vec<String>> {
-        let backend = self.backend.clone();
-        let res = std::thread::spawn(|| {
-            common_runtime::block_on_read(async move {
-                let key = build_catalog_prefix();
-                let mut iter = backend.range(key.as_bytes());
-                let mut res = HashSet::new();
-
-                while let Some(r) = iter.next().await {
-                    let Kv(k, _) = r?;
-
-                    let catalog_key = String::from_utf8_lossy(&k);
-                    if let Ok(key) = CatalogKey::parse(catalog_key.as_ref()) {
-                        res.insert(key.catalog_name);
-                    } else {
-                        warn!("invalid catalog key: {:?}", catalog_key);
-                    }
-                }
-                Ok(res.into_iter().collect())
-            })
-        })
-        .join()
-        .unwrap();
-        res
-    }
-
-    fn catalog(&self, name: &str) -> catalog::error::Result<Option<CatalogProviderRef>> {
-        let all_catalogs = self.catalog_names()?;
-        if all_catalogs.contains(&name.to_string()) {
-            Ok(Some(Arc::new(FrontendCatalogProvider {
-                catalog_name: name.to_string(),
-                backend: self.backend.clone(),
-                partition_manager: self.partition_manager.clone(),
-                datanode_clients: self.datanode_clients.clone(),
-            })))
-        } else {
-            Ok(None)
-        }
-    }
->>>>>>> 1a245f35
 }
 
 pub struct FrontendCatalogProvider {
