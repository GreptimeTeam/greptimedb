--- conflicted
+++ resolved
@@ -21,19 +21,10 @@
 common-runtime = { path = "../common/runtime" }
 common-telemetry = { path = "../common/telemetry" }
 common-time = { path = "../common/time" }
-<<<<<<< HEAD
 common-insert = { path = "../common/insert" }
 datafusion = "14.0.0"
 datafusion-common = "14.0.0"
 datafusion-expr = "14.0.0"
-=======
-datafusion = { git = "https://github.com/apache/arrow-datafusion.git", branch = "arrow2", features = [
-    "simd",
-] }
-datafusion-common = { git = "https://github.com/apache/arrow-datafusion.git", branch = "arrow2" }
-datafusion-expr = { git = "https://github.com/apache/arrow-datafusion.git", branch = "arrow2" }
-
->>>>>>> 6fb413ae
 datatypes = { path = "../datatypes" }
 futures = "0.3"
 futures-util = "0.3"
