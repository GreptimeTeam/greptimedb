--- conflicted
+++ resolved
@@ -21,11 +21,8 @@
     UInt64Type, UInt8Type,
 };
 use crate::vectors::{
-<<<<<<< HEAD
-    BinaryVector, BooleanVector, DateVector, MutableVector, PrimitiveVector, StringVector, Vector,
-=======
-    BinaryVector, BooleanVector, DateTimeVector, DateVector, MutableVector, PrimitiveVector, Vector,
->>>>>>> 4be32e44
+    BinaryVector, BooleanVector, DateTimeVector, DateVector, MutableVector, PrimitiveVector,
+    StringVector, Vector,
 };
 
 fn get_iter_capacity<T, I: Iterator<Item = T>>(iter: &I) -> usize {
