// Copyright 2022 Greptime Team
//
// Licensed under the Apache License, Version 2.0 (the "License");
// you may not use this file except in compliance with the License.
// You may obtain a copy of the License at
//
// http://www.apache.org/licenses/LICENSE-2.0
//
// Unless required by applicable law or agreed to in writing, software
// distributed under the License is distributed on an "AS IS" BASIS,
// WITHOUT WARRANTIES OR CONDITIONS OF ANY KIND, either express or implied.
// See the License for the specific language governing permissions and
// limitations under the License.

use std::sync::Arc;

use crate::data_type::DataType;
use crate::vectors::{
<<<<<<< HEAD
    BinaryVector, BooleanVector, DateVector, PrimitiveVector, StringVector, Vector,
=======
    BinaryVector, BooleanVector, DateTimeVector, DateVector, PrimitiveVector, Vector,
>>>>>>> 4be32e44
};
use crate::with_match_primitive_type_id;

impl Eq for dyn Vector + '_ {}

impl PartialEq for dyn Vector + '_ {
    fn eq(&self, other: &dyn Vector) -> bool {
        equal(self, other)
    }
}

impl PartialEq<dyn Vector> for Arc<dyn Vector + '_> {
    fn eq(&self, other: &dyn Vector) -> bool {
        equal(&**self, other)
    }
}

macro_rules! is_vector_eq {
    ($VectorType: ident, $lhs: ident, $rhs: ident) => {{
        let lhs = $lhs.as_any().downcast_ref::<$VectorType>().unwrap();
        let rhs = $rhs.as_any().downcast_ref::<$VectorType>().unwrap();

        lhs == rhs
    }};
}

// TODO(yingwen): Impl eq for other vectors.
fn equal(lhs: &dyn Vector, rhs: &dyn Vector) -> bool {
    if lhs.data_type() != rhs.data_type() || lhs.len() != rhs.len() {
        return false;
    }

    // if lhs.is_const() || rhs.is_const() {
    //     // Length has been checked before, so we only need to compare inner
    //     // vector here.
    //     return equal(
    //         &**lhs
    //             .as_any()
    //             .downcast_ref::<ConstantVector>()
    //             .unwrap()
    //             .inner(),
    //         &**lhs
    //             .as_any()
    //             .downcast_ref::<ConstantVector>()
    //             .unwrap()
    //             .inner(),
    //     );
    // }

    use crate::data_type::ConcreteDataType::*;

    let lhs_type = lhs.data_type();
    match lhs.data_type() {
        // Null(_) => true,
        Boolean(_) => is_vector_eq!(BooleanVector, lhs, rhs),
        Binary(_) => is_vector_eq!(BinaryVector, lhs, rhs),
        String(_) => is_vector_eq!(StringVector, lhs, rhs),
        Date(_) => is_vector_eq!(DateVector, lhs, rhs),
        DateTime(_) => is_vector_eq!(DateTimeVector, lhs, rhs),
        // Timestamp(_) => is_vector_eq!(TimestampVector, lhs, rhs),
        // List(_) => is_vector_eq!(ListVector, lhs, rhs),
        UInt8(_) | UInt16(_) | UInt32(_) | UInt64(_) | Int8(_) | Int16(_) | Int32(_) | Int64(_)
        | Float32(_) | Float64(_) => {
            with_match_primitive_type_id!(lhs_type.logical_type_id(), |$T| {
                let lhs = lhs.as_any().downcast_ref::<PrimitiveVector<$T>>().unwrap();
                let rhs = rhs.as_any().downcast_ref::<PrimitiveVector<$T>>().unwrap();

                lhs == rhs
            },
            {
                unreachable!("should not compare {} with {}", lhs.vector_type_name(), rhs.vector_type_name())
            })
        }
    }
}

#[cfg(test)]
mod tests {
    use super::*;
    use crate::vectors::{
        Float32Vector, Float64Vector, Int16Vector, Int32Vector, Int64Vector, Int8Vector,
        UInt16Vector, UInt32Vector, UInt64Vector, UInt8Vector, VectorRef,
    };

    fn assert_vector_ref_eq(vector: VectorRef) {
        let rhs = vector.clone();
        assert_eq!(vector, rhs);
        assert_dyn_vector_eq(&*vector, &*rhs);
    }

    fn assert_dyn_vector_eq(lhs: &dyn Vector, rhs: &dyn Vector) {
        assert_eq!(lhs, rhs);
    }

    fn assert_vector_ref_ne(lhs: VectorRef, rhs: VectorRef) {
        assert_ne!(lhs, rhs);
    }

    #[test]
    fn test_vector_eq() {
        assert_vector_ref_eq(Arc::new(BinaryVector::from(vec![
            Some(b"hello".to_vec()),
            Some(b"world".to_vec()),
        ])));
        assert_vector_ref_eq(Arc::new(BooleanVector::from(vec![true, false])));
        // assert_vector_ref_eq(Arc::new(ConstantVector::new(
        //     Arc::new(BooleanVector::from(vec![true])),
        //     5,
        // )));
        assert_vector_ref_eq(Arc::new(BooleanVector::from(vec![true, false])));
        assert_vector_ref_eq(Arc::new(DateVector::from(vec![Some(100), Some(120)])));
        assert_vector_ref_eq(Arc::new(DateTimeVector::from(vec![Some(100), Some(120)])));
        // assert_vector_ref_eq(Arc::new(TimestampVector::from_values([100, 120])));

        // let mut arrow_array = MutableListArray::<i32, MutablePrimitiveArray<i64>>::new();
        // arrow_array
        //     .try_extend(vec![Some(vec![Some(1), Some(2), Some(3)])])
        //     .unwrap();
        // let arrow_array: ListArray<i32> = arrow_array.into();
        // assert_vector_ref_eq(Arc::new(ListVector::from(arrow_array)));

        // assert_vector_ref_eq(Arc::new(NullVector::new(4)));
        // assert_vector_ref_eq(Arc::new(StringVector::from(vec![
        //     Some("hello"),
        //     Some("world"),
        // ])));

        assert_vector_ref_eq(Arc::new(Int8Vector::from_slice(&[1, 2, 3, 4])));
        assert_vector_ref_eq(Arc::new(UInt8Vector::from_slice(&[1, 2, 3, 4])));
        assert_vector_ref_eq(Arc::new(Int16Vector::from_slice(&[1, 2, 3, 4])));
        assert_vector_ref_eq(Arc::new(UInt16Vector::from_slice(&[1, 2, 3, 4])));
        assert_vector_ref_eq(Arc::new(Int32Vector::from_slice(&[1, 2, 3, 4])));
        assert_vector_ref_eq(Arc::new(UInt32Vector::from_slice(&[1, 2, 3, 4])));
        assert_vector_ref_eq(Arc::new(Int64Vector::from_slice(&[1, 2, 3, 4])));
        assert_vector_ref_eq(Arc::new(UInt64Vector::from_slice(&[1, 2, 3, 4])));
        assert_vector_ref_eq(Arc::new(Float32Vector::from_slice(&[1.0, 2.0, 3.0, 4.0])));
        assert_vector_ref_eq(Arc::new(Float64Vector::from_slice(&[1.0, 2.0, 3.0, 4.0])));
    }

    #[test]
    fn test_vector_ne() {
        assert_vector_ref_ne(
            Arc::new(Int32Vector::from_slice(&[1, 2, 3, 4])),
            Arc::new(Int32Vector::from_slice(&[1, 2])),
        );
        assert_vector_ref_ne(
            Arc::new(Int32Vector::from_slice(&[1, 2, 3, 4])),
            Arc::new(Int8Vector::from_slice(&[1, 2, 3, 4])),
        );
        assert_vector_ref_ne(
            Arc::new(Int32Vector::from_slice(&[1, 2, 3, 4])),
            Arc::new(BooleanVector::from(vec![true, true])),
        );
        // assert_vector_ref_ne(
        //     Arc::new(ConstantVector::new(
        //         Arc::new(BooleanVector::from(vec![true])),
        //         5,
        //     )),
        //     Arc::new(ConstantVector::new(
        //         Arc::new(BooleanVector::from(vec![true])),
        //         4,
        //     )),
        // );
        // assert_vector_ref_ne(
        //     Arc::new(ConstantVector::new(
        //         Arc::new(BooleanVector::from(vec![true])),
        //         5,
        //     )),
        //     Arc::new(ConstantVector::new(
        //         Arc::new(BooleanVector::from(vec![false])),
        //         4,
        //     )),
        // );
        // assert_vector_ref_ne(
        //     Arc::new(ConstantVector::new(
        //         Arc::new(BooleanVector::from(vec![true])),
        //         5,
        //     )),
        //     Arc::new(ConstantVector::new(
        //         Arc::new(Int32Vector::from_slice(vec![1])),
        //         4,
        //     )),
        // );
        // assert_vector_ref_ne(Arc::new(NullVector::new(5)), Arc::new(NullVector::new(8)));
    }
}<|MERGE_RESOLUTION|>--- conflicted
+++ resolved
@@ -16,11 +16,7 @@
 
 use crate::data_type::DataType;
 use crate::vectors::{
-<<<<<<< HEAD
-    BinaryVector, BooleanVector, DateVector, PrimitiveVector, StringVector, Vector,
-=======
-    BinaryVector, BooleanVector, DateTimeVector, DateVector, PrimitiveVector, Vector,
->>>>>>> 4be32e44
+    BinaryVector, BooleanVector, DateTimeVector, DateVector, PrimitiveVector, StringVector, Vector,
 };
 use crate::with_match_primitive_type_id;
 
