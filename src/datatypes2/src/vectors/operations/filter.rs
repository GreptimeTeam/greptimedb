// Copyright 2022 Greptime Team
//
// Licensed under the Apache License, Version 2.0 (the "License");
// you may not use this file except in compliance with the License.
// You may obtain a copy of the License at
//
// http://www.apache.org/licenses/LICENSE-2.0
//
// Unless required by applicable law or agreed to in writing, software
// distributed under the License is distributed on an "AS IS" BASIS,
// WITHOUT WARRANTIES OR CONDITIONS OF ANY KIND, either express or implied.
// See the License for the specific language governing permissions and
// limitations under the License.

// pub(crate) use crate::vectors::constant::filter_constant;

macro_rules! filter_non_constant {
    ($vector: expr, $VectorType: ty, $filter: ident) => {{
        use std::sync::Arc;

        use arrow::compute;
        use snafu::ResultExt;

        let arrow_array = $vector.as_arrow();
        let filtered = compute::filter(arrow_array, $filter.as_boolean_array())
            .context(crate::error::ArrowComputeSnafu)?;
        Ok(Arc::new(<$VectorType>::try_from_arrow_array(filtered)?))
    }};
}

pub(crate) use filter_non_constant;

#[cfg(test)]
mod tests {
    use std::sync::Arc;

    use crate::scalars::ScalarVector;
<<<<<<< HEAD
    use crate::vectors::{BooleanVector, Int32Vector, StringVector, VectorOp, VectorRef};
=======
    use crate::vectors::{BooleanVector, Int32Vector, NullVector, VectorOp, VectorRef};
>>>>>>> f3c99fc5

    fn check_filter_primitive(expect: &[i32], input: &[i32], filter: &[bool]) {
        let v = Int32Vector::from_slice(&input);
        let filter = BooleanVector::from_slice(filter);
        let out = v.filter(&filter).unwrap();

        let expect: VectorRef = Arc::new(Int32Vector::from_slice(&expect));
        assert_eq!(expect, out);
    }

    #[test]
    fn test_filter_primitive() {
        check_filter_primitive(&[], &[], &[]);
        check_filter_primitive(&[5], &[5], &[true]);
        check_filter_primitive(&[], &[5], &[false]);
        check_filter_primitive(&[], &[5, 6], &[false, false]);
        check_filter_primitive(&[5, 6], &[5, 6], &[true, true]);
        check_filter_primitive(&[], &[5, 6, 7], &[false, false, false]);
        check_filter_primitive(&[5], &[5, 6, 7], &[true, false, false]);
        check_filter_primitive(&[6], &[5, 6, 7], &[false, true, false]);
        check_filter_primitive(&[7], &[5, 6, 7], &[false, false, true]);
        check_filter_primitive(&[5, 7], &[5, 6, 7], &[true, false, true]);
    }

    // fn check_filter_constant(expect_length: usize, input_length: usize, filter: &[bool]) {
    //     let v = ConstantVector::new(Arc::new(Int32Vector::from_slice(&[123])), input_length);
    //     let filter = BooleanVector::from_slice(filter);
    //     let out = v.filter(&filter).unwrap();

    //     assert!(out.is_const());
    //     assert_eq!(expect_length, out.len());
    // }

    // #[test]
    // fn test_filter_constant() {
    //     check_filter_constant(0, 0, &[]);
    //     check_filter_constant(1, 1, &[true]);
    //     check_filter_constant(0, 1, &[false]);
    //     check_filter_constant(1, 2, &[false, true]);
    //     check_filter_constant(2, 2, &[true, true]);
    //     check_filter_constant(1, 4, &[false, false, false, true]);
    //     check_filter_constant(2, 4, &[false, true, false, true]);
    // }

    #[test]
    fn test_filter_scalar() {
        let v = StringVector::from_slice(&["0", "1", "2", "3"]);
        let filter = BooleanVector::from_slice(&[false, true, false, true]);
        let out = v.filter(&filter).unwrap();

        let expect: VectorRef = Arc::new(StringVector::from_slice(&["1", "3"]));
        assert_eq!(expect, out);
    }

    #[test]
    fn test_filter_null() {
        let v = NullVector::new(5);
        let filter = BooleanVector::from_slice(&[false, true, false, true, true]);
        let out = v.filter(&filter).unwrap();

        let expect: VectorRef = Arc::new(NullVector::new(3));
        assert_eq!(expect, out);
    }

    macro_rules! impl_filter_date_like_test {
        ($VectorType: ident, $ValueType: ident, $method: ident) => {{
            use std::sync::Arc;

            use common_time::$ValueType;
            use $crate::vectors::{$VectorType, VectorRef};

            let v = $VectorType::from_iterator((0..5).map($ValueType::$method));
            let filter = BooleanVector::from_slice(&[false, true, false, true, true]);
            let out = v.filter(&filter).unwrap();

            let expect: VectorRef = Arc::new($VectorType::from_iterator(
                [1, 3, 4].into_iter().map($ValueType::$method),
            ));
            assert_eq!(expect, out);
        }};
    }

    #[test]
    fn test_filter_date_like() {
        impl_filter_date_like_test!(DateVector, Date, new);
        impl_filter_date_like_test!(DateTimeVector, DateTime, new);
        // impl_filter_date_like_test!(TimestampVector, Timestamp, from_millis);
    }
}<|MERGE_RESOLUTION|>--- conflicted
+++ resolved
@@ -35,11 +35,9 @@
     use std::sync::Arc;
 
     use crate::scalars::ScalarVector;
-<<<<<<< HEAD
-    use crate::vectors::{BooleanVector, Int32Vector, StringVector, VectorOp, VectorRef};
-=======
-    use crate::vectors::{BooleanVector, Int32Vector, NullVector, VectorOp, VectorRef};
->>>>>>> f3c99fc5
+    use crate::vectors::{
+        BooleanVector, Int32Vector, NullVector, StringVector, VectorOp, VectorRef,
+    };
 
     fn check_filter_primitive(expect: &[i32], input: &[i32], filter: &[bool]) {
         let v = Int32Vector::from_slice(&input);
