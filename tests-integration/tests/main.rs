--- conflicted
+++ resolved
@@ -26,12 +26,8 @@
 grpc_tests!(File, S3, S3WithCache, Oss, Azblob, Gcs);
 http_tests!(File, S3, S3WithCache, Oss, Azblob, Gcs);
 // region_failover_tests!(File, S3, S3WithCache, Oss, Azblob);
-<<<<<<< HEAD
-sql_tests!(File);
-=======
 sql_tests!(File);
 
 region_migration_tests!(File);
 
-// TODO(niebayes): add integration tests for remote wal.
->>>>>>> bd1a5dc2
+// TODO(niebayes): add integration tests for remote wal.