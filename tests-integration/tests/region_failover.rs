// Copyright 2023 Greptime Team
//
// Licensed under the Apache License, Version 2.0 (the "License");
// you may not use this file except in compliance with the License.
// You may obtain a copy of the License at
//
//     http://www.apache.org/licenses/LICENSE-2.0
//
// Unless required by applicable law or agreed to in writing, software
// distributed under the License is distributed on an "AS IS" BASIS,
// WITHOUT WARRANTIES OR CONDITIONS OF ANY KIND, either express or implied.
// See the License for the specific language governing permissions and
// limitations under the License.

use std::collections::HashMap;
use std::sync::Arc;
use std::time::Duration;

use api::v1::meta::Peer;
use catalog::helper::TableGlobalKey;
use catalog::remote::{CachedMetaKvBackend, Kv};
use common_catalog::consts::{DEFAULT_CATALOG_NAME, DEFAULT_SCHEMA_NAME, MITO_ENGINE};
use common_meta::instruction::TableIdent;
use common_meta::rpc::router::TableRoute;
use common_meta::table_name::TableName;
use common_meta::RegionIdent;
use common_procedure::{watcher, ProcedureWithId};
use common_query::Output;
use common_telemetry::info;
use frontend::catalog::FrontendCatalogManager;
use frontend::error::Result as FrontendResult;
use frontend::instance::Instance;
use meta_srv::error::Result as MetaResult;
use meta_srv::metasrv::{SelectorContext, SelectorRef};
use meta_srv::procedure::region_failover::{RegionFailoverContext, RegionFailoverProcedure};
use meta_srv::selector::{Namespace, Selector};
use meta_srv::table_routes;
use servers::query_handler::sql::SqlQueryHandler;
use session::context::{QueryContext, QueryContextRef};
use tests_integration::cluster::{GreptimeDbCluster, GreptimeDbClusterBuilder};
use tests_integration::test_util::{check_output_stream, get_test_store_config, StorageType};
use tokio::time;

#[macro_export]
macro_rules! region_failover_test {
    ($service:ident, $($(#[$meta:meta])* $test:ident),*,) => {
        paste::item! {
            mod [<integration_region_failover_ $service:lower _test>] {
                $(
                    #[tokio::test(flavor = "multi_thread")]
                    $(
                        #[$meta]
                    )*
                    async fn [< $test >]() {
                        let store_type = tests_integration::test_util::StorageType::$service;
                        if store_type.test_on() {
                            let _ = $crate::region_failover::$test(store_type).await;
                        }

                    }
                )*
            }
        }
    };
}

#[macro_export]
macro_rules! region_failover_tests {
    ($($service:ident),*) => {
        $(
            region_failover_test!(
                $service,

                test_region_failover,
            );
        )*
    };
}

pub async fn test_region_failover(store_type: StorageType) {
    common_telemetry::init_default_ut_logging();

    let mut logical_timer = 1685508715000;

    let cluster_name = "test_region_failover";

    let (store_config, _guard) = get_test_store_config(&store_type, cluster_name);

    let datanodes = 5u64;
    let cluster = GreptimeDbClusterBuilder::new(cluster_name)
<<<<<<< HEAD
        .with_datanodes(5)
=======
        .with_datanodes(datanodes as u32)
>>>>>>> fe6e3daf
        .with_store_config(store_config)
        .build()
        .await;

    let frontend = cluster.frontend.clone();

    prepare_testing_table(&cluster).await;

    let results = write_datas(&frontend, logical_timer).await;
    logical_timer += 1000;
    for result in results {
        assert!(matches!(result.unwrap(), Output::AffectedRows(1)));
    }

    let cache_key = TableGlobalKey {
        catalog_name: "greptime".to_string(),
        schema_name: "public".to_string(),
        table_name: "my_table".to_string(),
    }
    .to_string();

    let table_name = TableName {
        catalog_name: "greptime".to_string(),
        schema_name: "public".to_string(),
        table_name: "my_table".to_string(),
    };

    let cache = get_table_cache(&frontend, &cache_key).unwrap();
    assert!(cache.is_some());
    let route_cache = get_route_cache(&frontend, &table_name);
    assert!(route_cache.is_some());

    let distribution = find_region_distribution(&cluster).await;
    info!("Find region distribution: {distribution:?}");

    let mut foreign = 0;
    for dn in 1..=datanodes {
        if !&distribution.contains_key(&dn) {
            foreign = dn
        }
    }

    let selector = Arc::new(ForeignNodeSelector {
        foreign: Peer {
            id: foreign,
            // "127.0.0.1:3001" is just a placeholder, does not actually connect to it.
            addr: "127.0.0.1:3001".to_string(),
        },
    });

    let failed_region = choose_failed_region(distribution);
    info!("Simulating failed region: {failed_region:#?}");

    run_region_failover_procedure(&cluster, failed_region.clone(), selector).await;

    let distribution = find_region_distribution(&cluster).await;
    info!("Find region distribution again: {distribution:?}");

    // Waits for invalidating table cache
    time::sleep(Duration::from_millis(100)).await;

    let cache = get_table_cache(&frontend, &cache_key);
    assert!(cache.is_none());
    let route_cache = get_route_cache(&frontend, &table_name);
    assert!(route_cache.is_none());

    // Inserts data to each datanode after failover
    let frontend = cluster.frontend.clone();
    let results = write_datas(&frontend, logical_timer).await;
    for result in results {
        assert!(matches!(result.unwrap(), Output::AffectedRows(1)));
    }

    assert_writes(&frontend).await;

    assert!(!distribution.contains_key(&failed_region.datanode_id));

    let mut success = false;
    let values = distribution.values();
    for val in values {
        success = success || val.contains(&failed_region.region_number);
    }
    assert!(success)
}

fn get_table_cache(instance: &Arc<Instance>, key: &str) -> Option<Option<Kv>> {
    let catalog_manager = instance
        .catalog_manager()
        .as_any()
        .downcast_ref::<FrontendCatalogManager>()
        .unwrap();

    let kvbackend = catalog_manager.backend();

    let kvbackend = kvbackend
        .as_any()
        .downcast_ref::<CachedMetaKvBackend>()
        .unwrap();
    let cache = kvbackend.cache();

    cache.get(key.as_bytes())
}

fn get_route_cache(instance: &Arc<Instance>, table_name: &TableName) -> Option<Arc<TableRoute>> {
    let catalog_manager = instance
        .catalog_manager()
        .as_any()
        .downcast_ref::<FrontendCatalogManager>()
        .unwrap();
    let pm = catalog_manager.partition_manager();
    let cache = pm.table_routes().cache();
    cache.get(table_name)
}

async fn write_datas(instance: &Arc<Instance>, ts: u64) -> Vec<FrontendResult<Output>> {
    let query_ctx = QueryContext::arc();

    let mut results = Vec::new();
    for range in [5, 15, 25, 55] {
        let result = write_data(
            instance,
            &format!("INSERT INTO my_table VALUES ({},{})", range, ts),
            query_ctx.clone(),
        )
        .await;
        results.push(result);
    }

    results
}

async fn write_data(
    instance: &Arc<Instance>,
    sql: &str,
    query_ctx: QueryContextRef,
) -> FrontendResult<Output> {
    instance.do_query(sql, query_ctx).await.remove(0)
}

async fn assert_writes(instance: &Arc<Instance>) {
    let query_ctx = QueryContext::arc();

    let result = instance
        .do_query("select * from my_table order by i, ts", query_ctx)
        .await
        .remove(0);

    let expected = "\
+----+---------------------+
| i  | ts                  |
+----+---------------------+
| 5  | 2023-05-31T04:51:55 |
| 5  | 2023-05-31T04:51:56 |
| 15 | 2023-05-31T04:51:55 |
| 15 | 2023-05-31T04:51:56 |
| 25 | 2023-05-31T04:51:55 |
| 25 | 2023-05-31T04:51:56 |
| 55 | 2023-05-31T04:51:55 |
| 55 | 2023-05-31T04:51:56 |
+----+---------------------+";
    check_output_stream(result.unwrap(), expected).await;
}

async fn prepare_testing_table(cluster: &GreptimeDbCluster) {
    let sql = r"
CREATE TABLE my_table (
    i INT PRIMARY KEY,
    ts TIMESTAMP TIME INDEX,
) PARTITION BY RANGE COLUMNS (i) (
    PARTITION r0 VALUES LESS THAN (10),
    PARTITION r1 VALUES LESS THAN (20),
    PARTITION r2 VALUES LESS THAN (50),
    PARTITION r3 VALUES LESS THAN (MAXVALUE),
)";
    let result = cluster.frontend.do_query(sql, QueryContext::arc()).await;
    assert!(result[0].is_ok());
}

async fn find_region_distribution(cluster: &GreptimeDbCluster) -> HashMap<u64, Vec<u32>> {
    let key = TableGlobalKey {
        catalog_name: DEFAULT_CATALOG_NAME.to_string(),
        schema_name: DEFAULT_SCHEMA_NAME.to_string(),
        table_name: "my_table".to_string(),
    };
    let value = table_routes::get_table_global_value(&cluster.kv_store, &key)
        .await
        .unwrap()
        .unwrap();
    value.regions_id_map
}

fn choose_failed_region(distribution: HashMap<u64, Vec<u32>>) -> RegionIdent {
    let (failed_datanode, failed_region) = distribution
        .iter()
        .filter_map(|(datanode_id, regions)| {
            if !regions.is_empty() {
                Some((*datanode_id, regions[0]))
            } else {
                None
            }
        })
        .next()
        .unwrap();
    RegionIdent {
        cluster_id: 1000,
        datanode_id: failed_datanode,
        table_ident: TableIdent {
            table_id: 1025,
            engine: MITO_ENGINE.to_string(),
            catalog: DEFAULT_CATALOG_NAME.to_string(),
            schema: DEFAULT_SCHEMA_NAME.to_string(),
            table: "my_table".to_string(),
        },
        region_number: failed_region,
    }
}

// The "foreign" means the Datanode is not containing any regions to the table before.
pub struct ForeignNodeSelector {
    pub foreign: Peer,
}

#[async_trait::async_trait]
impl Selector for ForeignNodeSelector {
    type Context = SelectorContext;
    type Output = Vec<Peer>;

    async fn select(&self, _ns: Namespace, _ctx: &Self::Context) -> MetaResult<Self::Output> {
        Ok(vec![self.foreign.clone()])
    }
}

async fn run_region_failover_procedure(
    cluster: &GreptimeDbCluster,
    failed_region: RegionIdent,
    selector: SelectorRef,
) {
    let meta_srv = &cluster.meta_srv;
    let procedure_manager = meta_srv.procedure_manager();
    let procedure = RegionFailoverProcedure::new(
        failed_region.clone(),
        RegionFailoverContext {
            mailbox: meta_srv.mailbox(),
            selector,
            selector_ctx: SelectorContext {
                datanode_lease_secs: meta_srv.options().datanode_lease_secs,
                server_addr: meta_srv.options().server_addr.clone(),
                kv_store: meta_srv.kv_store(),
                catalog: None,
                schema: None,
                table: None,
            },
            dist_lock: meta_srv.lock().clone(),
        },
    );
    let procedure_with_id = ProcedureWithId::with_random_id(Box::new(procedure));
    let procedure_id = procedure_with_id.id;
    info!("Starting region failover procedure {procedure_id} for region {failed_region:?}");

    let watcher = &mut procedure_manager.submit(procedure_with_id).await.unwrap();
    watcher::wait(watcher).await.unwrap();
}<|MERGE_RESOLUTION|>--- conflicted
+++ resolved
@@ -88,11 +88,7 @@
 
     let datanodes = 5u64;
     let cluster = GreptimeDbClusterBuilder::new(cluster_name)
-<<<<<<< HEAD
-        .with_datanodes(5)
-=======
         .with_datanodes(datanodes as u32)
->>>>>>> fe6e3daf
         .with_store_config(store_config)
         .build()
         .await;
