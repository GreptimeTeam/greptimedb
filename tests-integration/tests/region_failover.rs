--- conflicted
+++ resolved
@@ -84,11 +84,7 @@
     let (store_config, _guard) = get_test_store_config(&store_type, cluster_name);
 
     let cluster = GreptimeDbClusterBuilder::new(cluster_name)
-<<<<<<< HEAD
         .with_datanodes(5)
-=======
-        .with_datanodes(4)
->>>>>>> 86adac15
         .with_store_config(store_config)
         .build()
         .await;
