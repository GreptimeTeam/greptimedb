--- conflicted
+++ resolved
@@ -2348,13 +2348,12 @@
                 HeaderValue::from_static("application/x-protobuf"),
             ),
             (
-<<<<<<< HEAD
                 HeaderName::from_static(GREPTIME_TRACE_SERVICES_TABLE_NAME_HEADER_NAME),
                 HeaderValue::from_static(test_trace_services_table_name),
-=======
+            ),
+            (
                 HeaderName::from_static("x-greptime-pipeline-name"),
                 HeaderValue::from_static("greptime_trace_v0"),
->>>>>>> cf1eda28
             ),
         ],
         "/v1/otlp/v1/traces",
