// Copyright 2023 Greptime Team
//
// Licensed under the Apache License, Version 2.0 (the "License");
// you may not use this file except in compliance with the License.
// You may obtain a copy of the License at
//
//     http://www.apache.org/licenses/LICENSE-2.0
//
// Unless required by applicable law or agreed to in writing, software
// distributed under the License is distributed on an "AS IS" BASIS,
// WITHOUT WARRANTIES OR CONDITIONS OF ANY KIND, either express or implied.
// See the License for the specific language governing permissions and
// limitations under the License.

use std::collections::BTreeMap;
use std::io::Write;
use std::str::FromStr;

use api::prom_store::remote::WriteRequest;
use auth::user_provider_from_option;
use axum::http::{HeaderName, HeaderValue, StatusCode};
use common_error::status_code::StatusCode as ErrorCode;
use flate2::write::GzEncoder;
use flate2::Compression;
use log_query::{Context, Limit, LogQuery, TimeFilter};
use loki_proto::logproto::{EntryAdapter, LabelPairAdapter, PushRequest, StreamAdapter};
use loki_proto::prost_types::Timestamp;
use opentelemetry_proto::tonic::collector::logs::v1::ExportLogsServiceRequest;
use opentelemetry_proto::tonic::collector::metrics::v1::ExportMetricsServiceRequest;
use opentelemetry_proto::tonic::collector::trace::v1::ExportTraceServiceRequest;
use pipeline::GREPTIME_INTERNAL_TRACE_PIPELINE_V1_NAME;
use prost::Message;
use serde_json::{json, Value};
use servers::http::handler::HealthResponse;
use servers::http::header::constants::GREPTIME_LOG_TABLE_NAME_HEADER_NAME;
use servers::http::header::{GREPTIME_DB_HEADER_NAME, GREPTIME_TIMEZONE_HEADER_NAME};
use servers::http::prometheus::{PrometheusJsonResponse, PrometheusResponse};
use servers::http::result::error_result::ErrorResponse;
use servers::http::result::greptime_result_v1::GreptimedbV1Response;
use servers::http::result::influxdb_result_v1::{InfluxdbOutput, InfluxdbV1Response};
use servers::http::test_helpers::{TestClient, TestResponse};
use servers::http::GreptimeQueryOutput;
use servers::prom_store;
use table::table_name::TableName;
use tests_integration::test_util::{
    setup_test_http_app, setup_test_http_app_with_frontend,
    setup_test_http_app_with_frontend_and_user_provider, setup_test_prom_app_with_frontend,
    StorageType,
};

#[macro_export]
macro_rules! http_test {
    ($service:ident, $($(#[$meta:meta])* $test:ident),*,) => {
        paste::item! {
            mod [<integration_http_ $service:lower _test>] {
                $(
                    #[tokio::test(flavor = "multi_thread")]
                    $(
                        #[$meta]
                    )*
                    async fn [< $test >]() {
                        let store_type = tests_integration::test_util::StorageType::$service;
                        if store_type.test_on() {
                            let _ = $crate::http::$test(store_type).await;
                        }
                    }
                )*
            }
        }
    };
}

#[macro_export]
macro_rules! http_tests {
     ($($service:ident),*) => {
        $(
            http_test!(
                $service,

                test_http_auth,
                test_sql_api,
                test_prometheus_promql_api,
                test_prom_http_api,
                test_metrics_api,
                test_health_api,
                test_status_api,
                test_config_api,
                test_dashboard_path,
                test_prometheus_remote_write,
                test_vm_proto_remote_write,

                test_pipeline_api,
                test_test_pipeline_api,
                test_plain_text_ingestion,
                test_identify_pipeline,
                test_identify_pipeline_with_flatten,
                test_pipeline_dispatcher,

                test_otlp_metrics,
                test_otlp_traces_v0,
                test_otlp_traces_v1,
                test_otlp_logs,
                test_loki_pb_logs,
                test_loki_json_logs,
                test_elasticsearch_logs,
                test_elasticsearch_logs_with_index,
                test_log_query,
                test_jaeger_query_api,
                test_jaeger_query_api_for_trace_v1,
            );
        )*
    };
}

pub async fn test_http_auth(store_type: StorageType) {
    common_telemetry::init_default_ut_logging();

    let user_provider = user_provider_from_option(
        &"static_user_provider:cmd:greptime_user=greptime_pwd".to_string(),
    )
    .unwrap();

    let (app, mut guard) = setup_test_http_app_with_frontend_and_user_provider(
        store_type,
        "sql_api",
        Some(user_provider),
    )
    .await;
    let client = TestClient::new(app).await;

    // 1. no auth
    let res = client
        .get("/v1/sql?db=public&sql=show tables;")
        .send()
        .await;
    assert_eq!(res.status(), StatusCode::UNAUTHORIZED);

    // 2. wrong auth
    let res = client
        .get("/v1/sql?db=public&sql=show tables;")
        .header("Authorization", "basic Z3JlcHRpbWVfdXNlcjp3cm9uZ19wd2Q=")
        .send()
        .await;
    assert_eq!(res.status(), StatusCode::UNAUTHORIZED);

    // 3. right auth
    let res = client
        .get("/v1/sql?db=public&sql=show tables;")
        .header(
            "Authorization",
            "basic Z3JlcHRpbWVfdXNlcjpncmVwdGltZV9wd2Q=",
        )
        .send()
        .await;
    assert_eq!(res.status(), StatusCode::OK);
    guard.remove_all().await;
}

#[tokio::test]
pub async fn test_cors() {
    let (app, mut guard) = setup_test_http_app_with_frontend(StorageType::File, "test_cors").await;
    let client = TestClient::new(app).await;

    let res = client.get("/health").send().await;

    assert_eq!(res.status(), StatusCode::OK);
    assert_eq!(
        res.headers()
            .get(http::header::ACCESS_CONTROL_ALLOW_ORIGIN)
            .expect("expect cors header origin"),
        "*"
    );

    let res = client
        .options("/health")
        .header("Access-Control-Request-Headers", "x-greptime-auth")
        .header("Access-Control-Request-Method", "DELETE")
        .header("Origin", "https://example.com")
        .send()
        .await;
    assert_eq!(res.status(), StatusCode::OK);
    assert_eq!(
        res.headers()
            .get(http::header::ACCESS_CONTROL_ALLOW_ORIGIN)
            .expect("expect cors header origin"),
        "*"
    );
    assert_eq!(
        res.headers()
            .get(http::header::ACCESS_CONTROL_ALLOW_HEADERS)
            .expect("expect cors header headers"),
        "*"
    );
    assert_eq!(
        res.headers()
            .get(http::header::ACCESS_CONTROL_ALLOW_METHODS)
            .expect("expect cors header methods"),
        "GET,POST,PUT,DELETE,HEAD"
    );

    guard.remove_all().await;
}

pub async fn test_sql_api(store_type: StorageType) {
    let (app, mut guard) = setup_test_http_app_with_frontend(store_type, "sql_api").await;
    let client = TestClient::new(app).await;
    let res = client.get("/v1/sql").send().await;
    assert_eq!(res.status(), StatusCode::BAD_REQUEST);

    let body = serde_json::from_str::<ErrorResponse>(&res.text().await).unwrap();
    assert_eq!(body.code(), 1004);
    assert_eq!(body.error(), "sql parameter is required.");

    let res = client
        .get("/v1/sql?sql=select * from numbers limit 10")
        .send()
        .await;
    assert_eq!(res.status(), StatusCode::OK);

    let body = serde_json::from_str::<GreptimedbV1Response>(&res.text().await).unwrap();
    let output = body.output();
    assert_eq!(output.len(), 1);
    assert_eq!(
        output[0],
        serde_json::from_value::<GreptimeQueryOutput>(json!({
            "records" :{"schema":{"column_schemas":[{"name":"number","data_type":"UInt32"}]},"rows":[[0],[1],[2],[3],[4],[5],[6],[7],[8],[9]],"total_rows":10}
        })).unwrap()
    );

    // test influxdb_v1 result format
    let res = client
        .get("/v1/sql?format=influxdb_v1&sql=select * from numbers limit 10")
        .send()
        .await;
    assert_eq!(res.status(), StatusCode::OK);

    let body = serde_json::from_str::<InfluxdbV1Response>(&res.text().await).unwrap();
    let output = body.results();
    assert_eq!(output.len(), 1);
    assert_eq!(
        output[0],
        serde_json::from_value::<InfluxdbOutput>(json!({
            "statement_id":0,"series":[{"name":"","columns":["number"],"values":[[0],[1],[2],[3],[4],[5],[6],[7],[8],[9]]}]
        })).unwrap()
    );

    // test json result format
    let res = client
        .get("/v1/sql?format=json&sql=select * from numbers limit 10")
        .send()
        .await;
    assert_eq!(res.status(), StatusCode::OK);

    let body = res.json::<Value>().await;
    let data = body.get("data").expect("Missing 'data' field in response");

    let expected = json!([
        {"number": 0}, {"number": 1}, {"number": 2}, {"number": 3}, {"number": 4},
        {"number": 5}, {"number": 6}, {"number": 7}, {"number": 8}, {"number": 9}
    ]);
    assert_eq!(data, &expected);

    // test insert and select
    let res = client
        .get("/v1/sql?sql=insert into demo values('host', 66.6, 1024, 0)")
        .send()
        .await;
    assert_eq!(res.status(), StatusCode::OK);

    // select *
    let res = client
        .get("/v1/sql?sql=select * from demo limit 10")
        .send()
        .await;
    assert_eq!(res.status(), StatusCode::OK);

    let body = serde_json::from_str::<GreptimedbV1Response>(&res.text().await).unwrap();
    let output = body.output();
    assert_eq!(output.len(), 1);

    assert_eq!(
        output[0],
        serde_json::from_value::<GreptimeQueryOutput>(json!({
            "records":{"schema":{"column_schemas":[{"name":"host","data_type":"String"},{"name":"cpu","data_type":"Float64"},{"name":"memory","data_type":"Float64"},{"name":"ts","data_type":"TimestampMillisecond"}]},"rows":[["host",66.6,1024.0,0]],"total_rows":1}
        })).unwrap()
    );

    // select with projections
    let res = client
        .get("/v1/sql?sql=select cpu, ts from demo limit 10")
        .send()
        .await;
    assert_eq!(res.status(), StatusCode::OK);

    let body = serde_json::from_str::<GreptimedbV1Response>(&res.text().await).unwrap();
    let output = body.output();
    assert_eq!(output.len(), 1);

    assert_eq!(
        output[0],
        serde_json::from_value::<GreptimeQueryOutput>(json!({
            "records":{"schema":{"column_schemas":[{"name":"cpu","data_type":"Float64"},{"name":"ts","data_type":"TimestampMillisecond"}]},"rows":[[66.6,0]],"total_rows":1}
        })).unwrap()
    );

    // select with column alias
    let res = client
        .get("/v1/sql?sql=select cpu as c, ts as time from demo limit 10")
        .send()
        .await;
    assert_eq!(res.status(), StatusCode::OK);

    let body = serde_json::from_str::<GreptimedbV1Response>(&res.text().await).unwrap();
    let output = body.output();
    assert_eq!(output.len(), 1);
    assert_eq!(
        output[0],
        serde_json::from_value::<GreptimeQueryOutput>(json!({
            "records":{"schema":{"column_schemas":[{"name":"c","data_type":"Float64"},{"name":"time","data_type":"TimestampMillisecond"}]},"rows":[[66.6,0]],"total_rows":1}
        })).unwrap()
    );

    // test multi-statement
    let res = client
        .get("/v1/sql?sql=select cpu, ts from demo limit 1;select cpu, ts from demo where ts > 0;")
        .send()
        .await;
    assert_eq!(res.status(), StatusCode::OK);

    let body = serde_json::from_str::<GreptimedbV1Response>(&res.text().await).unwrap();
    let outputs = body.output();
    assert_eq!(outputs.len(), 2);
    assert_eq!(
        outputs[0],
        serde_json::from_value::<GreptimeQueryOutput>(json!({
            "records":{"schema":{"column_schemas":[{"name":"cpu","data_type":"Float64"},{"name":"ts","data_type":"TimestampMillisecond"}]},"rows":[[66.6,0]],"total_rows":1}
        })).unwrap()
    );
    assert_eq!(
        outputs[1],
        serde_json::from_value::<GreptimeQueryOutput>(json!({
            "records":{"rows":[], "schema":{"column_schemas":[{"name":"cpu","data_type":"Float64"},{"name":"ts","data_type":"TimestampMillisecond"}]}, "total_rows":0}
        }))
        .unwrap()
    );

    // test multi-statement with error
    let res = client
        .get("/v1/sql?sql=select cpu, ts from demo limit 1;select cpu, ts from demo2 where ts > 0;")
        .send()
        .await;
    assert_eq!(res.status(), StatusCode::BAD_REQUEST);

    let body = serde_json::from_str::<ErrorResponse>(&res.text().await).unwrap();
    assert!(body.error().contains("Table not found"));
    assert_eq!(body.code(), ErrorCode::TableNotFound as u32);

    // test database given
    let res = client
        .get("/v1/sql?db=public&sql=select cpu, ts from demo limit 1")
        .send()
        .await;
    assert_eq!(res.status(), StatusCode::OK);

    let body = serde_json::from_str::<GreptimedbV1Response>(&res.text().await).unwrap();
    let outputs = body.output();
    assert_eq!(outputs.len(), 1);
    assert_eq!(
        outputs[0],
        serde_json::from_value::<GreptimeQueryOutput>(json!({
            "records":{"schema":{"column_schemas":[{"name":"cpu","data_type":"Float64"},{"name":"ts","data_type":"TimestampMillisecond"}]},"rows":[[66.6,0]],"total_rows":1}
        })).unwrap()
    );

    // test database not found
    let res = client
        .get("/v1/sql?db=notfound&sql=select cpu, ts from demo limit 1")
        .send()
        .await;
    assert_eq!(res.status(), StatusCode::BAD_REQUEST);
    let body = serde_json::from_str::<ErrorResponse>(&res.text().await).unwrap();
    assert_eq!(body.code(), ErrorCode::DatabaseNotFound as u32);

    // test catalog-schema given
    let res = client
        .get("/v1/sql?db=greptime-public&sql=select cpu, ts from demo limit 1")
        .send()
        .await;
    assert_eq!(res.status(), StatusCode::OK);

    let body = serde_json::from_str::<GreptimedbV1Response>(&res.text().await).unwrap();
    let outputs = body.output();
    assert_eq!(outputs.len(), 1);
    assert_eq!(
        outputs[0],
        serde_json::from_value::<GreptimeQueryOutput>(json!({
            "records":{"schema":{"column_schemas":[{"name":"cpu","data_type":"Float64"},{"name":"ts","data_type":"TimestampMillisecond"}]},"rows":[[66.6,0]],"total_rows":1}
        })).unwrap()
    );

    // test invalid catalog
    let res = client
        .get("/v1/sql?db=notfound2-schema&sql=select cpu, ts from demo limit 1")
        .send()
        .await;
    assert_eq!(res.status(), StatusCode::BAD_REQUEST);
    let body = serde_json::from_str::<ErrorResponse>(&res.text().await).unwrap();
    assert_eq!(body.code(), ErrorCode::DatabaseNotFound as u32);

    // test invalid schema
    let res = client
        .get("/v1/sql?db=greptime-schema&sql=select cpu, ts from demo limit 1")
        .send()
        .await;
    assert_eq!(res.status(), StatusCode::BAD_REQUEST);
    let body = serde_json::from_str::<ErrorResponse>(&res.text().await).unwrap();
    assert_eq!(body.code(), ErrorCode::DatabaseNotFound as u32);

    // test analyze format
    let res = client
        .get("/v1/sql?sql=explain analyze format json select cpu, ts from demo limit 1")
        .send()
        .await;
    assert_eq!(res.status(), StatusCode::OK);
    let body = serde_json::from_str::<GreptimedbV1Response>(&res.text().await).unwrap();
    let output = body.output();
    assert_eq!(output.len(), 1);
    // this is something only json format can show
    assert!(format!("{:?}", output[0]).contains("\\\"param\\\""));

    // test parse method
    let res = client.get("/v1/sql/parse?sql=desc table t").send().await;
    assert_eq!(res.status(), StatusCode::OK);
    assert_eq!(
        res.text().await,
        "[{\"DescribeTable\":{\"name\":[{\"value\":\"t\",\"quote_style\":null}]}}]"
    );

    // test timezone header
    let res = client
        .get("/v1/sql?&sql=show variables system_time_zone")
        .header(
            TryInto::<HeaderName>::try_into(GREPTIME_TIMEZONE_HEADER_NAME.to_string()).unwrap(),
            "Asia/Shanghai",
        )
        .send()
        .await
        .text()
        .await;
    assert!(res.contains("SYSTEM_TIME_ZONE") && res.contains("UTC"));
    let res = client
        .get("/v1/sql?&sql=show variables time_zone")
        .header(
            TryInto::<HeaderName>::try_into(GREPTIME_TIMEZONE_HEADER_NAME.to_string()).unwrap(),
            "Asia/Shanghai",
        )
        .send()
        .await
        .text()
        .await;
    assert!(res.contains("TIME_ZONE") && res.contains("Asia/Shanghai"));
    let res = client
        .get("/v1/sql?&sql=show variables system_time_zone")
        .send()
        .await
        .text()
        .await;
    assert!(res.contains("SYSTEM_TIME_ZONE") && res.contains("UTC"));
    let res = client
        .get("/v1/sql?&sql=show variables time_zone")
        .send()
        .await
        .text()
        .await;
    assert!(res.contains("TIME_ZONE") && res.contains("UTC"));
    guard.remove_all().await;
}

pub async fn test_prometheus_promql_api(store_type: StorageType) {
    let (app, mut guard) = setup_test_http_app_with_frontend(store_type, "sql_api").await;
    let client = TestClient::new(app).await;

    let res = client
        .get("/v1/promql?query=abs(demo{host=\"Hangzhou\"})&start=0&end=100&step=5s")
        .send()
        .await;
    assert_eq!(res.status(), StatusCode::OK);

    let _body = serde_json::from_str::<GreptimedbV1Response>(&res.text().await).unwrap();
    guard.remove_all().await;
}

pub async fn test_prom_http_api(store_type: StorageType) {
    common_telemetry::init_default_ut_logging();
    let (app, mut guard) = setup_test_prom_app_with_frontend(store_type, "promql_api").await;
    let client = TestClient::new(app).await;

    // format_query
    let res = client
        .get("/v1/prometheus/api/v1/format_query?query=foo/bar")
        .send()
        .await;
    assert_eq!(res.status(), StatusCode::OK);
    assert_eq!(
        res.text().await.as_str(),
        r#"{"status":"success","data":"foo / bar"}"#
    );

    // instant query
    let res = client
        .get("/v1/prometheus/api/v1/query?query=up&time=1")
        .send()
        .await;
    assert_eq!(res.status(), StatusCode::OK);
    let res = client
        .post("/v1/prometheus/api/v1/query?query=up&time=1")
        .header("Content-Type", "application/x-www-form-urlencoded")
        .send()
        .await;
    assert_eq!(res.status(), StatusCode::OK);

    // instant query 1+1
    let res = client
        .get("/v1/prometheus/api/v1/query?query=1%2B1&time=1")
        .send()
        .await;
    assert_eq!(res.status(), StatusCode::OK);
    let body = serde_json::from_str::<PrometheusJsonResponse>(&res.text().await).unwrap();
    assert_eq!(body.status, "success");
    assert_eq!(
        body.data,
        serde_json::from_value::<PrometheusResponse>(
            json!({"resultType":"scalar","result":[1.0,"2"]})
        )
        .unwrap()
    );

    // range query
    let res = client
        .get("/v1/prometheus/api/v1/query_range?query=up&start=1&end=100&step=5")
        .send()
        .await;
    assert_eq!(res.status(), StatusCode::OK);
    let res = client
        .post("/v1/prometheus/api/v1/query_range?query=up&start=1&end=100&step=5")
        .header("Content-Type", "application/x-www-form-urlencoded")
        .send()
        .await;
    assert_eq!(res.status(), StatusCode::OK);
    let res = client
        .post("/v1/prometheus/api/v1/query_range?query=count(count(up))&start=1&end=100&step=5")
        .header("Content-Type", "application/x-www-form-urlencoded")
        .send()
        .await;
    assert_eq!(res.status(), StatusCode::OK);

    // labels
    let res = client
        .get("/v1/prometheus/api/v1/labels?match[]=demo")
        .send()
        .await;
    assert_eq!(res.status(), StatusCode::OK);
    let res = client
        .post("/v1/prometheus/api/v1/labels?match[]=up")
        .header("Content-Type", "application/x-www-form-urlencoded")
        .send()
        .await;
    assert_eq!(res.status(), StatusCode::OK);
    let res = client
        .get("/v1/prometheus/api/v1/labels?match[]=demo&start=0")
        .send()
        .await;
    assert_eq!(res.status(), StatusCode::OK);
    let body = serde_json::from_str::<PrometheusJsonResponse>(&res.text().await).unwrap();
    assert_eq!(body.status, "success");
    assert_eq!(
        body.data,
        serde_json::from_value::<PrometheusResponse>(json!(["__name__", "host",])).unwrap()
    );

    // labels without match[] param
    let res = client.get("/v1/prometheus/api/v1/labels").send().await;
    assert_eq!(res.status(), StatusCode::OK);
    let body = serde_json::from_str::<PrometheusJsonResponse>(&res.text().await).unwrap();
    assert_eq!(body.status, "success");
    assert_eq!(
        body.data,
        serde_json::from_value::<PrometheusResponse>(json!(["__name__", "host", "idc", "number",]))
            .unwrap()
    );

    // labels query with multiple match[] params
    let res = client
        .get("/v1/prometheus/api/v1/labels?match[]=up&match[]=down")
        .send()
        .await;
    assert_eq!(res.status(), StatusCode::OK);
    let res = client
        .post("/v1/prometheus/api/v1/labels?match[]=up&match[]=down")
        .header("Content-Type", "application/x-www-form-urlencoded")
        .send()
        .await;
    assert_eq!(res.status(), StatusCode::OK);

    // series
    let res = client
        .get("/v1/prometheus/api/v1/series?match[]=demo{}&start=0&end=0")
        .send()
        .await;
    assert_eq!(res.status(), StatusCode::OK);
    let body = serde_json::from_str::<PrometheusJsonResponse>(&res.text().await).unwrap();
    assert_eq!(body.status, "success");

    let PrometheusResponse::Series(mut series) = body.data else {
        unreachable!()
    };
    let actual = series
        .remove(0)
        .into_iter()
        .collect::<BTreeMap<String, String>>();
    let expected = BTreeMap::from([
        ("__name__".to_string(), "demo".to_string()),
        ("host".to_string(), "host1".to_string()),
    ]);
    assert_eq!(actual, expected);

    let res = client
        .post("/v1/prometheus/api/v1/series?match[]=up&match[]=down")
        .header("Content-Type", "application/x-www-form-urlencoded")
        .send()
        .await;
    assert_eq!(res.status(), StatusCode::BAD_REQUEST);
    let prom_resp = res.json::<PrometheusJsonResponse>().await;
    assert_eq!(prom_resp.status, "error");
    assert!(prom_resp
        .error_type
        .is_some_and(|err| err.eq_ignore_ascii_case("TableNotFound")));
    assert!(prom_resp
        .error
        .is_some_and(|err| err.eq_ignore_ascii_case("Table not found: greptime.public.up")));

    // label values
    // should return error if there is no match[]
    let res = client
        .get("/v1/prometheus/api/v1/label/instance/values")
        .send()
        .await;
    assert_eq!(res.status(), StatusCode::BAD_REQUEST);
    let prom_resp = res.json::<PrometheusJsonResponse>().await;
    assert_eq!(prom_resp.status, "error");
    assert!(prom_resp
        .error
        .is_some_and(|err| err.eq_ignore_ascii_case("match[] parameter is required")));
    assert!(prom_resp
        .error_type
        .is_some_and(|err| err.eq_ignore_ascii_case("InvalidArguments")));

    // single match[]
    let res = client
        .get("/v1/prometheus/api/v1/label/host/values?match[]=demo&start=0&end=600")
        .send()
        .await;
    assert_eq!(res.status(), StatusCode::OK);
    let body = serde_json::from_str::<PrometheusJsonResponse>(&res.text().await).unwrap();
    assert_eq!(body.status, "success");
    assert_eq!(
        body.data,
        serde_json::from_value::<PrometheusResponse>(json!(["host1", "host2"])).unwrap()
    );

    // single match[]
    let res = client
        .get("/v1/prometheus/api/v1/label/host/values?match[]=demo&start=0&end=300")
        .send()
        .await;
    assert_eq!(res.status(), StatusCode::OK);
    let body = serde_json::from_str::<PrometheusJsonResponse>(&res.text().await).unwrap();
    assert_eq!(body.status, "success");
    assert_eq!(
        body.data,
        serde_json::from_value::<PrometheusResponse>(json!(["host1"])).unwrap()
    );

    // single match[]
    let res = client
        .get("/v1/prometheus/api/v1/label/idc/values?match[]=demo_metrics_with_nanos&start=0&end=600")
        .send()
        .await;
    assert_eq!(res.status(), StatusCode::OK);
    let body = serde_json::from_str::<PrometheusJsonResponse>(&res.text().await).unwrap();
    assert_eq!(body.status, "success");
    assert_eq!(
        body.data,
        serde_json::from_value::<PrometheusResponse>(json!(["idc1"])).unwrap()
    );

    // search field name
    let res = client
        .get("/v1/prometheus/api/v1/label/__field__/values?match[]=demo")
        .send()
        .await;
    assert_eq!(res.status(), StatusCode::OK);
    let body = serde_json::from_str::<PrometheusJsonResponse>(&res.text().await).unwrap();
    assert_eq!(body.status, "success");
    assert_eq!(
        body.data,
        serde_json::from_value::<PrometheusResponse>(json!(["val"])).unwrap()
    );

    // query an empty database should return nothing
    let res = client
        .get("/v1/prometheus/api/v1/label/host/values?match[]=demo&start=0&end=600")
        .header(GREPTIME_DB_HEADER_NAME.clone(), "nonexistent")
        .send()
        .await;
    assert_eq!(res.status(), StatusCode::OK);
    let body = serde_json::from_str::<PrometheusJsonResponse>(&res.text().await).unwrap();
    assert_eq!(body.status, "success");
    assert_eq!(
        body.data,
        serde_json::from_value::<PrometheusResponse>(json!([])).unwrap()
    );

    // db header will be overrode by `db` in param
    let res = client
        .get("/v1/prometheus/api/v1/label/host/values?match[]=demo&start=0&end=600&db=public")
        .header(GREPTIME_DB_HEADER_NAME.clone(), "nonexistent")
        .send()
        .await;
    assert_eq!(res.status(), StatusCode::OK);
    let body = serde_json::from_str::<PrometheusJsonResponse>(&res.text().await).unwrap();
    assert_eq!(body.status, "success");
    assert_eq!(
        body.data,
        serde_json::from_value::<PrometheusResponse>(json!(["host1", "host2"])).unwrap()
    );

    // multiple match[]
    let res = client
        .get("/v1/prometheus/api/v1/label/instance/values?match[]=up&match[]=system_metrics")
        .send()
        .await;
    assert_eq!(res.status(), StatusCode::OK);
    let prom_resp = res.json::<PrometheusJsonResponse>().await;
    assert_eq!(prom_resp.status, "success");
    assert!(prom_resp.error.is_none());
    assert!(prom_resp.error_type.is_none());

    // query `__name__` without match[]
    // create a physical table and a logical table
    let res = client
        .get("/v1/sql?sql=create table physical_table (`ts` timestamp time index, message string) with ('physical_metric_table' = 'true');")
        .send()
        .await;
    assert_eq!(res.status(), StatusCode::OK, "{:?}", res.text().await);
    let res = client
        .get("/v1/sql?sql=create table logic_table (`ts` timestamp time index, message string) with ('on_physical_table' = 'physical_table');")
        .send()
        .await;
    assert_eq!(res.status(), StatusCode::OK, "{:?}", res.text().await);
    // query `__name__`
    let res = client
        .get("/v1/prometheus/api/v1/label/__name__/values")
        .send()
        .await;
    assert_eq!(res.status(), StatusCode::OK);
    let prom_resp = res.json::<PrometheusJsonResponse>().await;
    assert_eq!(prom_resp.status, "success");
    assert!(prom_resp.error.is_none());
    assert!(prom_resp.error_type.is_none());
    assert_eq!(
        prom_resp.data,
        PrometheusResponse::Labels(vec![
            "demo".to_string(),
            "demo_metrics".to_string(),
            "demo_metrics_with_nanos".to_string(),
            "logic_table".to_string(),
            "numbers".to_string()
        ])
    );

    // buildinfo
    let res = client
        .get("/v1/prometheus/api/v1/status/buildinfo")
        .send()
        .await;
    assert_eq!(res.status(), StatusCode::OK);
    let body = serde_json::from_str::<PrometheusJsonResponse>(&res.text().await).unwrap();
    assert_eq!(body.status, "success");

    // parse_query
    let res = client
        .get("/v1/prometheus/api/v1/parse_query?query=http_requests")
        .send()
        .await;
    assert_eq!(res.status(), StatusCode::OK);
    let data = res.text().await;
    // we don't have deserialization for ast so we keep test simple and compare
    //  the json output directly.
    // the correctness should be covered by parser. In this test we only check
    //  response format.
    let expected = "{\"status\":\"success\",\"data\":{\"type\":\"vectorSelector\",\"name\":\"http_requests\",\"matchers\":[],\"offset\":0,\"startOrEnd\":null,\"timestamp\":null}}";
    assert_eq!(expected, data);

    let res = client
        .get("/v1/prometheus/api/v1/parse_query?query=not http_requests")
        .send()
        .await;
    assert_eq!(res.status(), StatusCode::BAD_REQUEST);
    let data = res.text().await;
    let expected = "{\"status\":\"error\",\"error\":\"invalid promql query\",\"errorType\":\"InvalidArguments\"}";
    assert_eq!(expected, data);

    // range_query with __name__ not-equal matcher
    let res = client
        .post("/v1/prometheus/api/v1/query_range?query=count by(__name__)({__name__=~'demo.*'})&start=1&end=100&step=5")
        .header("Content-Type", "application/x-www-form-urlencoded")
        .send()
        .await;
    assert_eq!(res.status(), StatusCode::OK);
    let data = res.text().await;
    assert!(
        data.contains("{\"__name__\":\"demo_metrics\"}")
            && data.contains("{\"__name__\":\"demo\"}")
    );

    let res = client
        .post("/v1/prometheus/api/v1/query_range?query=count by(__name__)({__name__=~'demo_metrics'})&start=1&end=100&step=5")
        .header("Content-Type", "application/x-www-form-urlencoded")
        .send()
        .await;
    assert_eq!(res.status(), StatusCode::OK);
    let data = res.text().await;
    assert!(
        data.contains("{\"__name__\":\"demo_metrics\"}")
            && !data.contains("{\"__name__\":\"demo\"}")
    );

    guard.remove_all().await;
}

pub async fn test_metrics_api(store_type: StorageType) {
    common_telemetry::init_default_ut_logging();
    let (app, mut guard) = setup_test_http_app(store_type, "metrics_api").await;
    let client = TestClient::new(app).await;

    // Send a sql
    let res = client
        .get("/v1/sql?sql=select * from numbers limit 10")
        .send()
        .await;
    assert_eq!(res.status(), StatusCode::OK);

    // Call metrics api
    let res = client.get("/metrics").send().await;
    assert_eq!(res.status(), StatusCode::OK);
    let body = res.text().await;
    // Comment in the metrics text.
    assert!(body.contains("# HELP"));
    guard.remove_all().await;
}

pub async fn test_health_api(store_type: StorageType) {
    common_telemetry::init_default_ut_logging();
    let (app, _guard) = setup_test_http_app_with_frontend(store_type, "health_api").await;
    let client = TestClient::new(app).await;

    async fn health_api(client: &TestClient, endpoint: &str) {
        // we can call health api with both `GET` and `POST` method.
        let res_post = client.post(endpoint).send().await;
        assert_eq!(res_post.status(), StatusCode::OK);
        let res_get = client.get(endpoint).send().await;
        assert_eq!(res_get.status(), StatusCode::OK);

        // both `GET` and `POST` method return same result
        let body_text = res_post.text().await;
        assert_eq!(body_text, res_get.text().await);

        // currently health api simply returns an empty json `{}`, which can be deserialized to an empty `HealthResponse`
        assert_eq!(body_text, "{}");

        let body = serde_json::from_str::<HealthResponse>(&body_text).unwrap();
        assert_eq!(body, HealthResponse {});
    }

    health_api(&client, "/health").await;
    health_api(&client, "/ready").await;
}

pub async fn test_status_api(store_type: StorageType) {
    common_telemetry::init_default_ut_logging();
    let (app, _guard) = setup_test_http_app_with_frontend(store_type, "status_api").await;
    let client = TestClient::new(app).await;

    let res_get = client.get("/status").send().await;
    assert_eq!(res_get.status(), StatusCode::OK);

    let res_body = res_get.text().await;
    assert!(res_body.contains("{\"source_time\""));
    assert!(res_body.contains("\"commit\":"));
    assert!(res_body.contains("\"branch\":"));
    assert!(res_body.contains("\"rustc_version\":"));
    assert!(res_body.contains("\"hostname\":"));
    assert!(res_body.contains("\"version\":"));
}

pub async fn test_config_api(store_type: StorageType) {
    common_telemetry::init_default_ut_logging();
    let (app, _guard) = setup_test_http_app_with_frontend(store_type, "config_api").await;
    let client = TestClient::new(app).await;

    let res_get = client.get("/config").send().await;
    assert_eq!(res_get.status(), StatusCode::OK);

    let storage = if store_type != StorageType::File {
        format!(
            r#"[storage]
type = "{}"
providers = []

[storage.http_client]
pool_max_idle_per_host = 1024
connect_timeout = "30s"
timeout = "30s"
pool_idle_timeout = "1m 30s""#,
            store_type
        )
    } else {
        format!(
            r#"[storage]
type = "{}"
providers = []"#,
            store_type
        )
    };

    let expected_toml_str = format!(
        r#"
mode = "standalone"
enable_telemetry = true
init_regions_in_background = false
init_regions_parallelism = 16

[http]
addr = "127.0.0.1:4000"
timeout = "0s"
body_limit = "64MiB"
is_strict_mode = false
cors_allowed_origins = []
enable_cors = true

[grpc]
bind_addr = "127.0.0.1:4001"
server_addr = "127.0.0.1:4001"
max_recv_message_size = "512MiB"
max_send_message_size = "512MiB"
runtime_size = 8

[grpc.tls]
mode = "disable"
cert_path = ""
key_path = ""
watch = false

[mysql]
enable = true
addr = "127.0.0.1:4002"
runtime_size = 2
keep_alive = "0s"

[mysql.tls]
mode = "disable"
cert_path = ""
key_path = ""
watch = false

[postgres]
enable = true
addr = "127.0.0.1:4003"
runtime_size = 2
keep_alive = "0s"

[postgres.tls]
mode = "disable"
cert_path = ""
key_path = ""
watch = false

[opentsdb]
enable = true

[influxdb]
enable = true

[jaeger]
enable = true

[prom_store]
enable = true
with_metric_engine = true

[wal]
provider = "raft_engine"
file_size = "128MiB"
purge_threshold = "1GiB"
purge_interval = "1m"
read_batch_size = 128
sync_write = false
enable_log_recycle = true
prefill_log_files = false

{storage}

[metadata_store]
file_size = "64MiB"
purge_threshold = "256MiB"
purge_interval = "1m"

[procedure]
max_retry_times = 3
retry_delay = "500ms"

[flow]

[logging]
max_log_files = 720
append_stdout = true
enable_otlp_tracing = false

[logging.slow_query]
enable = false

[[region_engine]]

[region_engine.mito]
worker_channel_size = 128
worker_request_batch_size = 64
manifest_checkpoint_distance = 10
compress_manifest = false
auto_flush_interval = "30m"
enable_write_cache = false
write_cache_path = ""
write_cache_size = "5GiB"
sst_write_buffer_size = "8MiB"
parallel_scan_channel_size = 32
allow_stale_entries = false
min_compaction_interval = "0s"

[region_engine.mito.index]
aux_path = ""
staging_size = "2GiB"
staging_ttl = "7days"
write_buffer_size = "8MiB"
content_cache_page_size = "64KiB"

[region_engine.mito.inverted_index]
create_on_flush = "auto"
create_on_compaction = "auto"
apply_on_query = "auto"
mem_threshold_on_create = "auto"

[region_engine.mito.fulltext_index]
create_on_flush = "auto"
create_on_compaction = "auto"
apply_on_query = "auto"
mem_threshold_on_create = "auto"
compress = true

[region_engine.mito.bloom_filter_index]
create_on_flush = "auto"
create_on_compaction = "auto"
apply_on_query = "auto"
mem_threshold_on_create = "auto"

[region_engine.mito.memtable]
type = "time_series"

[[region_engine]]

[region_engine.file]

[export_metrics]
enable = false
write_interval = "30s"

[tracing]"#,
    )
    .trim()
    .to_string();
    let body_text = drop_lines_with_inconsistent_results(res_get.text().await);
    similar_asserts::assert_eq!(expected_toml_str, body_text);
}

fn drop_lines_with_inconsistent_results(input: String) -> String {
    let inconsistent_results = [
        "dir =",
        "log_format =",
        "data_home =",
        "bucket =",
        "root =",
        "endpoint =",
        "region =",
        "enable_virtual_host_style =",
        "cache_path =",
        "cache_capacity =",
        "sas_token =",
        "scope =",
        "num_workers =",
        "scan_parallelism =",
        "global_write_buffer_size =",
        "global_write_buffer_reject_size =",
        "sst_meta_cache_size =",
        "vector_cache_size =",
        "page_cache_size =",
        "selector_result_cache_size =",
        "metadata_cache_size =",
        "content_cache_size =",
        "name =",
        "recovery_parallelism =",
        "max_background_flushes =",
        "max_background_compactions =",
        "max_background_purges =",
    ];

    input
        .lines()
        .filter(|line| {
            // ignores
            let line = line.trim();
            for prefix in inconsistent_results {
                if line.starts_with(prefix) {
                    return false;
                }
            }
            true
        })
        .collect::<Vec<&str>>()
        .join(
            "
",
        )
}

#[cfg(feature = "dashboard")]
pub async fn test_dashboard_path(store_type: StorageType) {
    common_telemetry::init_default_ut_logging();
    let (app, _guard) = setup_test_http_app_with_frontend(store_type, "dashboard_path").await;
    let client = TestClient::new(app).await;

    let res_get = client.get("/dashboard").send().await;
    assert_eq!(res_get.status(), StatusCode::PERMANENT_REDIRECT);
    let res_post = client.post("/dashboard/").send().await;
    assert_eq!(res_post.status(), StatusCode::OK);
    let res_get = client.get("/dashboard/").send().await;
    assert_eq!(res_get.status(), StatusCode::OK);

    // both `GET` and `POST` method return same result
    let body_text = res_post.text().await;
    assert_eq!(body_text, res_get.text().await);
}

#[cfg(not(feature = "dashboard"))]
pub async fn test_dashboard_path(_: StorageType) {}

pub async fn test_prometheus_remote_write(store_type: StorageType) {
    common_telemetry::init_default_ut_logging();
    let (app, mut guard) =
        setup_test_prom_app_with_frontend(store_type, "prometheus_remote_write").await;
    let client = TestClient::new(app).await;

    // write snappy encoded data
    let write_request = WriteRequest {
        timeseries: prom_store::mock_timeseries(),
        ..Default::default()
    };
    let serialized_request = write_request.encode_to_vec();
    let compressed_request =
        prom_store::snappy_compress(&serialized_request).expect("failed to encode snappy");

    let res = client
        .post("/v1/prometheus/write")
        .header("Content-Encoding", "snappy")
        .body(compressed_request)
        .send()
        .await;
    assert_eq!(res.status(), StatusCode::NO_CONTENT);

    guard.remove_all().await;
}

pub async fn test_vm_proto_remote_write(store_type: StorageType) {
    common_telemetry::init_default_ut_logging();
    let (app, mut guard) =
        setup_test_prom_app_with_frontend(store_type, "vm_proto_remote_write").await;

    // handshake
    let client = TestClient::new(app).await;
    let res = client
        .post("/v1/prometheus/write?get_vm_proto_version=1")
        .send()
        .await;
    assert_eq!(res.status(), StatusCode::OK);
    assert_eq!(res.text().await, "1");

    // write zstd encoded data
    let write_request = WriteRequest {
        timeseries: prom_store::mock_timeseries(),
        ..Default::default()
    };
    let serialized_request = write_request.encode_to_vec();
    let compressed_request =
        zstd::stream::encode_all(&serialized_request[..], 1).expect("Failed to encode zstd");

    let res = client
        .post("/v1/prometheus/write")
        .header("Content-Encoding", "zstd")
        .body(compressed_request)
        .send()
        .await;
    assert_eq!(res.status(), StatusCode::NO_CONTENT);

    // also test fallback logic, vmagent could sent data in wrong content-type
    // we encode it as zstd but send it as snappy
    let compressed_request =
        zstd::stream::encode_all(&serialized_request[..], 1).expect("Failed to encode zstd");

    let res = client
        .post("/v1/prometheus/write")
        .header("Content-Encoding", "snappy")
        .body(compressed_request)
        .send()
        .await;
    assert_eq!(res.status(), StatusCode::NO_CONTENT);

    // reversed
    let compressed_request =
        prom_store::snappy_compress(&serialized_request[..]).expect("Failed to encode snappy");

    let res = client
        .post("/v1/prometheus/write")
        .header("Content-Encoding", "zstd")
        .body(compressed_request)
        .send()
        .await;
    assert_eq!(res.status(), StatusCode::NO_CONTENT);

    guard.remove_all().await;
}

pub async fn test_pipeline_api(store_type: StorageType) {
    common_telemetry::init_default_ut_logging();
    let (app, mut guard) = setup_test_http_app_with_frontend(store_type, "test_pipeline_api").await;

    // handshake
    let client = TestClient::new(app).await;

    let body = r#"
processors:
  - date:
      field: time
      formats:
        - "%Y-%m-%d %H:%M:%S%.3f"
      ignore_missing: true

transform:
  - fields:
      - id1
      - id2
    type: int32
    index: inverted
  - fields:
      - logger
    type: string
  - field: type
    type: string
    index: skipping
    tag: true
  - field: log
    type: string
    index: fulltext
    tag: true
  - field: time
    type: time
    index: timestamp
"#;

    // 1. create pipeline
    let res = client
        .post("/v1/pipelines/greptime_guagua")
        .header("Content-Type", "application/x-yaml")
        .body(body)
        .send()
        .await;

    assert_eq!(res.status(), StatusCode::BAD_REQUEST);
    assert_eq!(
        res.json::<serde_json::Value>().await["error"]
            .as_str()
            .unwrap(),
        "Invalid request parameter: pipeline_name cannot start with greptime_"
    );

    let res = client
        .post("/v1/pipelines/test")
        .header("Content-Type", "application/x-yaml")
        .body(body)
        .send()
        .await;

    assert_eq!(res.status(), StatusCode::OK);

    let content = res.text().await;

    let content = serde_json::from_str(&content);
    assert!(content.is_ok());
    //  {"execution_time_ms":13,"pipelines":[{"name":"test","version":"2024-07-04 08:31:00.987136"}]}
    let content: Value = content.unwrap();

    let execution_time = content.get("execution_time_ms");
    assert!(execution_time.unwrap().is_number());
    let pipelines = content.get("pipelines");
    let pipelines = pipelines.unwrap().as_array().unwrap();
    assert_eq!(pipelines.len(), 1);
    let pipeline = pipelines.first().unwrap();
    assert_eq!(pipeline.get("name").unwrap(), "test");

    let version_str = pipeline
        .get("version")
        .unwrap()
        .as_str()
        .unwrap()
        .to_string();

    // 2. write data
    let data_body = r#"
[
  {
    "id1": "2436",
    "id2": "2528",
    "logger": "INTERACT.MANAGER",
    "type": "I",
    "time": "2024-05-25 20:16:37.217",
    "log": "ClusterAdapter:enter sendTextDataToCluster\\n"
  }
]
"#;
    let res = client
        .post("/v1/ingest?db=public&table=logs1&pipeline_name=test")
        .header("Content-Type", "application/json")
        .body(data_body)
        .send()
        .await;
    assert_eq!(res.status(), StatusCode::OK);

    // 3. check schema
<<<<<<< HEAD

    let expected_schema =  "[[\"logs1\",\"CREATE TABLE IF NOT EXISTS \\\"logs1\\\" (\\n  \\\"id1\\\" INT NULL,\\n  \\\"id2\\\" INT NULL,\\n  \\\"logger\\\" STRING NULL,\\n  \\\"type\\\" STRING NULL SKIPPING INDEX WITH(granularity = '10240', type = 'BLOOM'),\\n  \\\"log\\\" STRING NULL FULLTEXT INDEX WITH(analyzer = 'English', backend = 'tantivy', case_sensitive = 'false'),\\n  \\\"time\\\" TIMESTAMP(9) NOT NULL,\\n  TIME INDEX (\\\"time\\\")\\n)\\n\\nENGINE=mito\\nWITH(\\n  append_mode = 'true'\\n)\"]]";
=======
    let expected_schema = "[[\"logs1\",\"CREATE TABLE IF NOT EXISTS \\\"logs1\\\" (\\n  \\\"id1\\\" INT NULL INVERTED INDEX,\\n  \\\"id2\\\" INT NULL INVERTED INDEX,\\n  \\\"logger\\\" STRING NULL,\\n  \\\"type\\\" STRING NULL SKIPPING INDEX WITH(granularity = '10240', type = 'BLOOM'),\\n  \\\"log\\\" STRING NULL FULLTEXT INDEX WITH(analyzer = 'English', case_sensitive = 'false'),\\n  \\\"time\\\" TIMESTAMP(9) NOT NULL,\\n  TIME INDEX (\\\"time\\\"),\\n  PRIMARY KEY (\\\"type\\\", \\\"log\\\")\\n)\\n\\nENGINE=mito\\nWITH(\\n  append_mode = 'true'\\n)\"]]";
>>>>>>> 1ab4ddab
    validate_data(
        "pipeline_schema",
        &client,
        "show create table logs1",
        expected_schema,
    )
    .await;

    // 4. remove pipeline
    let encoded_ver_str: String =
        url::form_urlencoded::byte_serialize(version_str.as_bytes()).collect();
    let res = client
        .delete(format!("/v1/pipelines/test?version={}", encoded_ver_str).as_str())
        .send()
        .await;

    assert_eq!(res.status(), StatusCode::OK);

    // {"pipelines":[{"name":"test","version":"2024-07-04 08:55:29.038347"}],"execution_time_ms":22}
    let content = res.text().await;
    let content: Value = serde_json::from_str(&content).unwrap();
    assert!(content.get("execution_time_ms").unwrap().is_number());

    assert_eq!(
        content.get("pipelines").unwrap().to_string(),
        format!(r#"[{{"name":"test","version":"{}"}}]"#, version_str).as_str()
    );

    // 5. write data failed
    let res = client
        .post("/v1/ingest?db=public&table=logs1&pipeline_name=test")
        .header("Content-Type", "application/json")
        .body(data_body)
        .send()
        .await;
    // todo(shuiyisong): refactor http error handling
    assert_ne!(res.status(), StatusCode::OK);

    guard.remove_all().await;
}

pub async fn test_identify_pipeline(store_type: StorageType) {
    common_telemetry::init_default_ut_logging();
    let (app, mut guard) =
        setup_test_http_app_with_frontend(store_type, "test_identify_pipeline").await;

    // handshake
    let client = TestClient::new(app).await;
    let body = r#"{"__time__":1453809242,"__topic__":"","__source__":"10.170.***.***","ip":"10.200.**.***","time":"26/Jan/2016:19:54:02 +0800","url":"POST/PutData?Category=YunOsAccountOpLog&AccessKeyId=<yourAccessKeyId>&Date=Fri%2C%2028%20Jun%202013%2006%3A53%3A30%20GMT&Topic=raw&Signature=<yourSignature>HTTP/1.1","status":"200","user-agent":"aliyun-sdk-java"}
{"__time__":1453809242,"__topic__":"","__source__":"10.170.***.***","ip":"10.200.**.***","time":"26/Jan/2016:19:54:02 +0800","url":"POST/PutData?Category=YunOsAccountOpLog&AccessKeyId=<yourAccessKeyId>&Date=Fri%2C%2028%20Jun%202013%2006%3A53%3A30%20GMT&Topic=raw&Signature=<yourSignature>HTTP/1.1","status":"200","user-agent":"aliyun-sdk-java","hasagei":"hasagei","dongdongdong":"guaguagua"}"#;
    let res = client
        .post("/v1/ingest?db=public&table=logs&pipeline_name=greptime_identity")
        .header("Content-Type", "application/json")
        .body(body)
        .send()
        .await;

    assert_eq!(res.status(), StatusCode::OK);

    let body: serde_json::Value = res.json().await;

    assert!(body.get("execution_time_ms").unwrap().is_number());
    assert_eq!(body["output"][0]["affectedrows"], 2);

    let res = client.get("/v1/sql?sql=select * from logs").send().await;

    assert_eq!(res.status(), StatusCode::OK);

    let line1_expected = r#"["10.170.***.***",1453809242,"","10.200.**.***","200","26/Jan/2016:19:54:02 +0800","POST/PutData?Category=YunOsAccountOpLog&AccessKeyId=<yourAccessKeyId>&Date=Fri%2C%2028%20Jun%202013%2006%3A53%3A30%20GMT&Topic=raw&Signature=<yourSignature>HTTP/1.1","aliyun-sdk-java","guaguagua","hasagei",null]"#;
    let line2_expected = r#"["10.170.***.***",1453809242,"","10.200.**.***","200","26/Jan/2016:19:54:02 +0800","POST/PutData?Category=YunOsAccountOpLog&AccessKeyId=<yourAccessKeyId>&Date=Fri%2C%2028%20Jun%202013%2006%3A53%3A30%20GMT&Topic=raw&Signature=<yourSignature>HTTP/1.1","aliyun-sdk-java",null,null,null]"#;
    let res = client.get("/v1/sql?sql=select * from logs").send().await;
    assert_eq!(res.status(), StatusCode::OK);
    let resp: serde_json::Value = res.json().await;
    let result = resp["output"][0]["records"]["rows"].as_array().unwrap();
    assert_eq!(result.len(), 2);
    let mut line1 = result[0].as_array().unwrap().clone();
    let mut line2 = result[1].as_array().unwrap().clone();
    assert!(line1.last().unwrap().is_i64());
    assert!(line2.last().unwrap().is_i64());
    *line1.last_mut().unwrap() = serde_json::Value::Null;
    *line2.last_mut().unwrap() = serde_json::Value::Null;

    assert_eq!(
        line1,
        serde_json::from_str::<Vec<Value>>(line1_expected).unwrap()
    );
    assert_eq!(
        line2,
        serde_json::from_str::<Vec<Value>>(line2_expected).unwrap()
    );

    let expected = r#"[["__source__","String","","YES","","FIELD"],["__time__","Int64","","YES","","FIELD"],["__topic__","String","","YES","","FIELD"],["ip","String","","YES","","FIELD"],["status","String","","YES","","FIELD"],["time","String","","YES","","FIELD"],["url","String","","YES","","FIELD"],["user-agent","String","","YES","","FIELD"],["dongdongdong","String","","YES","","FIELD"],["hasagei","String","","YES","","FIELD"],["greptime_timestamp","TimestampNanosecond","PRI","NO","","TIMESTAMP"]]"#;
    validate_data("identity_schema", &client, "desc logs", expected).await;

    guard.remove_all().await;
}

pub async fn test_pipeline_dispatcher(storage_type: StorageType) {
    common_telemetry::init_default_ut_logging();
    let (app, mut guard) =
        setup_test_http_app_with_frontend(storage_type, "test_pipeline_dispatcher").await;

    // handshake
    let client = TestClient::new(app).await;

    let root_pipeline = r#"
processors:
  - date:
      field: time
      formats:
        - "%Y-%m-%d %H:%M:%S%.3f"
      ignore_missing: true

dispatcher:
  field: type
  rules:
    - value: http
      table_suffix: http
      pipeline: http
    - value: db
      table_suffix: db
    - value: not_found
      table_suffix: not_found
      pipeline: not_found

transform:
  - fields:
      - id1, id1_root
      - id2, id2_root
    type: int32
  - fields:
      - type
      - log
      - logger
    type: string
  - field: time
    type: time
    index: timestamp
"#;

    let http_pipeline = r#"
processors:

transform:
  - fields:
      - id1, id1_http
      - id2, id2_http
    type: int32
  - fields:
      - log
      - logger
    type: string
  - field: time
    type: time
    index: timestamp
"#;

    // 1. create pipeline
    let res = client
        .post("/v1/events/pipelines/root")
        .header("Content-Type", "application/x-yaml")
        .body(root_pipeline)
        .send()
        .await;

    assert_eq!(res.status(), StatusCode::OK);

    let res = client
        .post("/v1/events/pipelines/http")
        .header("Content-Type", "application/x-yaml")
        .body(http_pipeline)
        .send()
        .await;

    assert_eq!(res.status(), StatusCode::OK);

    // 2. write data
    let data_body = r#"
[
  {
    "id1": "2436",
    "id2": "2528",
    "logger": "INTERACT.MANAGER",
    "type": "http",
    "time": "2024-05-25 20:16:37.217",
    "log": "ClusterAdapter:enter sendTextDataToCluster\\n"
  }
]
"#;
    let res = client
        .post("/v1/events/logs?db=public&table=logs1&pipeline_name=root")
        .header("Content-Type", "application/json")
        .body(data_body)
        .send()
        .await;
    assert_eq!(res.status(), StatusCode::OK);

    let data_body = r#"
[
  {
    "id1": "2436",
    "id2": "2528",
    "logger": "INTERACT.MANAGER",
    "type": "db",
    "time": "2024-05-25 20:16:37.217",
    "log": "ClusterAdapter:enter sendTextDataToCluster\\n"
  }
]
"#;
    let res = client
        .post("/v1/events/logs?db=public&table=logs1&pipeline_name=root")
        .header("Content-Type", "application/json")
        .body(data_body)
        .send()
        .await;
    assert_eq!(res.status(), StatusCode::OK);

    let data_body = r#"
[
  {
    "id1": "2436",
    "id2": "2528",
    "logger": "INTERACT.MANAGER",
    "type": "api",
    "time": "2024-05-25 20:16:37.217",
    "log": "ClusterAdapter:enter sendTextDataToCluster\\n"
  }
]
"#;
    let res = client
        .post("/v1/events/logs?db=public&table=logs1&pipeline_name=root")
        .header("Content-Type", "application/json")
        .body(data_body)
        .send()
        .await;
    assert_eq!(res.status(), StatusCode::OK);

    let data_body = r#"
[
  {
    "id1": "2436",
    "id2": "2528",
    "logger": "INTERACT.MANAGER",
    "type": "not_found",
    "time": "2024-05-25 20:16:37.217",
    "log": "ClusterAdapter:enter sendTextDataToCluster\\n"
  }
]
"#;
    let res = client
        .post("/v1/events/logs?db=public&table=logs1&pipeline_name=root")
        .header("Content-Type", "application/json")
        .body(data_body)
        .send()
        .await;
    assert_eq!(res.status(), StatusCode::BAD_REQUEST);

    // 3. verify data
    let expected = "[[2436]]";
    validate_data(
        "test_dispatcher_pipeline default table",
        &client,
        "select id1_root from logs1",
        expected,
    )
    .await;

    let expected = "[[2436]]";
    validate_data(
        "test_dispatcher_pipeline http table",
        &client,
        "select id1_http from logs1_http",
        expected,
    )
    .await;

    let expected = "[[\"2436\"]]";
    validate_data(
        "test_dispatcher_pipeline db table",
        &client,
        "select id1 from logs1_db",
        expected,
    )
    .await;

    guard.remove_all().await;
}

pub async fn test_identify_pipeline_with_flatten(store_type: StorageType) {
    common_telemetry::init_default_ut_logging();
    let (app, mut guard) =
        setup_test_http_app_with_frontend(store_type, "test_identify_pipeline_with_flatten").await;

    let client = TestClient::new(app).await;
    let body = r#"{"__time__":1453809242,"__topic__":"","__source__":"10.170.***.***","ip":"10.200.**.***","time":"26/Jan/2016:19:54:02 +0800","url":"POST/PutData?Category=YunOsAccountOpLog&AccessKeyId=<yourAccessKeyId>&Date=Fri%2C%2028%20Jun%202013%2006%3A53%3A30%20GMT&Topic=raw&Signature=<yourSignature>HTTP/1.1","status":"200","user-agent":"aliyun-sdk-java","custom_map":{"value_a":["a","b","c"],"value_b":"b"}}"#;

    let res = send_req(
        &client,
        vec![
            (
                HeaderName::from_static("content-type"),
                HeaderValue::from_static("application/json"),
            ),
            (
                HeaderName::from_static("x-greptime-pipeline-params"),
                HeaderValue::from_static("flatten_json_object=true"),
            ),
        ],
        "/v1/ingest?table=logs&pipeline_name=greptime_identity",
        body.as_bytes().to_vec(),
        false,
    )
    .await;

    assert_eq!(StatusCode::OK, res.status());

    let expected = r#"[["__source__","String","","YES","","FIELD"],["__time__","Int64","","YES","","FIELD"],["__topic__","String","","YES","","FIELD"],["custom_map.value_a","Json","","YES","","FIELD"],["custom_map.value_b","String","","YES","","FIELD"],["ip","String","","YES","","FIELD"],["status","String","","YES","","FIELD"],["time","String","","YES","","FIELD"],["url","String","","YES","","FIELD"],["user-agent","String","","YES","","FIELD"],["greptime_timestamp","TimestampNanosecond","PRI","NO","","TIMESTAMP"]]"#;
    validate_data(
        "test_identify_pipeline_with_flatten_desc_logs",
        &client,
        "desc logs",
        expected,
    )
    .await;

    let expected = "[[[\"a\",\"b\",\"c\"]]]";
    validate_data(
        "test_identify_pipeline_with_flatten_select_json",
        &client,
        "select `custom_map.value_a` from logs",
        expected,
    )
    .await;

    guard.remove_all().await;
}

pub async fn test_test_pipeline_api(store_type: StorageType) {
    common_telemetry::init_default_ut_logging();
    let (app, mut guard) = setup_test_http_app_with_frontend(store_type, "test_pipeline_api").await;

    // handshake
    let client = TestClient::new(app).await;

    let pipeline_content = r#"
processors:
  - date:
      field: time
      formats:
        - "%Y-%m-%d %H:%M:%S%.3f"
      ignore_missing: true

transform:
  - fields:
      - id1
      - id2
    type: int32
  - fields:
      - type
      - log
      - logger
    type: string
  - field: time
    type: time
    index: timestamp
"#;

    // 1. create pipeline
    let res = client
        .post("/v1/pipelines/test")
        .header("Content-Type", "application/x-yaml")
        .body(pipeline_content)
        .send()
        .await;

    assert_eq!(res.status(), StatusCode::OK);

    let content = res.text().await;

    let content = serde_json::from_str(&content);
    assert!(content.is_ok());
    //  {"execution_time_ms":13,"pipelines":[{"name":"test","version":"2024-07-04 08:31:00.987136"}]}
    let content: Value = content.unwrap();

    let execution_time = content.get("execution_time_ms");
    assert!(execution_time.unwrap().is_number());
    let pipelines = content.get("pipelines");
    let pipelines = pipelines.unwrap().as_array().unwrap();
    assert_eq!(pipelines.len(), 1);
    let pipeline = pipelines.first().unwrap();
    assert_eq!(pipeline.get("name").unwrap(), "test");

    let dryrun_schema = json!([
        {
            "colume_type": "FIELD",
            "data_type": "INT32",
            "fulltext": false,
            "name": "id1"
        },
        {
            "colume_type": "FIELD",
            "data_type": "INT32",
            "fulltext": false,
            "name": "id2"
        },
        {
            "colume_type": "FIELD",
            "data_type": "STRING",
            "fulltext": false,
            "name": "type"
        },
        {
            "colume_type": "FIELD",
            "data_type": "STRING",
            "fulltext": false,
            "name": "log"
        },
        {
            "colume_type": "FIELD",
            "data_type": "STRING",
            "fulltext": false,
            "name": "logger"
        },
        {
            "colume_type": "TIMESTAMP",
            "data_type": "TIMESTAMP_NANOSECOND",
            "fulltext": false,
            "name": "time"
        }
    ]);
    let dryrun_rows = json!([
        [
            {
                "data_type": "INT32",
                "key": "id1",
                "semantic_type": "FIELD",
                "value": 2436
            },
            {
                "data_type": "INT32",
                "key": "id2",
                "semantic_type": "FIELD",
                "value": 2528
            },
            {
                "data_type": "STRING",
                "key": "type",
                "semantic_type": "FIELD",
                "value": "I"
            },
            {
                "data_type": "STRING",
                "key": "log",
                "semantic_type": "FIELD",
                "value": "ClusterAdapter:enter sendTextDataToCluster\\n"
            },
            {
                "data_type": "STRING",
                "key": "logger",
                "semantic_type": "FIELD",
                "value": "INTERACT.MANAGER"
            },
            {
                "data_type": "TIMESTAMP_NANOSECOND",
                "key": "time",
                "semantic_type": "TIMESTAMP",
                "value": "2024-05-25 20:16:37.217+0000"
            }
        ]
    ]);
    {
        // test original api
        let data_body = r#"
        [
          {
            "id1": "2436",
            "id2": "2528",
            "logger": "INTERACT.MANAGER",
            "type": "I",
            "time": "2024-05-25 20:16:37.217",
            "log": "ClusterAdapter:enter sendTextDataToCluster\\n"
          }
        ]
        "#;
        let res = client
            .post("/v1/pipelines/_dryrun?pipeline_name=test")
            .header("Content-Type", "application/json")
            .body(data_body)
            .send()
            .await;
        assert_eq!(res.status(), StatusCode::OK);
        let body: Value = res.json().await;
        let schema = &body[0]["schema"];
        let rows = &body[0]["rows"];
        assert_eq!(schema, &dryrun_schema);
        assert_eq!(rows, &dryrun_rows);
    }
    {
        // test new api specify pipeline via pipeline_name
        let body = r#"
            {
            "pipeline_name": "test",
            "data": [
                {
                "id1": "2436",
                "id2": "2528",
                "logger": "INTERACT.MANAGER",
                "type": "I",
                "time": "2024-05-25 20:16:37.217",
                "log": "ClusterAdapter:enter sendTextDataToCluster\\n"
                }
            ]
            }
        "#;
        let res = client
            .post("/v1/pipelines/_dryrun")
            .header("Content-Type", "application/json")
            .body(body)
            .send()
            .await;
        assert_eq!(res.status(), StatusCode::OK);
        let body: Value = res.json().await;
        let schema = &body[0]["schema"];
        let rows = &body[0]["rows"];
        assert_eq!(schema, &dryrun_schema);
        assert_eq!(rows, &dryrun_rows);
    }
    {
        // test new api specify pipeline via pipeline raw data
        let mut body = json!({
        "data": [
            {
            "id1": "2436",
            "id2": "2528",
            "logger": "INTERACT.MANAGER",
            "type": "I",
            "time": "2024-05-25 20:16:37.217",
            "log": "ClusterAdapter:enter sendTextDataToCluster\\n"
            }
        ]
        });
        body["pipeline"] = json!(pipeline_content);
        let res = client
            .post("/v1/pipelines/_dryrun")
            .header("Content-Type", "application/json")
            .body(body.to_string())
            .send()
            .await;
        assert_eq!(res.status(), StatusCode::OK);
        let body: Value = res.json().await;
        let schema = &body[0]["schema"];
        let rows = &body[0]["rows"];
        assert_eq!(schema, &dryrun_schema);
        assert_eq!(rows, &dryrun_rows);
    }
    {
        // failback to old version api
        // not pipeline and pipeline_name in the body
        let body = json!({
        "data": [
            {
            "id1": "2436",
            "id2": "2528",
            "logger": "INTERACT.MANAGER",
            "type": "I",
            "time": "2024-05-25 20:16:37.217",
            "log": "ClusterAdapter:enter sendTextDataToCluster\\n"
            }
        ]
        });
        let res = client
            .post("/v1/pipelines/_dryrun")
            .header("Content-Type", "application/json")
            .body(body.to_string())
            .send()
            .await;
        assert_eq!(res.status(), StatusCode::BAD_REQUEST);
    }
    guard.remove_all().await;
}

pub async fn test_plain_text_ingestion(store_type: StorageType) {
    common_telemetry::init_default_ut_logging();
    let (app, mut guard) = setup_test_http_app_with_frontend(store_type, "test_pipeline_api").await;

    // handshake
    let client = TestClient::new(app).await;

    let body = r#"
processors:
  - dissect:
      fields:
        - message
      patterns:
        - "%{+ts} %{+ts} %{content}"
  - date:
      fields:
        - ts
      formats:
        - "%Y-%m-%d %H:%M:%S%.3f"

transform:
  - fields:
      - content
    type: string
  - field: ts
    type: time
    index: timestamp
"#;

    // 1. create pipeline
    let res = client
        .post("/v1/pipelines/test")
        .header("Content-Type", "application/x-yaml")
        .body(body)
        .send()
        .await;

    assert_eq!(res.status(), StatusCode::OK);

    let content = res.text().await;

    let content = serde_json::from_str(&content);
    assert!(content.is_ok());
    //  {"execution_time_ms":13,"pipelines":[{"name":"test","version":"2024-07-04 08:31:00.987136"}]}
    let content: Value = content.unwrap();

    let version_str = content
        .get("pipelines")
        .unwrap()
        .as_array()
        .unwrap()
        .first()
        .unwrap()
        .get("version")
        .unwrap()
        .as_str()
        .unwrap()
        .to_string();
    assert!(!version_str.is_empty());

    // 2. write data
    let data_body = r#"
2024-05-25 20:16:37.217 hello
2024-05-25 20:16:37.218 hello world
"#;
    let res = client
        .post("/v1/ingest?db=public&table=logs1&pipeline_name=test")
        .header("Content-Type", "text/plain")
        .body(data_body)
        .send()
        .await;
    assert_eq!(res.status(), StatusCode::OK);

    // 3. select data
    let res = client.get("/v1/sql?sql=select * from logs1").send().await;
    assert_eq!(res.status(), StatusCode::OK);
    let resp = res.text().await;

    let v = get_rows_from_output(&resp);

    assert_eq!(
        v,
        r#"[["hello",1716668197217000000],["hello world",1716668197218000000]]"#,
    );

    guard.remove_all().await;
}

pub async fn test_otlp_metrics(store_type: StorageType) {
    // init
    common_telemetry::init_default_ut_logging();
    let (app, mut guard) = setup_test_http_app_with_frontend(store_type, "test_otlp_metrics").await;

    let content = r#"
{"resourceMetrics":[{"resource":{"attributes":[],"droppedAttributesCount":0},"scopeMetrics":[{"scope":{"name":"","version":"","attributes":[],"droppedAttributesCount":0},"metrics":[{"name":"gen","description":"","unit":"","metadata":[],"gauge":{"dataPoints":[{"attributes":[],"startTimeUnixNano":"0","timeUnixNano":"1736489291872539000","exemplars":[],"flags":0,"asInt":0}]}}],"schemaUrl":""}],"schemaUrl":"https://opentelemetry.io/schemas/1.13.0"},{"resource":{"attributes":[],"droppedAttributesCount":0},"scopeMetrics":[{"scope":{"name":"","version":"","attributes":[],"droppedAttributesCount":0},"metrics":[{"name":"gen","description":"","unit":"","metadata":[],"gauge":{"dataPoints":[{"attributes":[],"startTimeUnixNano":"0","timeUnixNano":"1736489291919917000","exemplars":[],"flags":0,"asInt":1}]}}],"schemaUrl":""}],"schemaUrl":"https://opentelemetry.io/schemas/1.13.0"}]}
    "#;

    let req: ExportMetricsServiceRequest = serde_json::from_str(content).unwrap();
    let body = req.encode_to_vec();

    // handshake
    let client = TestClient::new(app).await;

    // write metrics data
    let res = send_req(
        &client,
        vec![(
            HeaderName::from_static("content-type"),
            HeaderValue::from_static("application/x-protobuf"),
        )],
        "/v1/otlp/v1/metrics",
        body.clone(),
        false,
    )
    .await;
    assert_eq!(StatusCode::OK, res.status());

    // select metrics data
    let expected = "[[1736489291872539000,0.0],[1736489291919917000,1.0]]";
    validate_data("otlp_metrics", &client, "select * from gen;", expected).await;

    // drop table
    let res = client.get("/v1/sql?sql=drop table gen;").send().await;
    assert_eq!(res.status(), StatusCode::OK);

    // write metrics data with gzip
    let res = send_req(
        &client,
        vec![(
            HeaderName::from_static("content-type"),
            HeaderValue::from_static("application/x-protobuf"),
        )],
        "/v1/otlp/v1/metrics",
        body.clone(),
        true,
    )
    .await;
    assert_eq!(StatusCode::OK, res.status());

    // select metrics data again
    validate_data(
        "otlp_metrics_with_gzip",
        &client,
        "select * from gen;",
        expected,
    )
    .await;

    guard.remove_all().await;
}

pub async fn test_otlp_traces_v0(store_type: StorageType) {
    // init
    common_telemetry::init_default_ut_logging();
    let (app, mut guard) = setup_test_http_app_with_frontend(store_type, "test_otlp_traces").await;

    let content = r#"
{"resourceSpans":[{"resource":{"attributes":[{"key":"service.name","value":{"stringValue":"telemetrygen"}}],"droppedAttributesCount":0},"scopeSpans":[{"scope":{"name":"telemetrygen","version":"","attributes":[],"droppedAttributesCount":0},"spans":[{"traceId":"c05d7a4ec8e1f231f02ed6e8da8655b4","spanId":"9630f2916e2f7909","traceState":"","parentSpanId":"d24f921c75f68e23","flags":256,"name":"okey-dokey-0","kind":2,"startTimeUnixNano":"1736480942444376000","endTimeUnixNano":"1736480942444499000","attributes":[{"key":"net.peer.ip","value":{"stringValue":"1.2.3.4"}},{"key":"peer.service","value":{"stringValue":"telemetrygen-client"}}],"droppedAttributesCount":0,"events":[],"droppedEventsCount":0,"links":[],"droppedLinksCount":0,"status":{"message":"","code":0}},{"traceId":"c05d7a4ec8e1f231f02ed6e8da8655b4","spanId":"d24f921c75f68e23","traceState":"","parentSpanId":"","flags":256,"name":"lets-go","kind":3,"startTimeUnixNano":"1736480942444376000","endTimeUnixNano":"1736480942444499000","attributes":[{"key":"net.peer.ip","value":{"stringValue":"1.2.3.4"}},{"key":"peer.service","value":{"stringValue":"telemetrygen-server"}}],"droppedAttributesCount":0,"events":[],"droppedEventsCount":0,"links":[],"droppedLinksCount":0,"status":{"message":"","code":0}},{"traceId":"cc9e0991a2e63d274984bd44ee669203","spanId":"8f847259b0f6e1ab","traceState":"","parentSpanId":"eba7be77e3558179","flags":256,"name":"okey-dokey-0","kind":2,"startTimeUnixNano":"1736480942444589000","endTimeUnixNano":"1736480942444712000","attributes":[{"key":"net.peer.ip","value":{"stringValue":"1.2.3.4"}},{"key":"peer.service","value":{"stringValue":"telemetrygen-client"}}],"droppedAttributesCount":0,"events":[],"droppedEventsCount":0,"links":[],"droppedLinksCount":0,"status":{"message":"","code":0}},{"traceId":"cc9e0991a2e63d274984bd44ee669203","spanId":"eba7be77e3558179","traceState":"","parentSpanId":"","flags":256,"name":"lets-go","kind":3,"startTimeUnixNano":"1736480942444589000","endTimeUnixNano":"1736480942444712000","attributes":[{"key":"net.peer.ip","value":{"stringValue":"1.2.3.4"}},{"key":"peer.service","value":{"stringValue":"telemetrygen-server"}}],"droppedAttributesCount":0,"events":[],"droppedEventsCount":0,"links":[],"droppedLinksCount":0,"status":{"message":"","code":0}}],"schemaUrl":""}],"schemaUrl":"https://opentelemetry.io/schemas/1.4.0"}]}
"#;

    let req: ExportTraceServiceRequest = serde_json::from_str(content).unwrap();
    let body = req.encode_to_vec();

    // handshake
    let client = TestClient::new(app).await;

    // write traces data
    let res = send_req(
        &client,
        vec![(
            HeaderName::from_static("content-type"),
            HeaderValue::from_static("application/x-protobuf"),
        )],
        "/v1/otlp/v1/traces",
        body.clone(),
        false,
    )
    .await;
    assert_eq!(StatusCode::OK, res.status());

    // select traces data
    let expected = r#"[[1736480942444376000,1736480942444499000,123000,"telemetrygen","c05d7a4ec8e1f231f02ed6e8da8655b4","9630f2916e2f7909","d24f921c75f68e23","SPAN_KIND_SERVER","okey-dokey-0","STATUS_CODE_UNSET","","",{"net.peer.ip":"1.2.3.4","peer.service":"telemetrygen-client"},[],[],"telemetrygen","",{},{"service.name":"telemetrygen"}],[1736480942444376000,1736480942444499000,123000,"telemetrygen","c05d7a4ec8e1f231f02ed6e8da8655b4","d24f921c75f68e23","","SPAN_KIND_CLIENT","lets-go","STATUS_CODE_UNSET","","",{"net.peer.ip":"1.2.3.4","peer.service":"telemetrygen-server"},[],[],"telemetrygen","",{},{"service.name":"telemetrygen"}],[1736480942444589000,1736480942444712000,123000,"telemetrygen","cc9e0991a2e63d274984bd44ee669203","8f847259b0f6e1ab","eba7be77e3558179","SPAN_KIND_SERVER","okey-dokey-0","STATUS_CODE_UNSET","","",{"net.peer.ip":"1.2.3.4","peer.service":"telemetrygen-client"},[],[],"telemetrygen","",{},{"service.name":"telemetrygen"}],[1736480942444589000,1736480942444712000,123000,"telemetrygen","cc9e0991a2e63d274984bd44ee669203","eba7be77e3558179","","SPAN_KIND_CLIENT","lets-go","STATUS_CODE_UNSET","","",{"net.peer.ip":"1.2.3.4","peer.service":"telemetrygen-server"},[],[],"telemetrygen","",{},{"service.name":"telemetrygen"}]]"#;
    validate_data(
        "otlp_traces",
        &client,
        "select * from opentelemetry_traces;",
        expected,
    )
    .await;

    // drop table
    let res = client
        .get("/v1/sql?sql=drop table opentelemetry_traces;")
        .send()
        .await;
    assert_eq!(res.status(), StatusCode::OK);

    // write traces data with gzip
    let res = send_req(
        &client,
        vec![(
            HeaderName::from_static("content-type"),
            HeaderValue::from_static("application/x-protobuf"),
        )],
        "/v1/otlp/v1/traces",
        body.clone(),
        true,
    )
    .await;
    assert_eq!(StatusCode::OK, res.status());

    // select traces data again
    validate_data(
        "otlp_traces_with_gzip",
        &client,
        "select * from opentelemetry_traces;",
        expected,
    )
    .await;

    guard.remove_all().await;
}

pub async fn test_otlp_traces_v1(store_type: StorageType) {
    // init
    common_telemetry::init_default_ut_logging();
    let (app, mut guard) = setup_test_http_app_with_frontend(store_type, "test_otlp_traces").await;

    let content = r#"
{"resourceSpans":[{"resource":{"attributes":[{"key":"service.name","value":{"stringValue":"telemetrygen"}}],"droppedAttributesCount":0},"scopeSpans":[{"scope":{"name":"telemetrygen","version":"","attributes":[],"droppedAttributesCount":0},"spans":[{"traceId":"c05d7a4ec8e1f231f02ed6e8da8655b4","spanId":"9630f2916e2f7909","traceState":"","parentSpanId":"d24f921c75f68e23","flags":256,"name":"okey-dokey-0","kind":2,"startTimeUnixNano":"1736480942444376000","endTimeUnixNano":"1736480942444499000","attributes":[{"key":"net.peer.ip","value":{"stringValue":"1.2.3.4"}},{"key":"peer.service","value":{"stringValue":"telemetrygen-client"}}],"droppedAttributesCount":0,"events":[],"droppedEventsCount":0,"links":[],"droppedLinksCount":0,"status":{"message":"","code":0}},{"traceId":"c05d7a4ec8e1f231f02ed6e8da8655b4","spanId":"d24f921c75f68e23","traceState":"","parentSpanId":"","flags":256,"name":"lets-go","kind":3,"startTimeUnixNano":"1736480942444376000","endTimeUnixNano":"1736480942444499000","attributes":[{"key":"net.peer.ip","value":{"stringValue":"1.2.3.4"}},{"key":"peer.service","value":{"stringValue":"telemetrygen-server"}}],"droppedAttributesCount":0,"events":[],"droppedEventsCount":0,"links":[],"droppedLinksCount":0,"status":{"message":"","code":0}},{"traceId":"cc9e0991a2e63d274984bd44ee669203","spanId":"8f847259b0f6e1ab","traceState":"","parentSpanId":"eba7be77e3558179","flags":256,"name":"okey-dokey-0","kind":2,"startTimeUnixNano":"1736480942444589000","endTimeUnixNano":"1736480942444712000","attributes":[{"key":"net.peer.ip","value":{"stringValue":"1.2.3.4"}},{"key":"peer.service","value":{"stringValue":"telemetrygen-client"}}],"droppedAttributesCount":0,"events":[],"droppedEventsCount":0,"links":[],"droppedLinksCount":0,"status":{"message":"","code":0}},{"traceId":"cc9e0991a2e63d274984bd44ee669203","spanId":"eba7be77e3558179","traceState":"","parentSpanId":"","flags":256,"name":"lets-go","kind":3,"startTimeUnixNano":"1736480942444589000","endTimeUnixNano":"1736480942444712000","attributes":[{"key":"net.peer.ip","value":{"stringValue":"1.2.3.4"}},{"key":"peer.service","value":{"stringValue":"telemetrygen-server"}}],"droppedAttributesCount":0,"events":[],"droppedEventsCount":0,"links":[],"droppedLinksCount":0,"status":{"message":"","code":0}}],"schemaUrl":""}],"schemaUrl":"https://opentelemetry.io/schemas/1.4.0"}]}
"#;

    let req: ExportTraceServiceRequest = serde_json::from_str(content).unwrap();
    let body = req.encode_to_vec();

    // handshake
    let client = TestClient::new(app).await;

    // write traces data
    let res = send_req(
        &client,
        vec![
            (
                HeaderName::from_static("content-type"),
                HeaderValue::from_static("application/x-protobuf"),
            ),
            (
                HeaderName::from_static("x-greptime-pipeline-name"),
                HeaderValue::from_static(GREPTIME_INTERNAL_TRACE_PIPELINE_V1_NAME),
            ),
            (
                HeaderName::from_static("x-greptime-trace-table-name"),
                HeaderValue::from_static("mytable"),
            ),
        ],
        "/v1/otlp/v1/traces",
        body.clone(),
        false,
    )
    .await;
    assert_eq!(StatusCode::OK, res.status());

    // select traces data
    let expected = r#"[[1736480942444376000,1736480942444499000,123000,"c05d7a4ec8e1f231f02ed6e8da8655b4","9630f2916e2f7909","d24f921c75f68e23","SPAN_KIND_SERVER","okey-dokey-0","STATUS_CODE_UNSET","","","telemetrygen","","telemetrygen","1.2.3.4","telemetrygen-client",[],[]],[1736480942444376000,1736480942444499000,123000,"c05d7a4ec8e1f231f02ed6e8da8655b4","d24f921c75f68e23",null,"SPAN_KIND_CLIENT","lets-go","STATUS_CODE_UNSET","","","telemetrygen","","telemetrygen","1.2.3.4","telemetrygen-server",[],[]],[1736480942444589000,1736480942444712000,123000,"cc9e0991a2e63d274984bd44ee669203","8f847259b0f6e1ab","eba7be77e3558179","SPAN_KIND_SERVER","okey-dokey-0","STATUS_CODE_UNSET","","","telemetrygen","","telemetrygen","1.2.3.4","telemetrygen-client",[],[]],[1736480942444589000,1736480942444712000,123000,"cc9e0991a2e63d274984bd44ee669203","eba7be77e3558179",null,"SPAN_KIND_CLIENT","lets-go","STATUS_CODE_UNSET","","","telemetrygen","","telemetrygen","1.2.3.4","telemetrygen-server",[],[]]]"#;
    validate_data("otlp_traces", &client, "select * from mytable;", expected).await;

    let expected_ddl = r#"[["mytable","CREATE TABLE IF NOT EXISTS \"mytable\" (\n  \"timestamp\" TIMESTAMP(9) NOT NULL,\n  \"timestamp_end\" TIMESTAMP(9) NULL,\n  \"duration_nano\" BIGINT UNSIGNED NULL,\n  \"trace_id\" STRING NULL SKIPPING INDEX WITH(granularity = '10240', type = 'BLOOM'),\n  \"span_id\" STRING NULL,\n  \"parent_span_id\" STRING NULL SKIPPING INDEX WITH(granularity = '10240', type = 'BLOOM'),\n  \"span_kind\" STRING NULL,\n  \"span_name\" STRING NULL,\n  \"span_status_code\" STRING NULL,\n  \"span_status_message\" STRING NULL,\n  \"trace_state\" STRING NULL,\n  \"scope_name\" STRING NULL,\n  \"scope_version\" STRING NULL,\n  \"service_name\" STRING NULL SKIPPING INDEX WITH(granularity = '10240', type = 'BLOOM'),\n  \"span_attributes.net.peer.ip\" STRING NULL,\n  \"span_attributes.peer.service\" STRING NULL,\n  \"span_events\" JSON NULL,\n  \"span_links\" JSON NULL,\n  TIME INDEX (\"timestamp\"),\n  PRIMARY KEY (\"trace_id\", \"span_id\")\n)\nPARTITION ON COLUMNS (\"trace_id\") (\n  trace_id < '1',\n  trace_id >= '1' AND trace_id < '2',\n  trace_id >= '2' AND trace_id < '3',\n  trace_id >= '3' AND trace_id < '4',\n  trace_id >= '4' AND trace_id < '5',\n  trace_id >= '5' AND trace_id < '6',\n  trace_id >= '6' AND trace_id < '7',\n  trace_id >= '7' AND trace_id < '8',\n  trace_id >= '8' AND trace_id < '9',\n  trace_id >= '9' AND trace_id < 'A',\n  trace_id >= 'A' AND trace_id < 'B' OR trace_id >= 'a' AND trace_id < 'b',\n  trace_id >= 'B' AND trace_id < 'C' OR trace_id >= 'b' AND trace_id < 'c',\n  trace_id >= 'C' AND trace_id < 'D' OR trace_id >= 'c' AND trace_id < 'd',\n  trace_id >= 'D' AND trace_id < 'E' OR trace_id >= 'd' AND trace_id < 'e',\n  trace_id >= 'E' AND trace_id < 'F' OR trace_id >= 'e' AND trace_id < 'f',\n  trace_id >= 'F' AND trace_id < 'a' OR trace_id >= 'f'\n)\nENGINE=mito\nWITH(\n  append_mode = 'true',\n  table_data_model = 'greptime_trace_v1'\n)"]]"#;
    validate_data(
        "otlp_traces",
        &client,
        "show create table mytable;",
        expected_ddl,
    )
    .await;

    // drop table
    let res = client.get("/v1/sql?sql=drop table mytable;").send().await;
    assert_eq!(res.status(), StatusCode::OK);

    // write traces data with gzip
    let res = send_req(
        &client,
        vec![
            (
                HeaderName::from_static("content-type"),
                HeaderValue::from_static("application/x-protobuf"),
            ),
            (
                HeaderName::from_static("x-greptime-pipeline-name"),
                HeaderValue::from_static(GREPTIME_INTERNAL_TRACE_PIPELINE_V1_NAME),
            ),
            (
                HeaderName::from_static("x-greptime-trace-table-name"),
                HeaderValue::from_static("mytable"),
            ),
        ],
        "/v1/otlp/v1/traces",
        body.clone(),
        true,
    )
    .await;
    assert_eq!(StatusCode::OK, res.status());

    // select traces data again
    validate_data(
        "otlp_traces_with_gzip",
        &client,
        "select * from mytable;",
        expected,
    )
    .await;

    guard.remove_all().await;
}

pub async fn test_otlp_logs(store_type: StorageType) {
    common_telemetry::init_default_ut_logging();
    let (app, mut guard) = setup_test_http_app_with_frontend(store_type, "test_otlp_logs").await;

    let client = TestClient::new(app).await;
    let content = r#"
{"resourceLogs":[{"resource":{"attributes":[],"droppedAttributesCount":0},"scopeLogs":[{"scope":{"name":"","version":"","attributes":[{"key":"instance_num","value":{"stringValue":"10"}}],"droppedAttributesCount":0},"logRecords":[{"timeUnixNano":"1736413568497632000","observedTimeUnixNano":"0","severityNumber":9,"severityText":"Info","body":{"stringValue":"the message line one"},"attributes":[{"key":"app","value":{"stringValue":"server1"}}],"droppedAttributesCount":0,"flags":0,"traceId":"f665100a612542b69cc362fe2ae9d3bf","spanId":"e58f01c4c69f4488"}],"schemaUrl":""}],"schemaUrl":"https://opentelemetry.io/schemas/1.4.0"},{"resource":{"attributes":[],"droppedAttributesCount":0},"scopeLogs":[{"scope":{"name":"","version":"","attributes":[],"droppedAttributesCount":0},"logRecords":[{"timeUnixNano":"1736413568538897000","observedTimeUnixNano":"0","severityNumber":9,"severityText":"Info","body":{"stringValue":"the message line two"},"attributes":[{"key":"app","value":{"stringValue":"server2"}}],"droppedAttributesCount":0,"flags":0,"traceId":"f665100a612542b69cc362fe2ae9d3bf","spanId":"e58f01c4c69f4488"}],"schemaUrl":""}],"schemaUrl":"https://opentelemetry.io/schemas/1.4.0"}]}
"#;

    let req: ExportLogsServiceRequest = serde_json::from_str(content).unwrap();
    let body = req.encode_to_vec();

    {
        // write log data
        let res = send_req(
            &client,
            vec![(
                HeaderName::from_static("content-type"),
                HeaderValue::from_static("application/x-protobuf"),
            )],
            "/v1/otlp/v1/logs?db=public",
            body.clone(),
            false,
        )
        .await;
        assert_eq!(StatusCode::OK, res.status());
        let expected = "[[1736413568497632000,\"f665100a612542b69cc362fe2ae9d3bf\",\"e58f01c4c69f4488\",\"Info\",9,\"the message line one\",{\"app\":\"server1\"},0,\"\",\"\",{\"instance_num\":\"10\"},\"\",{},\"https://opentelemetry.io/schemas/1.4.0\"],[1736413568538897000,\"f665100a612542b69cc362fe2ae9d3bf\",\"e58f01c4c69f4488\",\"Info\",9,\"the message line two\",{\"app\":\"server2\"},0,\"\",\"\",{},\"\",{},\"https://opentelemetry.io/schemas/1.4.0\"]]";
        validate_data(
            "otlp_logs",
            &client,
            "select * from opentelemetry_logs;",
            expected,
        )
        .await;
    }

    {
        // write log data with selector
        let res = send_req(
            &client,
            vec![
                (
                    HeaderName::from_static("content-type"),
                    HeaderValue::from_static("application/x-protobuf"),
                ),
                (
                    HeaderName::from_static("x-greptime-log-table-name"),
                    HeaderValue::from_static("cus_logs"),
                ),
                (
                    HeaderName::from_static("x-greptime-log-extract-keys"),
                    HeaderValue::from_static("resource-attr,instance_num,app,not-exist"),
                ),
            ],
            "/v1/otlp/v1/logs?db=public",
            body.clone(),
            false,
        )
        .await;
        assert_eq!(StatusCode::OK, res.status());

        let expected = "[[1736413568538897000,\"f665100a612542b69cc362fe2ae9d3bf\",\"e58f01c4c69f4488\",\"Info\",9,\"the message line two\",{\"app\":\"server2\"},0,\"\",\"\",{},\"\",{},\"https://opentelemetry.io/schemas/1.4.0\",null,\"server2\"],[1736413568497632000,\"f665100a612542b69cc362fe2ae9d3bf\",\"e58f01c4c69f4488\",\"Info\",9,\"the message line one\",{\"app\":\"server1\"},0,\"\",\"\",{\"instance_num\":\"10\"},\"\",{},\"https://opentelemetry.io/schemas/1.4.0\",\"10\",\"server1\"]]";
        validate_data(
            "otlp_logs_with_selector",
            &client,
            "select * from cus_logs;",
            expected,
        )
        .await;
    }

    {
        // test same selector with multiple value
        let content = r#"
        {"resourceLogs":[{"resource":{"attributes":[{"key":"fromwhere","value":{"stringValue":"resource"}}],"droppedAttributesCount":0},"scopeLogs":[{"scope":{"name":"","version":"","attributes":[{"key":"fromwhere","value":{"stringValue":"scope"}}],"droppedAttributesCount":0},"logRecords":[{"timeUnixNano":"1736413568497632000","observedTimeUnixNano":"0","severityNumber":9,"severityText":"Info","body":{"stringValue":"the message line one"},"attributes":[{"key":"app","value":{"stringValue":"server"}},{"key":"fromwhere","value":{"stringValue":"log_attr"}}],"droppedAttributesCount":0,"flags":0,"traceId":"f665100a612542b69cc362fe2ae9d3bf","spanId":"e58f01c4c69f4488"}],"schemaUrl":""}],"schemaUrl":"https://opentelemetry.io/schemas/1.4.0"}]}
        "#;
        let req: ExportLogsServiceRequest = serde_json::from_str(content).unwrap();
        let body = req.encode_to_vec();
        let res = send_req(
            &client,
            vec![
                (
                    HeaderName::from_static("content-type"),
                    HeaderValue::from_static("application/x-protobuf"),
                ),
                (
                    HeaderName::from_static("x-greptime-log-table-name"),
                    HeaderValue::from_static("logs2"),
                ),
                (
                    HeaderName::from_static("x-greptime-log-extract-keys"),
                    HeaderValue::from_static("fromwhere"),
                ),
            ],
            "/v1/otlp/v1/logs?db=public",
            body.clone(),
            false,
        )
        .await;
        assert_eq!(StatusCode::OK, res.status());

        let expected = "[[1736413568497632000,\"f665100a612542b69cc362fe2ae9d3bf\",\"e58f01c4c69f4488\",\"Info\",9,\"the message line one\",{\"app\":\"server\",\"fromwhere\":\"log_attr\"},0,\"\",\"\",{\"fromwhere\":\"scope\"},\"\",{\"fromwhere\":\"resource\"},\"https://opentelemetry.io/schemas/1.4.0\",\"log_attr\"]]";
        validate_data(
            "otlp_logs_with_selector_overlapping",
            &client,
            "select * from logs2;",
            expected,
        )
        .await;
    }

    guard.remove_all().await;
}

pub async fn test_loki_pb_logs(store_type: StorageType) {
    common_telemetry::init_default_ut_logging();
    let (app, mut guard) = setup_test_http_app_with_frontend(store_type, "test_loki_pb_logs").await;

    let client = TestClient::new(app).await;

    // init loki request
    let req: PushRequest = PushRequest {
        streams: vec![StreamAdapter {
            labels: r#"{service="test",source="integration",wadaxi="do anything"}"#.to_string(),
            entries: vec![
                EntryAdapter {
                    timestamp: Some(Timestamp::from_str("2024-11-07T10:53:50").unwrap()),
                    line: "this is a log message".to_string(),
                    structured_metadata: vec![
                        LabelPairAdapter {
                            name: "key1".to_string(),
                            value: "value1".to_string(),
                        },
                        LabelPairAdapter {
                            name: "key2".to_string(),
                            value: "value2".to_string(),
                        },
                    ],
                    parsed: vec![],
                },
                EntryAdapter {
                    timestamp: Some(Timestamp::from_str("2024-11-07T10:53:51").unwrap()),
                    line: "this is a log message 2".to_string(),
                    structured_metadata: vec![LabelPairAdapter {
                        name: "key3".to_string(),
                        value: "value3".to_string(),
                    }],
                    parsed: vec![],
                },
                EntryAdapter {
                    timestamp: Some(Timestamp::from_str("2024-11-07T10:53:52").unwrap()),
                    line: "this is a log message 2".to_string(),
                    structured_metadata: vec![],
                    parsed: vec![],
                },
            ],
            hash: rand::random(),
        }],
    };
    let encode = req.encode_to_vec();
    let body = prom_store::snappy_compress(&encode).unwrap();

    // write to loki
    let res = send_req(
        &client,
        vec![
            (
                HeaderName::from_static("content-type"),
                HeaderValue::from_static("application/x-protobuf"),
            ),
            (
                HeaderName::from_static("content-encoding"),
                HeaderValue::from_static("snappy"),
            ),
            (
                HeaderName::from_static("accept-encoding"),
                HeaderValue::from_static("identity"),
            ),
            (
                HeaderName::from_static(GREPTIME_LOG_TABLE_NAME_HEADER_NAME),
                HeaderValue::from_static("loki_table_name"),
            ),
        ],
        "/v1/loki/api/v1/push",
        body,
        false,
    )
    .await;
    assert_eq!(StatusCode::OK, res.status());

    // test schema
    let expected = "[[\"loki_table_name\",\"CREATE TABLE IF NOT EXISTS \\\"loki_table_name\\\" (\\n  \\\"greptime_timestamp\\\" TIMESTAMP(9) NOT NULL,\\n  \\\"line\\\" STRING NULL,\\n  \\\"structured_metadata\\\" JSON NULL,\\n  \\\"service\\\" STRING NULL,\\n  \\\"source\\\" STRING NULL,\\n  \\\"wadaxi\\\" STRING NULL,\\n  TIME INDEX (\\\"greptime_timestamp\\\"),\\n  PRIMARY KEY (\\\"service\\\", \\\"source\\\", \\\"wadaxi\\\")\\n)\\n\\nENGINE=mito\\nWITH(\\n  append_mode = 'true'\\n)\"]]";
    validate_data(
        "loki_pb_schema",
        &client,
        "show create table loki_table_name;",
        expected,
    )
    .await;

    // test content
    let expected = "[[1730976830000000000,\"this is a log message\",{\"key1\":\"value1\",\"key2\":\"value2\"},\"test\",\"integration\",\"do anything\"],[1730976831000000000,\"this is a log message 2\",{\"key3\":\"value3\"},\"test\",\"integration\",\"do anything\"],[1730976832000000000,\"this is a log message 2\",{},\"test\",\"integration\",\"do anything\"]]";
    validate_data(
        "loki_pb_content",
        &client,
        "select * from loki_table_name;",
        expected,
    )
    .await;

    guard.remove_all().await;
}

pub async fn test_loki_json_logs(store_type: StorageType) {
    common_telemetry::init_default_ut_logging();
    let (app, mut guard) =
        setup_test_http_app_with_frontend(store_type, "test_loki_json_logs").await;

    let client = TestClient::new(app).await;

    let body = r#"
{
  "streams": [
    {
      "stream": {
        "source": "test",
        "sender": "integration"
      },
      "values": [
          [ "1735901380059465984", "this is line one", {"key1":"value1","key2":"value2"}],
          [ "1735901398478897920", "this is line two", {"key3":"value3"}],
          [ "1735901398478897921", "this is line two updated"]
      ]
    }
  ]
}
    "#;

    let body = body.as_bytes().to_vec();

    // write plain to loki
    let res = send_req(
        &client,
        vec![
            (
                HeaderName::from_static("content-type"),
                HeaderValue::from_static("application/json"),
            ),
            (
                HeaderName::from_static(GREPTIME_LOG_TABLE_NAME_HEADER_NAME),
                HeaderValue::from_static("loki_table_name"),
            ),
        ],
        "/v1/loki/api/v1/push",
        body,
        false,
    )
    .await;
    assert_eq!(StatusCode::OK, res.status());

    // test schema
    let expected =  "[[\"loki_table_name\",\"CREATE TABLE IF NOT EXISTS \\\"loki_table_name\\\" (\\n  \\\"greptime_timestamp\\\" TIMESTAMP(9) NOT NULL,\\n  \\\"line\\\" STRING NULL,\\n  \\\"structured_metadata\\\" JSON NULL,\\n  \\\"sender\\\" STRING NULL,\\n  \\\"source\\\" STRING NULL,\\n  TIME INDEX (\\\"greptime_timestamp\\\"),\\n  PRIMARY KEY (\\\"sender\\\", \\\"source\\\")\\n)\\n\\nENGINE=mito\\nWITH(\\n  append_mode = 'true'\\n)\"]]";
    validate_data(
        "loki_json_schema",
        &client,
        "show create table loki_table_name;",
        expected,
    )
    .await;

    // test content
    let expected = "[[1735901380059465984,\"this is line one\",{\"key1\":\"value1\",\"key2\":\"value2\"},\"integration\",\"test\"],[1735901398478897920,\"this is line two\",{\"key3\":\"value3\"},\"integration\",\"test\"],[1735901398478897921,\"this is line two updated\",{},\"integration\",\"test\"]]";
    validate_data(
        "loki_json_content",
        &client,
        "select * from loki_table_name;",
        expected,
    )
    .await;

    guard.remove_all().await;
}

pub async fn test_elasticsearch_logs(store_type: StorageType) {
    common_telemetry::init_default_ut_logging();
    let (app, mut guard) =
        setup_test_http_app_with_frontend(store_type, "test_elasticsearch_logs").await;

    let client = TestClient::new(app).await;

    let body = r#"
        {"create":{"_index":"test","_id":"1"}}
        {"foo":"foo_value1", "bar":"value1"}
        {"create":{"_index":"test","_id":"2"}}
        {"foo":"foo_value2","bar":"value2"}
    "#;

    let res = send_req(
        &client,
        vec![(
            HeaderName::from_static("content-type"),
            HeaderValue::from_static("application/json"),
        )],
        "/v1/elasticsearch/_bulk",
        body.as_bytes().to_vec(),
        false,
    )
    .await;

    assert_eq!(StatusCode::OK, res.status());

    let expected = "[[\"foo_value1\",\"value1\"],[\"foo_value2\",\"value2\"]]";

    validate_data(
        "test_elasticsearch_logs",
        &client,
        "select foo, bar from test;",
        expected,
    )
    .await;

    guard.remove_all().await;
}

pub async fn test_elasticsearch_logs_with_index(store_type: StorageType) {
    common_telemetry::init_default_ut_logging();
    let (app, mut guard) =
        setup_test_http_app_with_frontend(store_type, "test_elasticsearch_logs_with_index").await;

    let client = TestClient::new(app).await;

    // It will write to test_index1 and test_index2(specified in the path).
    let body = r#"
        {"create":{"_index":"test_index1","_id":"1"}}
        {"foo":"foo_value1", "bar":"value1"}
        {"create":{"_id":"2"}}
        {"foo":"foo_value2","bar":"value2"}
    "#;

    let res = send_req(
        &client,
        vec![(
            HeaderName::from_static("content-type"),
            HeaderValue::from_static("application/json"),
        )],
        "/v1/elasticsearch/test_index2/_bulk",
        body.as_bytes().to_vec(),
        false,
    )
    .await;

    assert_eq!(StatusCode::OK, res.status());

    // test content of test_index1
    let expected = "[[\"foo_value1\",\"value1\"]]";
    validate_data(
        "test_elasticsearch_logs_with_index",
        &client,
        "select foo, bar from test_index1;",
        expected,
    )
    .await;

    // test content of test_index2
    let expected = "[[\"foo_value2\",\"value2\"]]";
    validate_data(
        "test_elasticsearch_logs_with_index_2",
        &client,
        "select foo, bar from test_index2;",
        expected,
    )
    .await;

    guard.remove_all().await;
}

pub async fn test_log_query(store_type: StorageType) {
    common_telemetry::init_default_ut_logging();
    let (app, mut guard) = setup_test_http_app_with_frontend(store_type, "test_log_query").await;

    let client = TestClient::new(app).await;

    // prepare data with SQL API
    let res = client
        .get("/v1/sql?sql=create table logs (`ts` timestamp time index, message string);")
        .send()
        .await;
    assert_eq!(res.status(), StatusCode::OK, "{:?}", res.text().await);
    let res = client
        .post("/v1/sql?sql=insert into logs values ('2024-11-07 10:53:50', 'hello');")
        .header("Content-Type", "application/x-www-form-urlencoded")
        .send()
        .await;
    assert_eq!(res.status(), StatusCode::OK, "{:?}", res.text().await);

    // test log query
    let log_query = LogQuery {
        table: TableName {
            catalog_name: "greptime".to_string(),
            schema_name: "public".to_string(),
            table_name: "logs".to_string(),
        },
        time_filter: TimeFilter {
            start: Some("2024-11-07".to_string()),
            end: None,
            span: None,
        },
        limit: Limit {
            skip: None,
            fetch: Some(1),
        },
        columns: vec!["ts".to_string(), "message".to_string()],
        filters: vec![],
        context: Context::None,
        exprs: vec![],
    };
    let res = client
        .post("/v1/logs")
        .header("Content-Type", "application/json")
        .body(serde_json::to_string(&log_query).unwrap())
        .send()
        .await;

    assert_eq!(res.status(), StatusCode::OK, "{:?}", res.text().await);
    let resp = res.text().await;
    let v = get_rows_from_output(&resp);
    assert_eq!(v, "[[1730976830000,\"hello\"]]");

    guard.remove_all().await;
}

pub async fn test_jaeger_query_api(store_type: StorageType) {
    common_telemetry::init_default_ut_logging();
    let (app, mut guard) =
        setup_test_http_app_with_frontend(store_type, "test_jaeger_query_api").await;

    let client = TestClient::new(app).await;

    // Test empty response for `/api/services` API before writing any traces.
    let res = client.get("/v1/jaeger/api/services").send().await;
    assert_eq!(StatusCode::OK, res.status());
    let expected = r#"
    {
        "data": null,
        "total": 0,
        "limit": 0,
        "offset": 0,
        "errors": []
    }
    "#;
    let resp: Value = serde_json::from_str(&res.text().await).unwrap();
    let expected: Value = serde_json::from_str(expected).unwrap();
    assert_eq!(resp, expected);

    let content = r#"
    {
        "resourceSpans": [
            {
                "resource": {
                    "attributes": [
                        {
                            "key": "service.name",
                            "value": {
                                "stringValue": "test-jaeger-query-api"
                            }
                        }
                    ]
                },
                "scopeSpans": [
                    {
                        "scope": {
                        "name": "test-jaeger-query-api",
                        "version": "1.0.0"
                        },
                        "spans": [
                            {
                                "traceId": "5611dce1bc9ebed65352d99a027b08ea",
                                "spanId": "008421dbbd33a3e9",
                                "name": "access-mysql",
                                "kind": 2,
                                "startTimeUnixNano": "1738726754492421000",
                                "endTimeUnixNano": "1738726754592421000",
                                "attributes": [
                                    {
                                        "key": "operation.type",
                                        "value": {
                                        "stringValue": "access-mysql"
                                        }
                                    },
                                    {
                                        "key": "net.peer.ip",
                                        "value": {
                                        "stringValue": "1.2.3.4"
                                        }
                                    },
                                    {
                                        "key": "peer.service",
                                        "value": {
                                        "stringValue": "test-jaeger-query-api"
                                        }
                                    }
                                ],
                                "status": {
                                    "message": "success",
                                    "code": 0
                                }
                            }
                        ]
                    },
                    {
                        "scope": {
                        "name": "test-jaeger-query-api",
                        "version": "1.0.0"
                        },
                        "spans": [
                            {
                                "traceId": "5611dce1bc9ebed65352d99a027b08ea",
                                "spanId": "ffa03416a7b9ea48",
                                "name": "access-redis",
                                "kind": 2,
                                "startTimeUnixNano": "1738726754492422000",
                                "endTimeUnixNano": "1738726754592422000",
                                "attributes": [
                                    {
                                        "key": "operation.type",
                                        "value": {
                                        "stringValue": "access-redis"
                                        }
                                    },
                                    {
                                        "key": "net.peer.ip",
                                        "value": {
                                        "stringValue": "1.2.3.4"
                                        }
                                    },
                                    {
                                        "key": "peer.service",
                                        "value": {
                                        "stringValue": "test-jaeger-query-api"
                                        }
                                    }
                                ],
                                "status": {
                                    "message": "success",
                                    "code": 0
                                }
                            }
                        ]
                    }
                ],
                "schemaUrl": "https://opentelemetry.io/schemas/1.4.0"
            }
        ]
    }
    "#;

    let req: ExportTraceServiceRequest = serde_json::from_str(content).unwrap();
    let body = req.encode_to_vec();

    // write traces data.
    let res = send_req(
        &client,
        vec![(
            HeaderName::from_static("content-type"),
            HeaderValue::from_static("application/x-protobuf"),
        )],
        "/v1/otlp/v1/traces",
        body.clone(),
        false,
    )
    .await;
    assert_eq!(StatusCode::OK, res.status());

    // Test `/api/services` API.
    let res = client.get("/v1/jaeger/api/services").send().await;
    assert_eq!(StatusCode::OK, res.status());
    let expected = r#"
    {
        "data": [
            "test-jaeger-query-api"
        ],
        "total": 1,
        "limit": 0,
        "offset": 0,
        "errors": []
    }
    "#;
    let resp: Value = serde_json::from_str(&res.text().await).unwrap();
    let expected: Value = serde_json::from_str(expected).unwrap();
    assert_eq!(resp, expected);

    // Test `/api/operations` API.
    let res = client
        .get("/v1/jaeger/api/operations?service=test-jaeger-query-api")
        .send()
        .await;
    assert_eq!(StatusCode::OK, res.status());
    let expected = r#"
    {
        "data": [
            {
                "name": "access-mysql",
                "spanKind": "server"
            },
            {
                "name": "access-redis",
                "spanKind": "server"
            }
        ],
        "total": 2,
        "limit": 0,
        "offset": 0,
        "errors": []
    }
    "#;
    let resp: Value = serde_json::from_str(&res.text().await).unwrap();
    let expected: Value = serde_json::from_str(expected).unwrap();
    assert_eq!(resp, expected);

    // Test `/api/services/{service_name}/operations` API.
    let res = client
        .get("/v1/jaeger/api/services/test-jaeger-query-api/operations")
        .send()
        .await;
    assert_eq!(StatusCode::OK, res.status());
    let expected = r#"
    {
        "data": [
            "access-mysql",
            "access-redis"
        ],
        "total": 2,
        "limit": 0,
        "offset": 0,
        "errors": []
    }
    "#;
    let resp: Value = serde_json::from_str(&res.text().await).unwrap();
    let expected: Value = serde_json::from_str(expected).unwrap();
    assert_eq!(resp, expected);

    // Test `/api/traces/{trace_id}` API.
    let res = client
        .get("/v1/jaeger/api/traces/5611dce1bc9ebed65352d99a027b08ea")
        .send()
        .await;
    assert_eq!(StatusCode::OK, res.status());
    let expected = r#"
{
  "data": [
    {
      "traceID": "5611dce1bc9ebed65352d99a027b08ea",
      "spans": [
        {
          "traceID": "5611dce1bc9ebed65352d99a027b08ea",
          "spanID": "008421dbbd33a3e9",
          "operationName": "access-mysql",
          "references": [],
          "startTime": 1738726754492421,
          "duration": 100000,
          "tags": [
            {
              "key": "net.peer.ip",
              "type": "string",
              "value": "1.2.3.4"
            },
            {
              "key": "operation.type",
              "type": "string",
              "value": "access-mysql"
            },
            {
              "key": "otel.scope.name",
              "type": "string",
              "value": "test-jaeger-query-api"
            },
            {
              "key": "otel.scope.version",
              "type": "string",
              "value": "1.0.0"
            },
            {
              "key": "peer.service",
              "type": "string",
              "value": "test-jaeger-query-api"
            },
            {
              "key": "span.kind",
              "type": "string",
              "value": "server"
            }
          ],
          "logs": [],
          "processID": "p1"
        },
        {
          "traceID": "5611dce1bc9ebed65352d99a027b08ea",
          "spanID": "ffa03416a7b9ea48",
          "operationName": "access-redis",
          "references": [],
          "startTime": 1738726754492422,
          "duration": 100000,
          "tags": [
            {
              "key": "net.peer.ip",
              "type": "string",
              "value": "1.2.3.4"
            },
            {
              "key": "operation.type",
              "type": "string",
              "value": "access-redis"
            },
            {
              "key": "otel.scope.name",
              "type": "string",
              "value": "test-jaeger-query-api"
            },
            {
              "key": "otel.scope.version",
              "type": "string",
              "value": "1.0.0"
            },
            {
              "key": "peer.service",
              "type": "string",
              "value": "test-jaeger-query-api"
            },
            {
              "key": "span.kind",
              "type": "string",
              "value": "server"
            }
          ],
          "logs": [],
          "processID": "p1"
        }
      ],
      "processes": {
        "p1": {
          "serviceName": "test-jaeger-query-api",
          "tags": []
        }
      }
    }
  ],
  "total": 0,
  "limit": 0,
  "offset": 0,
  "errors": []
}
    "#;

    let resp_txt = &res.text().await;
    let resp: Value = serde_json::from_str(resp_txt).unwrap();
    let expected: Value = serde_json::from_str(expected).unwrap();
    assert_eq!(resp, expected);

    // Test `/api/traces` API.
    let res = client
        .get("/v1/jaeger/api/traces?service=test-jaeger-query-api&operation=access-mysql&start=1738726754492421&end=1738726754642422&tags=%7B%22operation.type%22%3A%22access-mysql%22%7D")
        .send()
        .await;
    assert_eq!(StatusCode::OK, res.status());
    let expected = r#"
{
  "data": [
    {
      "traceID": "5611dce1bc9ebed65352d99a027b08ea",
      "spans": [
        {
          "traceID": "5611dce1bc9ebed65352d99a027b08ea",
          "spanID": "008421dbbd33a3e9",
          "operationName": "access-mysql",
          "references": [],
          "startTime": 1738726754492421,
          "duration": 100000,
          "tags": [
            {
              "key": "net.peer.ip",
              "type": "string",
              "value": "1.2.3.4"
            },
            {
              "key": "operation.type",
              "type": "string",
              "value": "access-mysql"
            },
            {
              "key": "otel.scope.name",
              "type": "string",
              "value": "test-jaeger-query-api"
            },
            {
              "key": "otel.scope.version",
              "type": "string",
              "value": "1.0.0"
            },
            {
              "key": "peer.service",
              "type": "string",
              "value": "test-jaeger-query-api"
            },
            {
              "key": "span.kind",
              "type": "string",
              "value": "server"
            }
          ],
          "logs": [],
          "processID": "p1"
        }
      ],
      "processes": {
        "p1": {
          "serviceName": "test-jaeger-query-api",
          "tags": []
        }
      }
    }
  ],
  "total": 0,
  "limit": 0,
  "offset": 0,
  "errors": []
}
    "#;

    let resp_txt = &res.text().await;
    let resp: Value = serde_json::from_str(resp_txt).unwrap();
    let expected: Value = serde_json::from_str(expected).unwrap();
    assert_eq!(resp, expected);

    guard.remove_all().await;
}

pub async fn test_jaeger_query_api_for_trace_v1(store_type: StorageType) {
    common_telemetry::init_default_ut_logging();
    let (app, mut guard) =
        setup_test_http_app_with_frontend(store_type, "test_jaeger_query_api_v1").await;

    let client = TestClient::new(app).await;

    // Test empty response for `/api/services` API before writing any traces.
    let res = client
        .get("/v1/jaeger/api/services")
        .header("x-greptime-trace-table-name", "mytable")
        .send()
        .await;
    assert_eq!(StatusCode::OK, res.status());
    let expected = r#"
    {
        "data": null,
        "total": 0,
        "limit": 0,
        "offset": 0,
        "errors": []
    }
    "#;
    let resp: Value = serde_json::from_str(&res.text().await).unwrap();
    let expected: Value = serde_json::from_str(expected).unwrap();
    assert_eq!(resp, expected);

    let content = r#"
    {
        "resourceSpans": [
            {
                "resource": {
                    "attributes": [
                        {
                            "key": "service.name",
                            "value": {
                                "stringValue": "test-jaeger-query-api"
                            }
                        }
                    ]
                },
                "scopeSpans": [
                    {
                        "scope": {
                        "name": "test-jaeger-query-api",
                        "version": "1.0.0"
                        },
                        "spans": [
                            {
                                "traceId": "5611dce1bc9ebed65352d99a027b08ea",
                                "spanId": "008421dbbd33a3e9",
                                "name": "access-mysql",
                                "kind": 2,
                                "startTimeUnixNano": "1738726754492421000",
                                "endTimeUnixNano": "1738726754592421000",
                                "attributes": [
                                    {
                                        "key": "operation.type",
                                        "value": {
                                        "stringValue": "access-mysql"
                                        }
                                    },
                                    {
                                        "key": "net.peer.ip",
                                        "value": {
                                        "stringValue": "1.2.3.4"
                                        }
                                    },
                                    {
                                        "key": "peer.service",
                                        "value": {
                                        "stringValue": "test-jaeger-query-api"
                                        }
                                    }
                                ],
                                "status": {
                                    "message": "success",
                                    "code": 0
                                }
                            }
                        ]
                    },
                    {
                        "scope": {
                        "name": "test-jaeger-query-api",
                        "version": "1.0.0"
                        },
                        "spans": [
                            {
                                "traceId": "5611dce1bc9ebed65352d99a027b08ea",
                                "spanId": "ffa03416a7b9ea48",
                                "name": "access-redis",
                                "kind": 2,
                                "startTimeUnixNano": "1738726754492422000",
                                "endTimeUnixNano": "1738726754592422000",
                                "attributes": [
                                    {
                                        "key": "operation.type",
                                        "value": {
                                        "stringValue": "access-redis"
                                        }
                                    },
                                    {
                                        "key": "net.peer.ip",
                                        "value": {
                                        "stringValue": "1.2.3.4"
                                        }
                                    },
                                    {
                                        "key": "peer.service",
                                        "value": {
                                        "stringValue": "test-jaeger-query-api"
                                        }
                                    }
                                ],
                                "status": {
                                    "message": "success",
                                    "code": 0
                                }
                            }
                        ]
                    }
                ],
                "schemaUrl": "https://opentelemetry.io/schemas/1.4.0"
            }
        ]
    }
    "#;

    let req: ExportTraceServiceRequest = serde_json::from_str(content).unwrap();
    let body = req.encode_to_vec();
    // write traces data.
    let res = send_req(
        &client,
        vec![
            (
                HeaderName::from_static("content-type"),
                HeaderValue::from_static("application/x-protobuf"),
            ),
            (
                HeaderName::from_static("x-greptime-log-pipeline-name"),
                HeaderValue::from_static(GREPTIME_INTERNAL_TRACE_PIPELINE_V1_NAME),
            ),
            (
                HeaderName::from_static("x-greptime-trace-table-name"),
                HeaderValue::from_static("mytable"),
            ),
        ],
        "/v1/otlp/v1/traces",
        body.clone(),
        false,
    )
    .await;
    assert_eq!(StatusCode::OK, res.status());

    // Test `/api/services` API.
    let res = client
        .get("/v1/jaeger/api/services")
        .header("x-greptime-trace-table-name", "mytable")
        .send()
        .await;
    assert_eq!(StatusCode::OK, res.status());
    let expected = r#"
    {
        "data": [
            "test-jaeger-query-api"
        ],
        "total": 1,
        "limit": 0,
        "offset": 0,
        "errors": []
    }
    "#;
    let resp: Value = serde_json::from_str(&res.text().await).unwrap();
    let expected: Value = serde_json::from_str(expected).unwrap();
    assert_eq!(resp, expected);

    // Test `/api/operations` API.
    let res = client
        .get("/v1/jaeger/api/operations?service=test-jaeger-query-api")
        .header("x-greptime-trace-table-name", "mytable")
        .send()
        .await;
    assert_eq!(StatusCode::OK, res.status());
    let expected = r#"
    {
        "data": [
            {
                "name": "access-mysql",
                "spanKind": "server"
            },
            {
                "name": "access-redis",
                "spanKind": "server"
            }
        ],
        "total": 2,
        "limit": 0,
        "offset": 0,
        "errors": []
    }
    "#;
    let resp: Value = serde_json::from_str(&res.text().await).unwrap();
    let expected: Value = serde_json::from_str(expected).unwrap();
    assert_eq!(resp, expected);

    // Test `/api/services/{service_name}/operations` API.
    let res = client
        .get("/v1/jaeger/api/services/test-jaeger-query-api/operations")
        .header("x-greptime-trace-table-name", "mytable")
        .send()
        .await;
    assert_eq!(StatusCode::OK, res.status());
    let expected = r#"
    {
        "data": [
            "access-mysql",
            "access-redis"
        ],
        "total": 2,
        "limit": 0,
        "offset": 0,
        "errors": []
    }
    "#;
    let resp: Value = serde_json::from_str(&res.text().await).unwrap();
    let expected: Value = serde_json::from_str(expected).unwrap();
    assert_eq!(resp, expected);

    // Test `/api/traces/{trace_id}` API.
    let res = client
        .get("/v1/jaeger/api/traces/5611dce1bc9ebed65352d99a027b08ea")
        .header("x-greptime-trace-table-name", "mytable")
        .send()
        .await;
    assert_eq!(StatusCode::OK, res.status());
    let expected = r#"{
  "data": [
    {
      "traceID": "5611dce1bc9ebed65352d99a027b08ea",
      "spans": [
        {
          "traceID": "5611dce1bc9ebed65352d99a027b08ea",
          "spanID": "008421dbbd33a3e9",
          "operationName": "access-mysql",
          "references": [],
          "startTime": 1738726754492421,
          "duration": 100000,
          "tags": [
            {
              "key": "net.peer.ip",
              "type": "string",
              "value": "1.2.3.4"
            },
            {
              "key": "operation.type",
              "type": "string",
              "value": "access-mysql"
            },
            {
              "key": "otel.scope.name",
              "type": "string",
              "value": "test-jaeger-query-api"
            },
            {
              "key": "otel.scope.version",
              "type": "string",
              "value": "1.0.0"
            },
            {
              "key": "peer.service",
              "type": "string",
              "value": "test-jaeger-query-api"
            },
            {
              "key": "span.kind",
              "type": "string",
              "value": "server"
            }
          ],
          "logs": [],
          "processID": "p1"
        },
        {
          "traceID": "5611dce1bc9ebed65352d99a027b08ea",
          "spanID": "ffa03416a7b9ea48",
          "operationName": "access-redis",
          "references": [],
          "startTime": 1738726754492422,
          "duration": 100000,
          "tags": [
            {
              "key": "net.peer.ip",
              "type": "string",
              "value": "1.2.3.4"
            },
            {
              "key": "operation.type",
              "type": "string",
              "value": "access-redis"
            },
            {
              "key": "otel.scope.name",
              "type": "string",
              "value": "test-jaeger-query-api"
            },
            {
              "key": "otel.scope.version",
              "type": "string",
              "value": "1.0.0"
            },
            {
              "key": "peer.service",
              "type": "string",
              "value": "test-jaeger-query-api"
            },
            {
              "key": "span.kind",
              "type": "string",
              "value": "server"
            }
          ],
          "logs": [],
          "processID": "p1"
        }
      ],
      "processes": {
        "p1": {
          "serviceName": "test-jaeger-query-api",
          "tags": []
        }
      }
    }
  ],
  "total": 0,
  "limit": 0,
  "offset": 0,
  "errors": []
}
"#;

    let resp: Value = serde_json::from_str(&res.text().await).unwrap();
    let expected: Value = serde_json::from_str(expected).unwrap();
    assert_eq!(resp, expected);

    // Test `/api/traces` API.
    let res = client
        .get("/v1/jaeger/api/traces?service=test-jaeger-query-api&operation=access-mysql&start=1738726754492421&end=1738726754642422&tags=%7B%22operation.type%22%3A%22access-mysql%22%7D")
        .header("x-greptime-trace-table-name", "mytable")
        .send()
        .await;
    assert_eq!(StatusCode::OK, res.status());
    let expected = r#"
{
  "data": [
    {
      "traceID": "5611dce1bc9ebed65352d99a027b08ea",
      "spans": [
        {
          "traceID": "5611dce1bc9ebed65352d99a027b08ea",
          "spanID": "008421dbbd33a3e9",
          "operationName": "access-mysql",
          "references": [],
          "startTime": 1738726754492421,
          "duration": 100000,
          "tags": [
            {
              "key": "net.peer.ip",
              "type": "string",
              "value": "1.2.3.4"
            },
            {
              "key": "operation.type",
              "type": "string",
              "value": "access-mysql"
            },
            {
              "key": "otel.scope.name",
              "type": "string",
              "value": "test-jaeger-query-api"
            },
            {
              "key": "otel.scope.version",
              "type": "string",
              "value": "1.0.0"
            },
            {
              "key": "peer.service",
              "type": "string",
              "value": "test-jaeger-query-api"
            },
            {
              "key": "span.kind",
              "type": "string",
              "value": "server"
            }
          ],
          "logs": [],
          "processID": "p1"
        }
      ],
      "processes": {
        "p1": {
          "serviceName": "test-jaeger-query-api",
          "tags": []
        }
      }
    }
  ],
  "total": 0,
  "limit": 0,
  "offset": 0,
  "errors": []
}
    "#;

    let resp: Value = serde_json::from_str(&res.text().await).unwrap();
    let expected: Value = serde_json::from_str(expected).unwrap();
    assert_eq!(resp, expected);

    guard.remove_all().await;
}

async fn validate_data(test_name: &str, client: &TestClient, sql: &str, expected: &str) {
    let res = client
        .get(format!("/v1/sql?sql={sql}").as_str())
        .send()
        .await;
    assert_eq!(res.status(), StatusCode::OK, "validate {test_name} fail");
    let resp = res.text().await;
    let v = get_rows_from_output(&resp);

    assert_eq!(
        expected, v,
        "validate {test_name} fail, expected: {expected}, actual: {v}"
    );
}

async fn send_req(
    client: &TestClient,
    headers: Vec<(HeaderName, HeaderValue)>,
    path: &str,
    body: Vec<u8>,
    with_gzip: bool,
) -> TestResponse {
    let mut req = client.post(path);

    for (k, v) in headers {
        req = req.header(k, v);
    }

    let mut len = body.len();

    if with_gzip {
        let encoded = compress_vec_with_gzip(body);
        len = encoded.len();
        req = req.header("content-encoding", "gzip").body(encoded);
    } else {
        req = req.body(body);
    }

    req.header("content-length", len).send().await
}

fn get_rows_from_output(output: &str) -> String {
    let resp: Value = serde_json::from_str(output).unwrap();
    resp.get("output")
        .and_then(Value::as_array)
        .and_then(|v| v.first())
        .and_then(|v| v.get("records"))
        .and_then(|v| v.get("rows"))
        .unwrap()
        .to_string()
}

fn compress_vec_with_gzip(data: Vec<u8>) -> Vec<u8> {
    let mut encoder = GzEncoder::new(Vec::new(), Compression::default());
    encoder.write_all(&data).unwrap();
    encoder.finish().unwrap()
}<|MERGE_RESOLUTION|>--- conflicted
+++ resolved
@@ -1353,12 +1353,7 @@
     assert_eq!(res.status(), StatusCode::OK);
 
     // 3. check schema
-<<<<<<< HEAD
-
-    let expected_schema =  "[[\"logs1\",\"CREATE TABLE IF NOT EXISTS \\\"logs1\\\" (\\n  \\\"id1\\\" INT NULL,\\n  \\\"id2\\\" INT NULL,\\n  \\\"logger\\\" STRING NULL,\\n  \\\"type\\\" STRING NULL SKIPPING INDEX WITH(granularity = '10240', type = 'BLOOM'),\\n  \\\"log\\\" STRING NULL FULLTEXT INDEX WITH(analyzer = 'English', backend = 'tantivy', case_sensitive = 'false'),\\n  \\\"time\\\" TIMESTAMP(9) NOT NULL,\\n  TIME INDEX (\\\"time\\\")\\n)\\n\\nENGINE=mito\\nWITH(\\n  append_mode = 'true'\\n)\"]]";
-=======
-    let expected_schema = "[[\"logs1\",\"CREATE TABLE IF NOT EXISTS \\\"logs1\\\" (\\n  \\\"id1\\\" INT NULL INVERTED INDEX,\\n  \\\"id2\\\" INT NULL INVERTED INDEX,\\n  \\\"logger\\\" STRING NULL,\\n  \\\"type\\\" STRING NULL SKIPPING INDEX WITH(granularity = '10240', type = 'BLOOM'),\\n  \\\"log\\\" STRING NULL FULLTEXT INDEX WITH(analyzer = 'English', case_sensitive = 'false'),\\n  \\\"time\\\" TIMESTAMP(9) NOT NULL,\\n  TIME INDEX (\\\"time\\\"),\\n  PRIMARY KEY (\\\"type\\\", \\\"log\\\")\\n)\\n\\nENGINE=mito\\nWITH(\\n  append_mode = 'true'\\n)\"]]";
->>>>>>> 1ab4ddab
+    let expected_schema = "[[\"logs1\",\"CREATE TABLE IF NOT EXISTS \\\"logs1\\\" (\\n  \\\"id1\\\" INT NULL INVERTED INDEX,\\n  \\\"id2\\\" INT NULL INVERTED INDEX,\\n  \\\"logger\\\" STRING NULL,\\n  \\\"type\\\" STRING NULL SKIPPING INDEX WITH(granularity = '10240', type = 'BLOOM'),\\n  \\\"log\\\" STRING NULL FULLTEXT INDEX WITH(analyzer = 'English', backend = 'tantivy', case_sensitive = 'false'),\\n  \\\"time\\\" TIMESTAMP(9) NOT NULL,\\n  TIME INDEX (\\\"time\\\"),\\n  PRIMARY KEY (\\\"type\\\", \\\"log\\\")\\n)\\n\\nENGINE=mito\\nWITH(\\n  append_mode = 'true'\\n)\"]]";
     validate_data(
         "pipeline_schema",
         &client,
