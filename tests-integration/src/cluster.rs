--- conflicted
+++ resolved
@@ -403,11 +403,7 @@
             catalog_manager,
             datanode_clients,
             meta_client,
-<<<<<<< HEAD
-            StatementStatistics::default(),
             None,
-=======
->>>>>>> 8d2c1b7f
         )
         .with_local_cache_invalidator(cache_registry)
         .try_build()
