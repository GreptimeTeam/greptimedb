// Copyright 2023 Greptime Team
//
// Licensed under the Apache License, Version 2.0 (the "License");
// you may not use this file except in compliance with the License.
// You may obtain a copy of the License at
//
//     http://www.apache.org/licenses/LICENSE-2.0
//
// Unless required by applicable law or agreed to in writing, software
// distributed under the License is distributed on an "AS IS" BASIS,
// WITHOUT WARRANTIES OR CONDITIONS OF ANY KIND, either express or implied.
// See the License for the specific language governing permissions and
// limitations under the License.

mod instance_test;
mod promql_test;
mod test_util;

use std::collections::HashMap;
use std::sync::Arc;

use catalog::RegisterSchemaRequest;
use common_test_util::temp_dir::TempDir;
use datanode::instance::Instance as DatanodeInstance;
use frontend::instance::Instance;
use table::engine::{region_name, table_dir};

use crate::cluster::{GreptimeDbCluster, GreptimeDbClusterBuilder};
use crate::test_util::{create_tmp_dir_and_datanode_opts, StorageType, TempDirGuard, TestGuard};

pub struct MockDistributedInstance(GreptimeDbCluster);

impl MockDistributedInstance {
    pub fn data_tmp_dirs(&self) -> Vec<&TempDir> {
        self.0
            .storage_guards
            .iter()
            .map(|g| {
                let TempDirGuard::File(dir) = &g.0 else { unreachable!() };
                dir
            })
            .collect()
    }

    pub fn frontend(&self) -> Arc<Instance> {
        self.0.frontend.clone()
    }

    pub fn datanodes(&self) -> &HashMap<u64, Arc<DatanodeInstance>> {
        &self.0.datanode_instances
    }
}

pub struct MockStandaloneInstance {
    pub instance: Arc<Instance>,
    _guard: TestGuard,
}

impl MockStandaloneInstance {
    pub fn data_tmp_dir(&self) -> &TempDir {
        let TempDirGuard::File(dir) = &self._guard.storage_guard.0 else { unreachable!() };
        dir
    }
}

pub(crate) async fn create_standalone_instance(test_name: &str) -> MockStandaloneInstance {
    let (opts, guard) = create_tmp_dir_and_datanode_opts(StorageType::File, test_name);
<<<<<<< HEAD
    let dn_instance = Arc::new(
        DatanodeInstance::with_opts(&opts, Default::default())
            .await
            .unwrap(),
    );
=======
    let (dn_instance, heartbeat) = DatanodeInstance::with_opts(&opts).await.unwrap();
>>>>>>> dcfce49c

    let frontend_instance = Instance::try_new_standalone(dn_instance.clone())
        .await
        .unwrap();

    dn_instance
        .catalog_manager()
        .register_catalog("another_catalog".to_string())
        .await
        .unwrap();
    let req = RegisterSchemaRequest {
        catalog: "another_catalog".to_string(),
        schema: "another_schema".to_string(),
    };
    dn_instance
        .catalog_manager()
        .register_schema(req)
        .await
        .unwrap();

    dn_instance.start().await.unwrap();
    if let Some(heartbeat) = heartbeat {
        heartbeat.start().await.unwrap();
    };
    MockStandaloneInstance {
        instance: Arc::new(frontend_instance),
        _guard: guard,
    }
}

pub async fn create_distributed_instance(test_name: &str) -> MockDistributedInstance {
    let cluster = GreptimeDbClusterBuilder::new(test_name).build().await;
    MockDistributedInstance(cluster)
}

pub fn test_region_dir(
    dir: &str,
    catalog_name: &str,
    schema_name: &str,
    table_id: u32,
    region_id: u32,
) -> String {
    let table_dir = table_dir(catalog_name, schema_name, table_id);
    let region_name = region_name(table_id, region_id);

    format!("{}/{}/{}", dir, table_dir, region_name)
}

pub fn has_parquet_file(sst_dir: &str) -> bool {
    for entry in std::fs::read_dir(sst_dir).unwrap() {
        let entry = entry.unwrap();
        let path = entry.path();
        if !path.is_dir() {
            assert_eq!("parquet", path.extension().unwrap());
            return true;
        }
    }

    false
}<|MERGE_RESOLUTION|>--- conflicted
+++ resolved
@@ -65,15 +65,9 @@
 
 pub(crate) async fn create_standalone_instance(test_name: &str) -> MockStandaloneInstance {
     let (opts, guard) = create_tmp_dir_and_datanode_opts(StorageType::File, test_name);
-<<<<<<< HEAD
-    let dn_instance = Arc::new(
-        DatanodeInstance::with_opts(&opts, Default::default())
-            .await
-            .unwrap(),
-    );
-=======
-    let (dn_instance, heartbeat) = DatanodeInstance::with_opts(&opts).await.unwrap();
->>>>>>> dcfce49c
+    let (dn_instance, heartbeat) = DatanodeInstance::with_opts(&opts, Default::default())
+        .await
+        .unwrap();
 
     let frontend_instance = Instance::try_new_standalone(dn_instance.clone())
         .await
