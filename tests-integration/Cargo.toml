--- conflicted
+++ resolved
@@ -68,13 +68,7 @@
 partition = { workspace = true }
 paste.workspace = true
 prost.workspace = true
-<<<<<<< HEAD
-script = { path = "../src/script" }
-session = { path = "../src/session", features = ["testing"] }
-store-api = { path = "../src/store-api" }
-tokio-postgres = "0.7"
-=======
 script = { workspace = true }
 session = { workspace = true, features = ["testing"] }
 store-api = { workspace = true }
->>>>>>> 4c693799
+tokio-postgres = "0.7"