# Configurations

- [Standalone Mode](#standalone-mode)
- [Distributed Mode](#distributed-mode)
    - [Frontend](#frontend)
    - [Metasrv](#metasrv)
    - [Datanode](#datanode)

## Standalone Mode

| Key | Type | Default | Descriptions |
| --- | -----| ------- | ----------- |
| `mode` | String | `standalone` | The running mode of the datanode. It can be `standalone` or `distributed`. |
| `enable_telemetry` | Bool | `true` | Enable telemetry to collect anonymous usage data. |
| `default_timezone` | String | `None` | The default timezone of the server. |
| `runtime` | -- | -- | The runtime options. |
| `runtime.read_rt_size` | Integer | `8` | The number of threads to execute the runtime for global read operations. |
| `runtime.write_rt_size` | Integer | `8` | The number of threads to execute the runtime for global write operations. |
| `runtime.bg_rt_size` | Integer | `8` | The number of threads to execute the runtime for global background operations. |
| `http` | -- | -- | The HTTP server options. |
| `http.addr` | String | `127.0.0.1:4000` | The address to bind the HTTP server. |
| `http.timeout` | String | `30s` | HTTP request timeout. |
| `http.body_limit` | String | `64MB` | HTTP request body limit.<br/>Support the following units are supported: `B`, `KB`, `KiB`, `MB`, `MiB`, `GB`, `GiB`, `TB`, `TiB`, `PB`, `PiB`. |
| `grpc` | -- | -- | The gRPC server options. |
| `grpc.addr` | String | `127.0.0.1:4001` | The address to bind the gRPC server. |
| `grpc.runtime_size` | Integer | `8` | The number of server worker threads. |
| `grpc.tls` | -- | -- | gRPC server TLS options, see `mysql.tls` section. |
| `grpc.tls.mode` | String | `disable` | TLS mode. |
| `grpc.tls.cert_path` | String | `None` | Certificate file path. |
| `grpc.tls.key_path` | String | `None` | Private key file path. |
| `grpc.tls.watch` | Bool | `false` | Watch for Certificate and key file change and auto reload.<br/>For now, gRPC tls config does not support auto reload. |
| `mysql` | -- | -- | MySQL server options. |
| `mysql.enable` | Bool | `true` | Whether to enable. |
| `mysql.addr` | String | `127.0.0.1:4002` | The addr to bind the MySQL server. |
| `mysql.runtime_size` | Integer | `2` | The number of server worker threads. |
| `mysql.tls` | -- | -- | -- |
| `mysql.tls.mode` | String | `disable` | TLS mode, refer to https://www.postgresql.org/docs/current/libpq-ssl.html<br/>- `disable` (default value)<br/>- `prefer`<br/>- `require`<br/>- `verify-ca`<br/>- `verify-full` |
| `mysql.tls.cert_path` | String | `None` | Certificate file path. |
| `mysql.tls.key_path` | String | `None` | Private key file path. |
| `mysql.tls.watch` | Bool | `false` | Watch for Certificate and key file change and auto reload |
| `postgres` | -- | -- | PostgresSQL server options. |
| `postgres.enable` | Bool | `true` | Whether to enable |
| `postgres.addr` | String | `127.0.0.1:4003` | The addr to bind the PostgresSQL server. |
| `postgres.runtime_size` | Integer | `2` | The number of server worker threads. |
| `postgres.tls` | -- | -- | PostgresSQL server TLS options, see `mysql.tls` section. |
| `postgres.tls.mode` | String | `disable` | TLS mode. |
| `postgres.tls.cert_path` | String | `None` | Certificate file path. |
| `postgres.tls.key_path` | String | `None` | Private key file path. |
| `postgres.tls.watch` | Bool | `false` | Watch for Certificate and key file change and auto reload |
| `opentsdb` | -- | -- | OpenTSDB protocol options. |
| `opentsdb.enable` | Bool | `true` | Whether to enable OpenTSDB put in HTTP API. |
| `influxdb` | -- | -- | InfluxDB protocol options. |
| `influxdb.enable` | Bool | `true` | Whether to enable InfluxDB protocol in HTTP API. |
| `prom_store` | -- | -- | Prometheus remote storage options |
| `prom_store.enable` | Bool | `true` | Whether to enable Prometheus remote write and read in HTTP API. |
| `prom_store.with_metric_engine` | Bool | `true` | Whether to store the data from Prometheus remote write in metric engine. |
| `wal` | -- | -- | The WAL options. |
| `wal.provider` | String | `raft_engine` | The provider of the WAL.<br/>- `raft_engine`: the wal is stored in the local file system by raft-engine.<br/>- `kafka`: it's remote wal that data is stored in Kafka. |
| `wal.dir` | String | `None` | The directory to store the WAL files.<br/>**It's only used when the provider is `raft_engine`**. |
| `wal.file_size` | String | `256MB` | The size of the WAL segment file.<br/>**It's only used when the provider is `raft_engine`**. |
| `wal.purge_threshold` | String | `4GB` | The threshold of the WAL size to trigger a flush.<br/>**It's only used when the provider is `raft_engine`**. |
| `wal.purge_interval` | String | `10m` | The interval to trigger a flush.<br/>**It's only used when the provider is `raft_engine`**. |
| `wal.read_batch_size` | Integer | `128` | The read batch size.<br/>**It's only used when the provider is `raft_engine`**. |
| `wal.sync_write` | Bool | `false` | Whether to use sync write.<br/>**It's only used when the provider is `raft_engine`**. |
| `wal.enable_log_recycle` | Bool | `true` | Whether to reuse logically truncated log files.<br/>**It's only used when the provider is `raft_engine`**. |
| `wal.prefill_log_files` | Bool | `false` | Whether to pre-create log files on start up.<br/>**It's only used when the provider is `raft_engine`**. |
| `wal.sync_period` | String | `10s` | Duration for fsyncing log files.<br/>**It's only used when the provider is `raft_engine`**. |
| `wal.broker_endpoints` | Array | -- | The Kafka broker endpoints.<br/>**It's only used when the provider is `kafka`**. |
| `wal.max_batch_size` | String | `1MB` | The max size of a single producer batch.<br/>Warning: Kafka has a default limit of 1MB per message in a topic.<br/>**It's only used when the provider is `kafka`**. |
| `wal.linger` | String | `200ms` | The linger duration of a kafka batch producer.<br/>**It's only used when the provider is `kafka`**. |
| `wal.consumer_wait_timeout` | String | `100ms` | The consumer wait timeout.<br/>**It's only used when the provider is `kafka`**. |
| `wal.backoff_init` | String | `500ms` | The initial backoff delay.<br/>**It's only used when the provider is `kafka`**. |
| `wal.backoff_max` | String | `10s` | The maximum backoff delay.<br/>**It's only used when the provider is `kafka`**. |
| `wal.backoff_base` | Integer | `2` | The exponential backoff rate, i.e. next backoff = base * current backoff.<br/>**It's only used when the provider is `kafka`**. |
| `wal.backoff_deadline` | String | `5mins` | The deadline of retries.<br/>**It's only used when the provider is `kafka`**. |
| `metadata_store` | -- | -- | Metadata storage options. |
| `metadata_store.file_size` | String | `256MB` | Kv file size in bytes. |
| `metadata_store.purge_threshold` | String | `4GB` | Kv purge threshold. |
| `procedure` | -- | -- | Procedure storage options. |
| `procedure.max_retry_times` | Integer | `3` | Procedure max retry time. |
| `procedure.retry_delay` | String | `500ms` | Initial retry delay of procedures, increases exponentially |
| `storage` | -- | -- | The data storage options. |
| `storage.data_home` | String | `/tmp/greptimedb/` | The working home directory. |
| `storage.type` | String | `File` | The storage type used to store the data.<br/>- `File`: the data is stored in the local file system.<br/>- `S3`: the data is stored in the S3 object storage.<br/>- `Gcs`: the data is stored in the Google Cloud Storage.<br/>- `Azblob`: the data is stored in the Azure Blob Storage.<br/>- `Oss`: the data is stored in the Aliyun OSS. |
| `storage.cache_path` | String | `None` | Cache configuration for object storage such as 'S3' etc.<br/>The local file cache directory. |
| `storage.cache_capacity` | String | `None` | The local file cache capacity in bytes. |
| `storage.bucket` | String | `None` | The S3 bucket name.<br/>**It's only used when the storage type is `S3`, `Oss` and `Gcs`**. |
| `storage.root` | String | `None` | The S3 data will be stored in the specified prefix, for example, `s3://${bucket}/${root}`.<br/>**It's only used when the storage type is `S3`, `Oss` and `Azblob`**. |
| `storage.access_key_id` | String | `None` | The access key id of the aws account.<br/>It's **highly recommended** to use AWS IAM roles instead of hardcoding the access key id and secret key.<br/>**It's only used when the storage type is `S3` and `Oss`**. |
| `storage.secret_access_key` | String | `None` | The secret access key of the aws account.<br/>It's **highly recommended** to use AWS IAM roles instead of hardcoding the access key id and secret key.<br/>**It's only used when the storage type is `S3`**. |
| `storage.access_key_secret` | String | `None` | The secret access key of the aliyun account.<br/>**It's only used when the storage type is `Oss`**. |
| `storage.account_name` | String | `None` | The account key of the azure account.<br/>**It's only used when the storage type is `Azblob`**. |
| `storage.account_key` | String | `None` | The account key of the azure account.<br/>**It's only used when the storage type is `Azblob`**. |
| `storage.scope` | String | `None` | The scope of the google cloud storage.<br/>**It's only used when the storage type is `Gcs`**. |
| `storage.credential_path` | String | `None` | The credential path of the google cloud storage.<br/>**It's only used when the storage type is `Gcs`**. |
| `storage.container` | String | `None` | The container of the azure account.<br/>**It's only used when the storage type is `Azblob`**. |
| `storage.sas_token` | String | `None` | The sas token of the azure account.<br/>**It's only used when the storage type is `Azblob`**. |
| `storage.endpoint` | String | `None` | The endpoint of the S3 service.<br/>**It's only used when the storage type is `S3`, `Oss`, `Gcs` and `Azblob`**. |
| `storage.region` | String | `None` | The region of the S3 service.<br/>**It's only used when the storage type is `S3`, `Oss`, `Gcs` and `Azblob`**. |
| `[[region_engine]]` | -- | -- | The region engine options. You can configure multiple region engines. |
| `region_engine.mito` | -- | -- | The Mito engine options. |
| `region_engine.mito.num_workers` | Integer | `8` | Number of region workers. |
| `region_engine.mito.worker_channel_size` | Integer | `128` | Request channel size of each worker. |
| `region_engine.mito.worker_request_batch_size` | Integer | `64` | Max batch size for a worker to handle requests. |
| `region_engine.mito.manifest_checkpoint_distance` | Integer | `10` | Number of meta action updated to trigger a new checkpoint for the manifest. |
| `region_engine.mito.compress_manifest` | Bool | `false` | Whether to compress manifest and checkpoint file by gzip (default false). |
| `region_engine.mito.max_background_jobs` | Integer | `4` | Max number of running background jobs |
| `region_engine.mito.auto_flush_interval` | String | `1h` | Interval to auto flush a region if it has not flushed yet. |
| `region_engine.mito.global_write_buffer_size` | String | `1GB` | Global write buffer size for all regions. If not set, it's default to 1/8 of OS memory with a max limitation of 1GB. |
| `region_engine.mito.global_write_buffer_reject_size` | String | `2GB` | Global write buffer size threshold to reject write requests. If not set, it's default to 2 times of `global_write_buffer_size` |
| `region_engine.mito.sst_meta_cache_size` | String | `128MB` | Cache size for SST metadata. Setting it to 0 to disable the cache.<br/>If not set, it's default to 1/32 of OS memory with a max limitation of 128MB. |
| `region_engine.mito.vector_cache_size` | String | `512MB` | Cache size for vectors and arrow arrays. Setting it to 0 to disable the cache.<br/>If not set, it's default to 1/16 of OS memory with a max limitation of 512MB. |
| `region_engine.mito.page_cache_size` | String | `512MB` | Cache size for pages of SST row groups. Setting it to 0 to disable the cache.<br/>If not set, it's default to 1/16 of OS memory with a max limitation of 512MB. |
| `region_engine.mito.enable_experimental_write_cache` | Bool | `false` | Whether to enable the experimental write cache. |
| `region_engine.mito.experimental_write_cache_path` | String | `""` | File system path for write cache, defaults to `{data_home}/write_cache`. |
| `region_engine.mito.experimental_write_cache_size` | String | `512MB` | Capacity for write cache. |
| `region_engine.mito.experimental_write_cache_ttl` | String | `1h` | TTL for write cache. |
| `region_engine.mito.sst_write_buffer_size` | String | `8MB` | Buffer size for SST writing. |
| `region_engine.mito.scan_parallelism` | Integer | `0` | Parallelism to scan a region (default: 1/4 of cpu cores).<br/>- `0`: using the default value (1/4 of cpu cores).<br/>- `1`: scan in current thread.<br/>- `n`: scan in parallelism n. |
| `region_engine.mito.parallel_scan_channel_size` | Integer | `32` | Capacity of the channel to send data from parallel scan tasks to the main task. |
| `region_engine.mito.allow_stale_entries` | Bool | `false` | Whether to allow stale WAL entries read during replay. |
| `region_engine.mito.inverted_index` | -- | -- | The options for inverted index in Mito engine. |
| `region_engine.mito.inverted_index.create_on_flush` | String | `auto` | Whether to create the index on flush.<br/>- `auto`: automatically<br/>- `disable`: never |
| `region_engine.mito.inverted_index.create_on_compaction` | String | `auto` | Whether to create the index on compaction.<br/>- `auto`: automatically<br/>- `disable`: never |
| `region_engine.mito.inverted_index.apply_on_query` | String | `auto` | Whether to apply the index on query<br/>- `auto`: automatically<br/>- `disable`: never |
| `region_engine.mito.inverted_index.mem_threshold_on_create` | String | `64M` | Memory threshold for performing an external sort during index creation.<br/>Setting to empty will disable external sorting, forcing all sorting operations to happen in memory. |
| `region_engine.mito.inverted_index.intermediate_path` | String | `""` | File system path to store intermediate files for external sorting (default `{data_home}/index_intermediate`). |
| `region_engine.mito.memtable` | -- | -- | -- |
| `region_engine.mito.memtable.type` | String | `time_series` | Memtable type.<br/>- `time_series`: time-series memtable<br/>- `partition_tree`: partition tree memtable (experimental) |
| `region_engine.mito.memtable.index_max_keys_per_shard` | Integer | `8192` | The max number of keys in one shard.<br/>Only available for `partition_tree` memtable. |
| `region_engine.mito.memtable.data_freeze_threshold` | Integer | `32768` | The max rows of data inside the actively writing buffer in one shard.<br/>Only available for `partition_tree` memtable. |
| `region_engine.mito.memtable.fork_dictionary_bytes` | String | `1GiB` | Max dictionary bytes.<br/>Only available for `partition_tree` memtable. |
| `logging` | -- | -- | The logging options. |
| `logging.dir` | String | `/tmp/greptimedb/logs` | The directory to store the log files. |
| `logging.level` | String | `None` | The log level. Can be `info`/`debug`/`warn`/`error`. |
| `logging.enable_otlp_tracing` | Bool | `false` | Enable OTLP tracing. |
| `logging.otlp_endpoint` | String | `None` | The OTLP tracing endpoint. |
| `logging.append_stdout` | Bool | `true` | Whether to append logs to stdout. |
| `logging.tracing_sample_ratio` | -- | -- | The percentage of tracing will be sampled and exported.<br/>Valid range `[0, 1]`, 1 means all traces are sampled, 0 means all traces are not sampled, the default value is 1.<br/>ratio > 1 are treated as 1. Fractions < 0 are treated as 0 |
| `logging.tracing_sample_ratio.default_ratio` | Float | `1.0` | -- |
| `export_metrics` | -- | -- | The datanode can export its metrics and send to Prometheus compatible service (e.g. send to `greptimedb` itself) from remote-write API.<br/>This is only used for `greptimedb` to export its own metrics internally. It's different from prometheus scrape. |
| `export_metrics.enable` | Bool | `false` | whether enable export metrics. |
| `export_metrics.write_interval` | String | `30s` | The interval of export metrics. |
| `export_metrics.self_import` | -- | -- | For `standalone` mode, `self_import` is recommend to collect metrics generated by itself |
| `export_metrics.self_import.db` | String | `None` | -- |
| `export_metrics.remote_write` | -- | -- | -- |
| `export_metrics.remote_write.url` | String | `""` | The url the metrics send to. The url example can be: `http://127.0.0.1:4000/v1/prometheus/write?db=information_schema`. |
| `export_metrics.remote_write.headers` | InlineTable | -- | HTTP headers of Prometheus remote-write carry. |
| `tracing` | -- | -- | The tracing options. Only effect when compiled with `tokio-console` feature. |
| `tracing.tokio_console_addr` | String | `None` | The tokio console address. |


## Distributed Mode

### Frontend

| Key | Type | Default | Descriptions |
| --- | -----| ------- | ----------- |
| `mode` | String | `standalone` | The running mode of the datanode. It can be `standalone` or `distributed`. |
| `default_timezone` | String | `None` | The default timezone of the server. |
| `runtime` | -- | -- | The runtime options. |
| `runtime.read_rt_size` | Integer | `8` | The number of threads to execute the runtime for global read operations. |
| `runtime.write_rt_size` | Integer | `8` | The number of threads to execute the runtime for global write operations. |
| `runtime.bg_rt_size` | Integer | `8` | The number of threads to execute the runtime for global background operations. |
| `heartbeat` | -- | -- | The heartbeat options. |
| `heartbeat.interval` | String | `18s` | Interval for sending heartbeat messages to the metasrv. |
| `heartbeat.retry_interval` | String | `3s` | Interval for retrying to send heartbeat messages to the metasrv. |
| `http` | -- | -- | The HTTP server options. |
| `http.addr` | String | `127.0.0.1:4000` | The address to bind the HTTP server. |
| `http.timeout` | String | `30s` | HTTP request timeout. |
| `http.body_limit` | String | `64MB` | HTTP request body limit.<br/>Support the following units are supported: `B`, `KB`, `KiB`, `MB`, `MiB`, `GB`, `GiB`, `TB`, `TiB`, `PB`, `PiB`. |
| `grpc` | -- | -- | The gRPC server options. |
| `grpc.addr` | String | `127.0.0.1:4001` | The address to bind the gRPC server. |
| `grpc.runtime_size` | Integer | `8` | The number of server worker threads. |
| `grpc.tls` | -- | -- | gRPC server TLS options, see `mysql.tls` section. |
| `grpc.tls.mode` | String | `disable` | TLS mode. |
| `grpc.tls.cert_path` | String | `None` | Certificate file path. |
| `grpc.tls.key_path` | String | `None` | Private key file path. |
| `grpc.tls.watch` | Bool | `false` | Watch for Certificate and key file change and auto reload.<br/>For now, gRPC tls config does not support auto reload. |
| `mysql` | -- | -- | MySQL server options. |
| `mysql.enable` | Bool | `true` | Whether to enable. |
| `mysql.addr` | String | `127.0.0.1:4002` | The addr to bind the MySQL server. |
| `mysql.runtime_size` | Integer | `2` | The number of server worker threads. |
| `mysql.tls` | -- | -- | -- |
| `mysql.tls.mode` | String | `disable` | TLS mode, refer to https://www.postgresql.org/docs/current/libpq-ssl.html<br/>- `disable` (default value)<br/>- `prefer`<br/>- `require`<br/>- `verify-ca`<br/>- `verify-full` |
| `mysql.tls.cert_path` | String | `None` | Certificate file path. |
| `mysql.tls.key_path` | String | `None` | Private key file path. |
| `mysql.tls.watch` | Bool | `false` | Watch for Certificate and key file change and auto reload |
| `postgres` | -- | -- | PostgresSQL server options. |
| `postgres.enable` | Bool | `true` | Whether to enable |
| `postgres.addr` | String | `127.0.0.1:4003` | The addr to bind the PostgresSQL server. |
| `postgres.runtime_size` | Integer | `2` | The number of server worker threads. |
| `postgres.tls` | -- | -- | PostgresSQL server TLS options, see `mysql.tls` section. |
| `postgres.tls.mode` | String | `disable` | TLS mode. |
| `postgres.tls.cert_path` | String | `None` | Certificate file path. |
| `postgres.tls.key_path` | String | `None` | Private key file path. |
| `postgres.tls.watch` | Bool | `false` | Watch for Certificate and key file change and auto reload |
| `opentsdb` | -- | -- | OpenTSDB protocol options. |
| `opentsdb.enable` | Bool | `true` | Whether to enable OpenTSDB put in HTTP API. |
| `influxdb` | -- | -- | InfluxDB protocol options. |
| `influxdb.enable` | Bool | `true` | Whether to enable InfluxDB protocol in HTTP API. |
| `prom_store` | -- | -- | Prometheus remote storage options |
| `prom_store.enable` | Bool | `true` | Whether to enable Prometheus remote write and read in HTTP API. |
| `prom_store.with_metric_engine` | Bool | `true` | Whether to store the data from Prometheus remote write in metric engine. |
| `meta_client` | -- | -- | The metasrv client options. |
| `meta_client.metasrv_addrs` | Array | -- | The addresses of the metasrv. |
| `meta_client.timeout` | String | `3s` | Operation timeout. |
| `meta_client.heartbeat_timeout` | String | `500ms` | Heartbeat timeout. |
| `meta_client.ddl_timeout` | String | `10s` | DDL timeout. |
| `meta_client.connect_timeout` | String | `1s` | Connect server timeout. |
| `meta_client.tcp_nodelay` | Bool | `true` | `TCP_NODELAY` option for accepted connections. |
| `meta_client.metadata_cache_max_capacity` | Integer | `100000` | The configuration about the cache of the metadata. |
| `meta_client.metadata_cache_ttl` | String | `10m` | TTL of the metadata cache. |
| `meta_client.metadata_cache_tti` | String | `5m` | -- |
| `datanode` | -- | -- | Datanode options. |
| `datanode.client` | -- | -- | Datanode client options. |
| `datanode.client.connect_timeout` | String | `10s` | -- |
| `datanode.client.tcp_nodelay` | Bool | `true` | -- |
| `logging` | -- | -- | The logging options. |
| `logging.dir` | String | `/tmp/greptimedb/logs` | The directory to store the log files. |
| `logging.level` | String | `None` | The log level. Can be `info`/`debug`/`warn`/`error`. |
| `logging.enable_otlp_tracing` | Bool | `false` | Enable OTLP tracing. |
| `logging.otlp_endpoint` | String | `None` | The OTLP tracing endpoint. |
| `logging.append_stdout` | Bool | `true` | Whether to append logs to stdout. |
| `logging.tracing_sample_ratio` | -- | -- | The percentage of tracing will be sampled and exported.<br/>Valid range `[0, 1]`, 1 means all traces are sampled, 0 means all traces are not sampled, the default value is 1.<br/>ratio > 1 are treated as 1. Fractions < 0 are treated as 0 |
| `logging.tracing_sample_ratio.default_ratio` | Float | `1.0` | -- |
| `export_metrics` | -- | -- | The datanode can export its metrics and send to Prometheus compatible service (e.g. send to `greptimedb` itself) from remote-write API.<br/>This is only used for `greptimedb` to export its own metrics internally. It's different from prometheus scrape. |
| `export_metrics.enable` | Bool | `false` | whether enable export metrics. |
| `export_metrics.write_interval` | String | `30s` | The interval of export metrics. |
| `export_metrics.self_import` | -- | -- | For `standalone` mode, `self_import` is recommend to collect metrics generated by itself |
| `export_metrics.self_import.db` | String | `None` | -- |
| `export_metrics.remote_write` | -- | -- | -- |
| `export_metrics.remote_write.url` | String | `""` | The url the metrics send to. The url example can be: `http://127.0.0.1:4000/v1/prometheus/write?db=information_schema`. |
| `export_metrics.remote_write.headers` | InlineTable | -- | HTTP headers of Prometheus remote-write carry. |
| `tracing` | -- | -- | The tracing options. Only effect when compiled with `tokio-console` feature. |
| `tracing.tokio_console_addr` | String | `None` | The tokio console address. |


### Metasrv

| Key | Type | Default | Descriptions |
| --- | -----| ------- | ----------- |
| `data_home` | String | `/tmp/metasrv/` | The working home directory. |
| `bind_addr` | String | `127.0.0.1:3002` | The bind address of metasrv. |
| `server_addr` | String | `127.0.0.1:3002` | The communication server address for frontend and datanode to connect to metasrv,  "127.0.0.1:3002" by default for localhost. |
| `store_addr` | String | `127.0.0.1:2379` | Etcd server address. |
| `selector` | String | `lease_based` | Datanode selector type.<br/>- `lease_based` (default value).<br/>- `load_based`<br/>For details, please see "https://docs.greptime.com/developer-guide/metasrv/selector". |
| `use_memory_store` | Bool | `false` | Store data in memory. |
| `enable_telemetry` | Bool | `true` | Whether to enable greptimedb telemetry. |
| `store_key_prefix` | String | `""` | If it's not empty, the metasrv will store all data with this key prefix. |
| `runtime` | -- | -- | The runtime options. |
| `runtime.read_rt_size` | Integer | `8` | The number of threads to execute the runtime for global read operations. |
| `runtime.write_rt_size` | Integer | `8` | The number of threads to execute the runtime for global write operations. |
| `runtime.bg_rt_size` | Integer | `8` | The number of threads to execute the runtime for global background operations. |
| `procedure` | -- | -- | Procedure storage options. |
| `procedure.max_retry_times` | Integer | `12` | Procedure max retry time. |
| `procedure.retry_delay` | String | `500ms` | Initial retry delay of procedures, increases exponentially |
| `procedure.max_metadata_value_size` | String | `1500KiB` | Auto split large value<br/>GreptimeDB procedure uses etcd as the default metadata storage backend.<br/>The etcd the maximum size of any request is 1.5 MiB<br/>1500KiB = 1536KiB (1.5MiB) - 36KiB (reserved size of key)<br/>Comments out the `max_metadata_value_size`, for don't split large value (no limit). |
| `failure_detector` | -- | -- | -- |
| `failure_detector.threshold` | Float | `8.0` | -- |
| `failure_detector.min_std_deviation` | String | `100ms` | -- |
| `failure_detector.acceptable_heartbeat_pause` | String | `3000ms` | -- |
| `failure_detector.first_heartbeat_estimate` | String | `1000ms` | -- |
| `datanode` | -- | -- | Datanode options. |
| `datanode.client` | -- | -- | Datanode client options. |
| `datanode.client.timeout` | String | `10s` | -- |
| `datanode.client.connect_timeout` | String | `10s` | -- |
| `datanode.client.tcp_nodelay` | Bool | `true` | -- |
| `wal` | -- | -- | -- |
| `wal.provider` | String | `raft_engine` | -- |
| `wal.broker_endpoints` | Array | -- | The broker endpoints of the Kafka cluster. |
| `wal.num_topics` | Integer | `64` | Number of topics to be created upon start. |
| `wal.selector_type` | String | `round_robin` | Topic selector type.<br/>Available selector types:<br/>- `round_robin` (default) |
| `wal.topic_name_prefix` | String | `greptimedb_wal_topic` | A Kafka topic is constructed by concatenating `topic_name_prefix` and `topic_id`. |
| `wal.replication_factor` | Integer | `1` | Expected number of replicas of each partition. |
| `wal.create_topic_timeout` | String | `30s` | Above which a topic creation operation will be cancelled. |
| `wal.backoff_init` | String | `500ms` | The initial backoff for kafka clients. |
| `wal.backoff_max` | String | `10s` | The maximum backoff for kafka clients. |
| `wal.backoff_base` | Integer | `2` | Exponential backoff rate, i.e. next backoff = base * current backoff. |
| `wal.backoff_deadline` | String | `5mins` | Stop reconnecting if the total wait time reaches the deadline. If this config is missing, the reconnecting won't terminate. |
| `logging` | -- | -- | The logging options. |
| `logging.dir` | String | `/tmp/greptimedb/logs` | The directory to store the log files. |
| `logging.level` | String | `None` | The log level. Can be `info`/`debug`/`warn`/`error`. |
| `logging.enable_otlp_tracing` | Bool | `false` | Enable OTLP tracing. |
| `logging.otlp_endpoint` | String | `None` | The OTLP tracing endpoint. |
| `logging.append_stdout` | Bool | `true` | Whether to append logs to stdout. |
| `logging.tracing_sample_ratio` | -- | -- | The percentage of tracing will be sampled and exported.<br/>Valid range `[0, 1]`, 1 means all traces are sampled, 0 means all traces are not sampled, the default value is 1.<br/>ratio > 1 are treated as 1. Fractions < 0 are treated as 0 |
| `logging.tracing_sample_ratio.default_ratio` | Float | `1.0` | -- |
| `export_metrics` | -- | -- | The datanode can export its metrics and send to Prometheus compatible service (e.g. send to `greptimedb` itself) from remote-write API.<br/>This is only used for `greptimedb` to export its own metrics internally. It's different from prometheus scrape. |
| `export_metrics.enable` | Bool | `false` | whether enable export metrics. |
| `export_metrics.write_interval` | String | `30s` | The interval of export metrics. |
| `export_metrics.self_import` | -- | -- | For `standalone` mode, `self_import` is recommend to collect metrics generated by itself |
| `export_metrics.self_import.db` | String | `None` | -- |
| `export_metrics.remote_write` | -- | -- | -- |
| `export_metrics.remote_write.url` | String | `""` | The url the metrics send to. The url example can be: `http://127.0.0.1:4000/v1/prometheus/write?db=information_schema`. |
| `export_metrics.remote_write.headers` | InlineTable | -- | HTTP headers of Prometheus remote-write carry. |
| `tracing` | -- | -- | The tracing options. Only effect when compiled with `tokio-console` feature. |
| `tracing.tokio_console_addr` | String | `None` | The tokio console address. |


### Datanode

| Key | Type | Default | Descriptions |
| --- | -----| ------- | ----------- |
| `mode` | String | `standalone` | The running mode of the datanode. It can be `standalone` or `distributed`. |
| `node_id` | Integer | `None` | The datanode identifier and should be unique in the cluster. |
| `require_lease_before_startup` | Bool | `false` | Start services after regions have obtained leases.<br/>It will block the datanode start if it can't receive leases in the heartbeat from metasrv. |
| `init_regions_in_background` | Bool | `false` | Initialize all regions in the background during the startup.<br/>By default, it provides services after all regions have been initialized. |
<<<<<<< HEAD
| `grpc` | -- | -- | The gRPC server options. |
| `grpc.addr` | String | `127.0.0.1:3001` | The address to bind the gRPC server. |
| `grpc.hostname` | String | `127.0.0.1` | The hostname to advertise to the metasrv. |
| `grpc.runtime_size` | Integer | `8` | The number of server worker threads. |
| `grpc.tls` | -- | -- | gRPC server TLS options, see `mysql.tls` section. |
| `grpc.tls.mode` | String | `disable` | TLS mode. |
| `grpc.tls.cert_path` | String | `None` | Certificate file path. |
| `grpc.tls.key_path` | String | `None` | Private key file path. |
| `grpc.tls.watch` | Bool | `false` | Watch for Certificate and key file change and auto reload.<br/>For now, gRPC tls config does not support auto reload. |
| `grpc.tls.enable_telemetry` | Bool | `true` | Enable telemetry to collect anonymous usage data. |
=======
| `init_regions_parallelism` | Integer | `16` | Parallelism of initializing regions. |
| `rpc_addr` | String | `127.0.0.1:3001` | The gRPC address of the datanode. |
| `rpc_hostname` | String | `None` | The hostname of the datanode. |
| `rpc_runtime_size` | Integer | `8` | The number of gRPC server worker threads. |
| `rpc_max_recv_message_size` | String | `512MB` | The maximum receive message size for gRPC server. |
| `rpc_max_send_message_size` | String | `512MB` | The maximum send message size for gRPC server. |
| `enable_telemetry` | Bool | `true` | Enable telemetry to collect anonymous usage data. |
>>>>>>> d8b51cfa
| `runtime` | -- | -- | The runtime options. |
| `runtime.read_rt_size` | Integer | `8` | The number of threads to execute the runtime for global read operations. |
| `runtime.write_rt_size` | Integer | `8` | The number of threads to execute the runtime for global write operations. |
| `runtime.bg_rt_size` | Integer | `8` | The number of threads to execute the runtime for global background operations. |
| `heartbeat` | -- | -- | The heartbeat options. |
| `heartbeat.interval` | String | `3s` | Interval for sending heartbeat messages to the metasrv. |
| `heartbeat.retry_interval` | String | `3s` | Interval for retrying to send heartbeat messages to the metasrv. |
| `meta_client` | -- | -- | The metasrv client options. |
| `meta_client.metasrv_addrs` | Array | -- | The addresses of the metasrv. |
| `meta_client.timeout` | String | `3s` | Operation timeout. |
| `meta_client.heartbeat_timeout` | String | `500ms` | Heartbeat timeout. |
| `meta_client.ddl_timeout` | String | `10s` | DDL timeout. |
| `meta_client.connect_timeout` | String | `1s` | Connect server timeout. |
| `meta_client.tcp_nodelay` | Bool | `true` | `TCP_NODELAY` option for accepted connections. |
| `meta_client.metadata_cache_max_capacity` | Integer | `100000` | The configuration about the cache of the metadata. |
| `meta_client.metadata_cache_ttl` | String | `10m` | TTL of the metadata cache. |
| `meta_client.metadata_cache_tti` | String | `5m` | -- |
| `wal` | -- | -- | The WAL options. |
| `wal.provider` | String | `raft_engine` | The provider of the WAL.<br/>- `raft_engine`: the wal is stored in the local file system by raft-engine.<br/>- `kafka`: it's remote wal that data is stored in Kafka. |
| `wal.dir` | String | `None` | The directory to store the WAL files.<br/>**It's only used when the provider is `raft_engine`**. |
| `wal.file_size` | String | `256MB` | The size of the WAL segment file.<br/>**It's only used when the provider is `raft_engine`**. |
| `wal.purge_threshold` | String | `4GB` | The threshold of the WAL size to trigger a flush.<br/>**It's only used when the provider is `raft_engine`**. |
| `wal.purge_interval` | String | `10m` | The interval to trigger a flush.<br/>**It's only used when the provider is `raft_engine`**. |
| `wal.read_batch_size` | Integer | `128` | The read batch size.<br/>**It's only used when the provider is `raft_engine`**. |
| `wal.sync_write` | Bool | `false` | Whether to use sync write.<br/>**It's only used when the provider is `raft_engine`**. |
| `wal.enable_log_recycle` | Bool | `true` | Whether to reuse logically truncated log files.<br/>**It's only used when the provider is `raft_engine`**. |
| `wal.prefill_log_files` | Bool | `false` | Whether to pre-create log files on start up.<br/>**It's only used when the provider is `raft_engine`**. |
| `wal.sync_period` | String | `10s` | Duration for fsyncing log files.<br/>**It's only used when the provider is `raft_engine`**. |
| `wal.broker_endpoints` | Array | -- | The Kafka broker endpoints.<br/>**It's only used when the provider is `kafka`**. |
| `wal.max_batch_size` | String | `1MB` | The max size of a single producer batch.<br/>Warning: Kafka has a default limit of 1MB per message in a topic.<br/>**It's only used when the provider is `kafka`**. |
| `wal.linger` | String | `200ms` | The linger duration of a kafka batch producer.<br/>**It's only used when the provider is `kafka`**. |
| `wal.consumer_wait_timeout` | String | `100ms` | The consumer wait timeout.<br/>**It's only used when the provider is `kafka`**. |
| `wal.backoff_init` | String | `500ms` | The initial backoff delay.<br/>**It's only used when the provider is `kafka`**. |
| `wal.backoff_max` | String | `10s` | The maximum backoff delay.<br/>**It's only used when the provider is `kafka`**. |
| `wal.backoff_base` | Integer | `2` | The exponential backoff rate, i.e. next backoff = base * current backoff.<br/>**It's only used when the provider is `kafka`**. |
| `wal.backoff_deadline` | String | `5mins` | The deadline of retries.<br/>**It's only used when the provider is `kafka`**. |
| `storage` | -- | -- | The data storage options. |
| `storage.data_home` | String | `/tmp/greptimedb/` | The working home directory. |
| `storage.type` | String | `File` | The storage type used to store the data.<br/>- `File`: the data is stored in the local file system.<br/>- `S3`: the data is stored in the S3 object storage.<br/>- `Gcs`: the data is stored in the Google Cloud Storage.<br/>- `Azblob`: the data is stored in the Azure Blob Storage.<br/>- `Oss`: the data is stored in the Aliyun OSS. |
| `storage.cache_path` | String | `None` | Cache configuration for object storage such as 'S3' etc.<br/>The local file cache directory. |
| `storage.cache_capacity` | String | `None` | The local file cache capacity in bytes. |
| `storage.bucket` | String | `None` | The S3 bucket name.<br/>**It's only used when the storage type is `S3`, `Oss` and `Gcs`**. |
| `storage.root` | String | `None` | The S3 data will be stored in the specified prefix, for example, `s3://${bucket}/${root}`.<br/>**It's only used when the storage type is `S3`, `Oss` and `Azblob`**. |
| `storage.access_key_id` | String | `None` | The access key id of the aws account.<br/>It's **highly recommended** to use AWS IAM roles instead of hardcoding the access key id and secret key.<br/>**It's only used when the storage type is `S3` and `Oss`**. |
| `storage.secret_access_key` | String | `None` | The secret access key of the aws account.<br/>It's **highly recommended** to use AWS IAM roles instead of hardcoding the access key id and secret key.<br/>**It's only used when the storage type is `S3`**. |
| `storage.access_key_secret` | String | `None` | The secret access key of the aliyun account.<br/>**It's only used when the storage type is `Oss`**. |
| `storage.account_name` | String | `None` | The account key of the azure account.<br/>**It's only used when the storage type is `Azblob`**. |
| `storage.account_key` | String | `None` | The account key of the azure account.<br/>**It's only used when the storage type is `Azblob`**. |
| `storage.scope` | String | `None` | The scope of the google cloud storage.<br/>**It's only used when the storage type is `Gcs`**. |
| `storage.credential_path` | String | `None` | The credential path of the google cloud storage.<br/>**It's only used when the storage type is `Gcs`**. |
| `storage.container` | String | `None` | The container of the azure account.<br/>**It's only used when the storage type is `Azblob`**. |
| `storage.sas_token` | String | `None` | The sas token of the azure account.<br/>**It's only used when the storage type is `Azblob`**. |
| `storage.endpoint` | String | `None` | The endpoint of the S3 service.<br/>**It's only used when the storage type is `S3`, `Oss`, `Gcs` and `Azblob`**. |
| `storage.region` | String | `None` | The region of the S3 service.<br/>**It's only used when the storage type is `S3`, `Oss`, `Gcs` and `Azblob`**. |
| `[[region_engine]]` | -- | -- | The region engine options. You can configure multiple region engines. |
| `region_engine.mito` | -- | -- | The Mito engine options. |
| `region_engine.mito.num_workers` | Integer | `8` | Number of region workers. |
| `region_engine.mito.worker_channel_size` | Integer | `128` | Request channel size of each worker. |
| `region_engine.mito.worker_request_batch_size` | Integer | `64` | Max batch size for a worker to handle requests. |
| `region_engine.mito.manifest_checkpoint_distance` | Integer | `10` | Number of meta action updated to trigger a new checkpoint for the manifest. |
| `region_engine.mito.compress_manifest` | Bool | `false` | Whether to compress manifest and checkpoint file by gzip (default false). |
| `region_engine.mito.max_background_jobs` | Integer | `4` | Max number of running background jobs |
| `region_engine.mito.auto_flush_interval` | String | `1h` | Interval to auto flush a region if it has not flushed yet. |
| `region_engine.mito.global_write_buffer_size` | String | `1GB` | Global write buffer size for all regions. If not set, it's default to 1/8 of OS memory with a max limitation of 1GB. |
| `region_engine.mito.global_write_buffer_reject_size` | String | `2GB` | Global write buffer size threshold to reject write requests. If not set, it's default to 2 times of `global_write_buffer_size` |
| `region_engine.mito.sst_meta_cache_size` | String | `128MB` | Cache size for SST metadata. Setting it to 0 to disable the cache.<br/>If not set, it's default to 1/32 of OS memory with a max limitation of 128MB. |
| `region_engine.mito.vector_cache_size` | String | `512MB` | Cache size for vectors and arrow arrays. Setting it to 0 to disable the cache.<br/>If not set, it's default to 1/16 of OS memory with a max limitation of 512MB. |
| `region_engine.mito.page_cache_size` | String | `512MB` | Cache size for pages of SST row groups. Setting it to 0 to disable the cache.<br/>If not set, it's default to 1/16 of OS memory with a max limitation of 512MB. |
| `region_engine.mito.enable_experimental_write_cache` | Bool | `false` | Whether to enable the experimental write cache. |
| `region_engine.mito.experimental_write_cache_path` | String | `""` | File system path for write cache, defaults to `{data_home}/write_cache`. |
| `region_engine.mito.experimental_write_cache_size` | String | `512MB` | Capacity for write cache. |
| `region_engine.mito.experimental_write_cache_ttl` | String | `1h` | TTL for write cache. |
| `region_engine.mito.sst_write_buffer_size` | String | `8MB` | Buffer size for SST writing. |
| `region_engine.mito.scan_parallelism` | Integer | `0` | Parallelism to scan a region (default: 1/4 of cpu cores).<br/>- `0`: using the default value (1/4 of cpu cores).<br/>- `1`: scan in current thread.<br/>- `n`: scan in parallelism n. |
| `region_engine.mito.parallel_scan_channel_size` | Integer | `32` | Capacity of the channel to send data from parallel scan tasks to the main task. |
| `region_engine.mito.allow_stale_entries` | Bool | `false` | Whether to allow stale WAL entries read during replay. |
| `region_engine.mito.inverted_index` | -- | -- | The options for inverted index in Mito engine. |
| `region_engine.mito.inverted_index.create_on_flush` | String | `auto` | Whether to create the index on flush.<br/>- `auto`: automatically<br/>- `disable`: never |
| `region_engine.mito.inverted_index.create_on_compaction` | String | `auto` | Whether to create the index on compaction.<br/>- `auto`: automatically<br/>- `disable`: never |
| `region_engine.mito.inverted_index.apply_on_query` | String | `auto` | Whether to apply the index on query<br/>- `auto`: automatically<br/>- `disable`: never |
| `region_engine.mito.inverted_index.mem_threshold_on_create` | String | `64M` | Memory threshold for performing an external sort during index creation.<br/>Setting to empty will disable external sorting, forcing all sorting operations to happen in memory. |
| `region_engine.mito.inverted_index.intermediate_path` | String | `""` | File system path to store intermediate files for external sorting (default `{data_home}/index_intermediate`). |
| `region_engine.mito.memtable` | -- | -- | -- |
| `region_engine.mito.memtable.type` | String | `time_series` | Memtable type.<br/>- `time_series`: time-series memtable<br/>- `partition_tree`: partition tree memtable (experimental) |
| `region_engine.mito.memtable.index_max_keys_per_shard` | Integer | `8192` | The max number of keys in one shard.<br/>Only available for `partition_tree` memtable. |
| `region_engine.mito.memtable.data_freeze_threshold` | Integer | `32768` | The max rows of data inside the actively writing buffer in one shard.<br/>Only available for `partition_tree` memtable. |
| `region_engine.mito.memtable.fork_dictionary_bytes` | String | `1GiB` | Max dictionary bytes.<br/>Only available for `partition_tree` memtable. |
| `logging` | -- | -- | The logging options. |
| `logging.dir` | String | `/tmp/greptimedb/logs` | The directory to store the log files. |
| `logging.level` | String | `None` | The log level. Can be `info`/`debug`/`warn`/`error`. |
| `logging.enable_otlp_tracing` | Bool | `false` | Enable OTLP tracing. |
| `logging.otlp_endpoint` | String | `None` | The OTLP tracing endpoint. |
| `logging.append_stdout` | Bool | `true` | Whether to append logs to stdout. |
| `logging.tracing_sample_ratio` | -- | -- | The percentage of tracing will be sampled and exported.<br/>Valid range `[0, 1]`, 1 means all traces are sampled, 0 means all traces are not sampled, the default value is 1.<br/>ratio > 1 are treated as 1. Fractions < 0 are treated as 0 |
| `logging.tracing_sample_ratio.default_ratio` | Float | `1.0` | -- |
| `export_metrics` | -- | -- | The datanode can export its metrics and send to Prometheus compatible service (e.g. send to `greptimedb` itself) from remote-write API.<br/>This is only used for `greptimedb` to export its own metrics internally. It's different from prometheus scrape. |
| `export_metrics.enable` | Bool | `false` | whether enable export metrics. |
| `export_metrics.write_interval` | String | `30s` | The interval of export metrics. |
| `export_metrics.self_import` | -- | -- | For `standalone` mode, `self_import` is recommend to collect metrics generated by itself |
| `export_metrics.self_import.db` | String | `None` | -- |
| `export_metrics.remote_write` | -- | -- | -- |
| `export_metrics.remote_write.url` | String | `""` | The url the metrics send to. The url example can be: `http://127.0.0.1:4000/v1/prometheus/write?db=information_schema`. |
| `export_metrics.remote_write.headers` | InlineTable | -- | HTTP headers of Prometheus remote-write carry. |
| `tracing` | -- | -- | The tracing options. Only effect when compiled with `tokio-console` feature. |
| `tracing.tokio_console_addr` | String | `None` | The tokio console address. |<|MERGE_RESOLUTION|>--- conflicted
+++ resolved
@@ -1,7 +1,8 @@
 # Configurations
 
-- [Standalone Mode](#standalone-mode)
-- [Distributed Mode](#distributed-mode)
+- [Configurations](#configurations)
+  - [Standalone Mode](#standalone-mode)
+  - [Distributed Mode](#distributed-mode)
     - [Frontend](#frontend)
     - [Metasrv](#metasrv)
     - [Datanode](#datanode)
@@ -306,7 +307,6 @@
 | `node_id` | Integer | `None` | The datanode identifier and should be unique in the cluster. |
 | `require_lease_before_startup` | Bool | `false` | Start services after regions have obtained leases.<br/>It will block the datanode start if it can't receive leases in the heartbeat from metasrv. |
 | `init_regions_in_background` | Bool | `false` | Initialize all regions in the background during the startup.<br/>By default, it provides services after all regions have been initialized. |
-<<<<<<< HEAD
 | `grpc` | -- | -- | The gRPC server options. |
 | `grpc.addr` | String | `127.0.0.1:3001` | The address to bind the gRPC server. |
 | `grpc.hostname` | String | `127.0.0.1` | The hostname to advertise to the metasrv. |
@@ -317,15 +317,6 @@
 | `grpc.tls.key_path` | String | `None` | Private key file path. |
 | `grpc.tls.watch` | Bool | `false` | Watch for Certificate and key file change and auto reload.<br/>For now, gRPC tls config does not support auto reload. |
 | `grpc.tls.enable_telemetry` | Bool | `true` | Enable telemetry to collect anonymous usage data. |
-=======
-| `init_regions_parallelism` | Integer | `16` | Parallelism of initializing regions. |
-| `rpc_addr` | String | `127.0.0.1:3001` | The gRPC address of the datanode. |
-| `rpc_hostname` | String | `None` | The hostname of the datanode. |
-| `rpc_runtime_size` | Integer | `8` | The number of gRPC server worker threads. |
-| `rpc_max_recv_message_size` | String | `512MB` | The maximum receive message size for gRPC server. |
-| `rpc_max_send_message_size` | String | `512MB` | The maximum send message size for gRPC server. |
-| `enable_telemetry` | Bool | `true` | Enable telemetry to collect anonymous usage data. |
->>>>>>> d8b51cfa
 | `runtime` | -- | -- | The runtime options. |
 | `runtime.read_rt_size` | Integer | `8` | The number of threads to execute the runtime for global read operations. |
 | `runtime.write_rt_size` | Integer | `8` | The number of threads to execute the runtime for global write operations. |
