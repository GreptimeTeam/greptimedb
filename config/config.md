# Configurations

- [Standalone Mode](#standalone-mode)
- [Distributed Mode](#distributed-mode)
    - [Frontend](#frontend)
    - [Metasrv](#metasrv)
    - [Datanode](#datanode)

## Standalone Mode

| Key | Type | Default | Descriptions |
| --- | -----| ------- | ----------- |
| `mode` | String | `standalone` | The running mode of the datanode. It can be `standalone` or `distributed`. |
| `enable_telemetry` | Bool | `true` | Enable telemetry to collect anonymous usage data. |
| `default_timezone` | String | `None` | The default timezone of the server. |
| `runtime` | -- | -- | The runtime options. |
| `runtime.read_rt_size` | Integer | `8` | The number of threads to execute the runtime for global read operations. |
| `runtime.write_rt_size` | Integer | `8` | The number of threads to execute the runtime for global write operations. |
| `runtime.bg_rt_size` | Integer | `8` | The number of threads to execute the runtime for global background operations. |
| `http` | -- | -- | The HTTP server options. |
| `http.addr` | String | `127.0.0.1:4000` | The address to bind the HTTP server. |
| `http.timeout` | String | `30s` | HTTP request timeout. |
| `http.body_limit` | String | `64MB` | HTTP request body limit.<br/>Support the following units are supported: `B`, `KB`, `KiB`, `MB`, `MiB`, `GB`, `GiB`, `TB`, `TiB`, `PB`, `PiB`. |
| `grpc` | -- | -- | The gRPC server options. |
| `grpc.addr` | String | `127.0.0.1:4001` | The address to bind the gRPC server. |
| `grpc.runtime_size` | Integer | `8` | The number of server worker threads. |
| `grpc.tls` | -- | -- | gRPC server TLS options, see `mysql.tls` section. |
| `grpc.tls.mode` | String | `disable` | TLS mode. |
| `grpc.tls.cert_path` | String | `None` | Certificate file path. |
| `grpc.tls.key_path` | String | `None` | Private key file path. |
| `grpc.tls.watch` | Bool | `false` | Watch for Certificate and key file change and auto reload.<br/>For now, gRPC tls config does not support auto reload. |
| `mysql` | -- | -- | MySQL server options. |
| `mysql.enable` | Bool | `true` | Whether to enable. |
| `mysql.addr` | String | `127.0.0.1:4002` | The addr to bind the MySQL server. |
| `mysql.runtime_size` | Integer | `2` | The number of server worker threads. |
| `mysql.tls` | -- | -- | -- |
| `mysql.tls.mode` | String | `disable` | TLS mode, refer to https://www.postgresql.org/docs/current/libpq-ssl.html<br/>- `disable` (default value)<br/>- `prefer`<br/>- `require`<br/>- `verify-ca`<br/>- `verify-full` |
| `mysql.tls.cert_path` | String | `None` | Certificate file path. |
| `mysql.tls.key_path` | String | `None` | Private key file path. |
| `mysql.tls.watch` | Bool | `false` | Watch for Certificate and key file change and auto reload |
| `postgres` | -- | -- | PostgresSQL server options. |
| `postgres.enable` | Bool | `true` | Whether to enable |
| `postgres.addr` | String | `127.0.0.1:4003` | The addr to bind the PostgresSQL server. |
| `postgres.runtime_size` | Integer | `2` | The number of server worker threads. |
| `postgres.tls` | -- | -- | PostgresSQL server TLS options, see `mysql.tls` section. |
| `postgres.tls.mode` | String | `disable` | TLS mode. |
| `postgres.tls.cert_path` | String | `None` | Certificate file path. |
| `postgres.tls.key_path` | String | `None` | Private key file path. |
| `postgres.tls.watch` | Bool | `false` | Watch for Certificate and key file change and auto reload |
| `opentsdb` | -- | -- | OpenTSDB protocol options. |
| `opentsdb.enable` | Bool | `true` | Whether to enable OpenTSDB put in HTTP API. |
| `influxdb` | -- | -- | InfluxDB protocol options. |
| `influxdb.enable` | Bool | `true` | Whether to enable InfluxDB protocol in HTTP API. |
| `prom_store` | -- | -- | Prometheus remote storage options |
| `prom_store.enable` | Bool | `true` | Whether to enable Prometheus remote write and read in HTTP API. |
| `prom_store.with_metric_engine` | Bool | `true` | Whether to store the data from Prometheus remote write in metric engine. |
| `wal` | -- | -- | The WAL options. |
| `wal.provider` | String | `raft_engine` | The provider of the WAL.<br/>- `raft_engine`: the wal is stored in the local file system by raft-engine.<br/>- `kafka`: it's remote wal that data is stored in Kafka. |
| `wal.dir` | String | `None` | The directory to store the WAL files.<br/>**It's only used when the provider is `raft_engine`**. |
| `wal.file_size` | String | `256MB` | The size of the WAL segment file.<br/>**It's only used when the provider is `raft_engine`**. |
| `wal.purge_threshold` | String | `4GB` | The threshold of the WAL size to trigger a flush.<br/>**It's only used when the provider is `raft_engine`**. |
| `wal.purge_interval` | String | `10m` | The interval to trigger a flush.<br/>**It's only used when the provider is `raft_engine`**. |
| `wal.read_batch_size` | Integer | `128` | The read batch size.<br/>**It's only used when the provider is `raft_engine`**. |
| `wal.sync_write` | Bool | `false` | Whether to use sync write.<br/>**It's only used when the provider is `raft_engine`**. |
| `wal.enable_log_recycle` | Bool | `true` | Whether to reuse logically truncated log files.<br/>**It's only used when the provider is `raft_engine`**. |
| `wal.prefill_log_files` | Bool | `false` | Whether to pre-create log files on start up.<br/>**It's only used when the provider is `raft_engine`**. |
| `wal.sync_period` | String | `10s` | Duration for fsyncing log files.<br/>**It's only used when the provider is `raft_engine`**. |
| `wal.broker_endpoints` | Array | -- | The Kafka broker endpoints.<br/>**It's only used when the provider is `kafka`**. |
| `wal.max_batch_size` | String | `1MB` | The max size of a single producer batch.<br/>Warning: Kafka has a default limit of 1MB per message in a topic.<br/>**It's only used when the provider is `kafka`**. |
| `wal.linger` | String | `200ms` | The linger duration of a kafka batch producer.<br/>**It's only used when the provider is `kafka`**. |
| `wal.consumer_wait_timeout` | String | `100ms` | The consumer wait timeout.<br/>**It's only used when the provider is `kafka`**. |
| `wal.backoff_init` | String | `500ms` | The initial backoff delay.<br/>**It's only used when the provider is `kafka`**. |
| `wal.backoff_max` | String | `10s` | The maximum backoff delay.<br/>**It's only used when the provider is `kafka`**. |
| `wal.backoff_base` | Integer | `2` | The exponential backoff rate, i.e. next backoff = base * current backoff.<br/>**It's only used when the provider is `kafka`**. |
| `wal.backoff_deadline` | String | `5mins` | The deadline of retries.<br/>**It's only used when the provider is `kafka`**. |
| `metadata_store` | -- | -- | Metadata storage options. |
| `metadata_store.file_size` | String | `256MB` | Kv file size in bytes. |
| `metadata_store.purge_threshold` | String | `4GB` | Kv purge threshold. |
| `procedure` | -- | -- | Procedure storage options. |
| `procedure.max_retry_times` | Integer | `3` | Procedure max retry time. |
| `procedure.retry_delay` | String | `500ms` | Initial retry delay of procedures, increases exponentially |
| `storage` | -- | -- | The data storage options. |
| `storage.data_home` | String | `/tmp/greptimedb/` | The working home directory. |
| `storage.type` | String | `File` | The storage type used to store the data.<br/>- `File`: the data is stored in the local file system.<br/>- `S3`: the data is stored in the S3 object storage.<br/>- `Gcs`: the data is stored in the Google Cloud Storage.<br/>- `Azblob`: the data is stored in the Azure Blob Storage.<br/>- `Oss`: the data is stored in the Aliyun OSS. |
| `storage.cache_path` | String | `None` | Cache configuration for object storage such as 'S3' etc.<br/>The local file cache directory. |
| `storage.cache_capacity` | String | `None` | The local file cache capacity in bytes. |
| `storage.bucket` | String | `None` | The S3 bucket name.<br/>**It's only used when the storage type is `S3`, `Oss` and `Gcs`**. |
| `storage.root` | String | `None` | The S3 data will be stored in the specified prefix, for example, `s3://${bucket}/${root}`.<br/>**It's only used when the storage type is `S3`, `Oss` and `Azblob`**. |
| `storage.access_key_id` | String | `None` | The access key id of the aws account.<br/>It's **highly recommended** to use AWS IAM roles instead of hardcoding the access key id and secret key.<br/>**It's only used when the storage type is `S3` and `Oss`**. |
| `storage.secret_access_key` | String | `None` | The secret access key of the aws account.<br/>It's **highly recommended** to use AWS IAM roles instead of hardcoding the access key id and secret key.<br/>**It's only used when the storage type is `S3`**. |
| `storage.access_key_secret` | String | `None` | The secret access key of the aliyun account.<br/>**It's only used when the storage type is `Oss`**. |
| `storage.account_name` | String | `None` | The account key of the azure account.<br/>**It's only used when the storage type is `Azblob`**. |
| `storage.account_key` | String | `None` | The account key of the azure account.<br/>**It's only used when the storage type is `Azblob`**. |
| `storage.scope` | String | `None` | The scope of the google cloud storage.<br/>**It's only used when the storage type is `Gcs`**. |
| `storage.credential_path` | String | `None` | The credential path of the google cloud storage.<br/>**It's only used when the storage type is `Gcs`**. |
| `storage.container` | String | `None` | The container of the azure account.<br/>**It's only used when the storage type is `Azblob`**. |
| `storage.sas_token` | String | `None` | The sas token of the azure account.<br/>**It's only used when the storage type is `Azblob`**. |
| `storage.endpoint` | String | `None` | The endpoint of the S3 service.<br/>**It's only used when the storage type is `S3`, `Oss`, `Gcs` and `Azblob`**. |
| `storage.region` | String | `None` | The region of the S3 service.<br/>**It's only used when the storage type is `S3`, `Oss`, `Gcs` and `Azblob`**. |
| `[[region_engine]]` | -- | -- | The region engine options. You can configure multiple region engines. |
| `region_engine.mito` | -- | -- | The Mito engine options. |
| `region_engine.mito.num_workers` | Integer | `8` | Number of region workers. |
| `region_engine.mito.worker_channel_size` | Integer | `128` | Request channel size of each worker. |
| `region_engine.mito.worker_request_batch_size` | Integer | `64` | Max batch size for a worker to handle requests. |
| `region_engine.mito.manifest_checkpoint_distance` | Integer | `10` | Number of meta action updated to trigger a new checkpoint for the manifest. |
| `region_engine.mito.compress_manifest` | Bool | `false` | Whether to compress manifest and checkpoint file by gzip (default false). |
| `region_engine.mito.max_background_jobs` | Integer | `4` | Max number of running background jobs |
| `region_engine.mito.auto_flush_interval` | String | `1h` | Interval to auto flush a region if it has not flushed yet. |
| `region_engine.mito.global_write_buffer_size` | String | `1GB` | Global write buffer size for all regions. If not set, it's default to 1/8 of OS memory with a max limitation of 1GB. |
| `region_engine.mito.global_write_buffer_reject_size` | String | `2GB` | Global write buffer size threshold to reject write requests. If not set, it's default to 2 times of `global_write_buffer_size` |
| `region_engine.mito.sst_meta_cache_size` | String | `128MB` | Cache size for SST metadata. Setting it to 0 to disable the cache.<br/>If not set, it's default to 1/32 of OS memory with a max limitation of 128MB. |
| `region_engine.mito.vector_cache_size` | String | `512MB` | Cache size for vectors and arrow arrays. Setting it to 0 to disable the cache.<br/>If not set, it's default to 1/16 of OS memory with a max limitation of 512MB. |
| `region_engine.mito.page_cache_size` | String | `512MB` | Cache size for pages of SST row groups. Setting it to 0 to disable the cache.<br/>If not set, it's default to 1/16 of OS memory with a max limitation of 512MB. |
| `region_engine.mito.enable_experimental_write_cache` | Bool | `false` | Whether to enable the experimental write cache. |
| `region_engine.mito.experimental_write_cache_path` | String | `""` | File system path for write cache, defaults to `{data_home}/write_cache`. |
| `region_engine.mito.experimental_write_cache_size` | String | `512MB` | Capacity for write cache. |
| `region_engine.mito.experimental_write_cache_ttl` | String | `1h` | TTL for write cache. |
| `region_engine.mito.sst_write_buffer_size` | String | `8MB` | Buffer size for SST writing. |
| `region_engine.mito.scan_parallelism` | Integer | `0` | Parallelism to scan a region (default: 1/4 of cpu cores).<br/>- `0`: using the default value (1/4 of cpu cores).<br/>- `1`: scan in current thread.<br/>- `n`: scan in parallelism n. |
| `region_engine.mito.parallel_scan_channel_size` | Integer | `32` | Capacity of the channel to send data from parallel scan tasks to the main task. |
| `region_engine.mito.allow_stale_entries` | Bool | `false` | Whether to allow stale WAL entries read during replay. |
| `region_engine.mito.inverted_index` | -- | -- | The options for inverted index in Mito engine. |
| `region_engine.mito.inverted_index.create_on_flush` | String | `auto` | Whether to create the index on flush.<br/>- `auto`: automatically<br/>- `disable`: never |
| `region_engine.mito.inverted_index.create_on_compaction` | String | `auto` | Whether to create the index on compaction.<br/>- `auto`: automatically<br/>- `disable`: never |
| `region_engine.mito.inverted_index.apply_on_query` | String | `auto` | Whether to apply the index on query<br/>- `auto`: automatically<br/>- `disable`: never |
| `region_engine.mito.inverted_index.mem_threshold_on_create` | String | `64M` | Memory threshold for performing an external sort during index creation.<br/>Setting to empty will disable external sorting, forcing all sorting operations to happen in memory. |
| `region_engine.mito.inverted_index.intermediate_path` | String | `""` | File system path to store intermediate files for external sorting (default `{data_home}/index_intermediate`). |
| `region_engine.mito.memtable` | -- | -- | -- |
| `region_engine.mito.memtable.type` | String | `time_series` | Memtable type.<br/>- `time_series`: time-series memtable<br/>- `partition_tree`: partition tree memtable (experimental) |
| `region_engine.mito.memtable.index_max_keys_per_shard` | Integer | `8192` | The max number of keys in one shard.<br/>Only available for `partition_tree` memtable. |
| `region_engine.mito.memtable.data_freeze_threshold` | Integer | `32768` | The max rows of data inside the actively writing buffer in one shard.<br/>Only available for `partition_tree` memtable. |
| `region_engine.mito.memtable.fork_dictionary_bytes` | String | `1GiB` | Max dictionary bytes.<br/>Only available for `partition_tree` memtable. |
| `logging` | -- | -- | The logging options. |
| `logging.dir` | String | `/tmp/greptimedb/logs` | The directory to store the log files. |
| `logging.level` | String | `None` | The log level. Can be `info`/`debug`/`warn`/`error`. |
| `logging.enable_otlp_tracing` | Bool | `false` | Enable OTLP tracing. |
| `logging.otlp_endpoint` | String | `None` | The OTLP tracing endpoint. |
| `logging.append_stdout` | Bool | `true` | Whether to append logs to stdout. |
| `logging.tracing_sample_ratio` | -- | -- | The percentage of tracing will be sampled and exported.<br/>Valid range `[0, 1]`, 1 means all traces are sampled, 0 means all traces are not sampled, the default value is 1.<br/>ratio > 1 are treated as 1. Fractions < 0 are treated as 0 |
| `logging.tracing_sample_ratio.default_ratio` | Float | `1.0` | -- |
| `export_metrics` | -- | -- | The datanode can export its metrics and send to Prometheus compatible service (e.g. send to `greptimedb` itself) from remote-write API.<br/>This is only used for `greptimedb` to export its own metrics internally. It's different from prometheus scrape. |
| `export_metrics.enable` | Bool | `false` | whether enable export metrics. |
| `export_metrics.write_interval` | String | `30s` | The interval of export metrics. |
| `export_metrics.self_import` | -- | -- | For `standalone` mode, `self_import` is recommend to collect metrics generated by itself |
| `export_metrics.self_import.db` | String | `None` | -- |
| `export_metrics.remote_write` | -- | -- | -- |
| `export_metrics.remote_write.url` | String | `""` | The url the metrics send to. The url example can be: `http://127.0.0.1:4000/v1/prometheus/write?db=information_schema`. |
| `export_metrics.remote_write.headers` | InlineTable | -- | HTTP headers of Prometheus remote-write carry. |
| `tracing` | -- | -- | The tracing options. Only effect when compiled with `tokio-console` feature. |
| `tracing.tokio_console_addr` | String | `None` | The tokio console address. |


## Distributed Mode

### Frontend

| Key | Type | Default | Descriptions |
| --- | -----| ------- | ----------- |
| `mode` | String | `standalone` | The running mode of the datanode. It can be `standalone` or `distributed`. |
| `default_timezone` | String | `None` | The default timezone of the server. |
| `runtime` | -- | -- | The runtime options. |
| `runtime.read_rt_size` | Integer | `8` | The number of threads to execute the runtime for global read operations. |
| `runtime.write_rt_size` | Integer | `8` | The number of threads to execute the runtime for global write operations. |
| `runtime.bg_rt_size` | Integer | `8` | The number of threads to execute the runtime for global background operations. |
| `heartbeat` | -- | -- | The heartbeat options. |
| `heartbeat.interval` | String | `18s` | Interval for sending heartbeat messages to the metasrv. |
| `heartbeat.retry_interval` | String | `3s` | Interval for retrying to send heartbeat messages to the metasrv. |
| `http` | -- | -- | The HTTP server options. |
| `http.addr` | String | `127.0.0.1:4000` | The address to bind the HTTP server. |
| `http.timeout` | String | `30s` | HTTP request timeout. |
| `http.body_limit` | String | `64MB` | HTTP request body limit.<br/>Support the following units are supported: `B`, `KB`, `KiB`, `MB`, `MiB`, `GB`, `GiB`, `TB`, `TiB`, `PB`, `PiB`. |
| `grpc` | -- | -- | The gRPC server options. |
| `grpc.addr` | String | `127.0.0.1:4001` | The address to bind the gRPC server. |
| `grpc.runtime_size` | Integer | `8` | The number of server worker threads. |
| `grpc.tls` | -- | -- | gRPC server TLS options, see `mysql.tls` section. |
| `grpc.tls.mode` | String | `disable` | TLS mode. |
| `grpc.tls.cert_path` | String | `None` | Certificate file path. |
| `grpc.tls.key_path` | String | `None` | Private key file path. |
| `grpc.tls.watch` | Bool | `false` | Watch for Certificate and key file change and auto reload.<br/>For now, gRPC tls config does not support auto reload. |
| `mysql` | -- | -- | MySQL server options. |
| `mysql.enable` | Bool | `true` | Whether to enable. |
| `mysql.addr` | String | `127.0.0.1:4002` | The addr to bind the MySQL server. |
| `mysql.runtime_size` | Integer | `2` | The number of server worker threads. |
| `mysql.tls` | -- | -- | -- |
| `mysql.tls.mode` | String | `disable` | TLS mode, refer to https://www.postgresql.org/docs/current/libpq-ssl.html<br/>- `disable` (default value)<br/>- `prefer`<br/>- `require`<br/>- `verify-ca`<br/>- `verify-full` |
| `mysql.tls.cert_path` | String | `None` | Certificate file path. |
| `mysql.tls.key_path` | String | `None` | Private key file path. |
| `mysql.tls.watch` | Bool | `false` | Watch for Certificate and key file change and auto reload |
| `postgres` | -- | -- | PostgresSQL server options. |
| `postgres.enable` | Bool | `true` | Whether to enable |
| `postgres.addr` | String | `127.0.0.1:4003` | The addr to bind the PostgresSQL server. |
| `postgres.runtime_size` | Integer | `2` | The number of server worker threads. |
| `postgres.tls` | -- | -- | PostgresSQL server TLS options, see `mysql.tls` section. |
| `postgres.tls.mode` | String | `disable` | TLS mode. |
| `postgres.tls.cert_path` | String | `None` | Certificate file path. |
| `postgres.tls.key_path` | String | `None` | Private key file path. |
| `postgres.tls.watch` | Bool | `false` | Watch for Certificate and key file change and auto reload |
| `opentsdb` | -- | -- | OpenTSDB protocol options. |
| `opentsdb.enable` | Bool | `true` | Whether to enable OpenTSDB put in HTTP API. |
| `influxdb` | -- | -- | InfluxDB protocol options. |
| `influxdb.enable` | Bool | `true` | Whether to enable InfluxDB protocol in HTTP API. |
| `prom_store` | -- | -- | Prometheus remote storage options |
| `prom_store.enable` | Bool | `true` | Whether to enable Prometheus remote write and read in HTTP API. |
| `prom_store.with_metric_engine` | Bool | `true` | Whether to store the data from Prometheus remote write in metric engine. |
| `meta_client` | -- | -- | The metasrv client options. |
| `meta_client.metasrv_addrs` | Array | -- | The addresses of the metasrv. |
| `meta_client.timeout` | String | `3s` | Operation timeout. |
| `meta_client.heartbeat_timeout` | String | `500ms` | Heartbeat timeout. |
| `meta_client.ddl_timeout` | String | `10s` | DDL timeout. |
| `meta_client.connect_timeout` | String | `1s` | Connect server timeout. |
| `meta_client.tcp_nodelay` | Bool | `true` | `TCP_NODELAY` option for accepted connections. |
| `meta_client.metadata_cache_max_capacity` | Integer | `100000` | The configuration about the cache of the metadata. |
| `meta_client.metadata_cache_ttl` | String | `10m` | TTL of the metadata cache. |
| `meta_client.metadata_cache_tti` | String | `5m` | -- |
| `datanode` | -- | -- | Datanode options. |
| `datanode.client` | -- | -- | Datanode client options. |
| `datanode.client.connect_timeout` | String | `10s` | -- |
| `datanode.client.tcp_nodelay` | Bool | `true` | -- |
| `logging` | -- | -- | The logging options. |
| `logging.dir` | String | `/tmp/greptimedb/logs` | The directory to store the log files. |
| `logging.level` | String | `None` | The log level. Can be `info`/`debug`/`warn`/`error`. |
| `logging.enable_otlp_tracing` | Bool | `false` | Enable OTLP tracing. |
| `logging.otlp_endpoint` | String | `None` | The OTLP tracing endpoint. |
| `logging.append_stdout` | Bool | `true` | Whether to append logs to stdout. |
| `logging.tracing_sample_ratio` | -- | -- | The percentage of tracing will be sampled and exported.<br/>Valid range `[0, 1]`, 1 means all traces are sampled, 0 means all traces are not sampled, the default value is 1.<br/>ratio > 1 are treated as 1. Fractions < 0 are treated as 0 |
| `logging.tracing_sample_ratio.default_ratio` | Float | `1.0` | -- |
| `export_metrics` | -- | -- | The datanode can export its metrics and send to Prometheus compatible service (e.g. send to `greptimedb` itself) from remote-write API.<br/>This is only used for `greptimedb` to export its own metrics internally. It's different from prometheus scrape. |
| `export_metrics.enable` | Bool | `false` | whether enable export metrics. |
| `export_metrics.write_interval` | String | `30s` | The interval of export metrics. |
| `export_metrics.self_import` | -- | -- | For `standalone` mode, `self_import` is recommend to collect metrics generated by itself |
| `export_metrics.self_import.db` | String | `None` | -- |
| `export_metrics.remote_write` | -- | -- | -- |
| `export_metrics.remote_write.url` | String | `""` | The url the metrics send to. The url example can be: `http://127.0.0.1:4000/v1/prometheus/write?db=information_schema`. |
| `export_metrics.remote_write.headers` | InlineTable | -- | HTTP headers of Prometheus remote-write carry. |
| `tracing` | -- | -- | The tracing options. Only effect when compiled with `tokio-console` feature. |
| `tracing.tokio_console_addr` | String | `None` | The tokio console address. |


### Metasrv

| Key | Type | Default | Descriptions |
| --- | -----| ------- | ----------- |
| `data_home` | String | `/tmp/metasrv/` | The working home directory. |
| `bind_addr` | String | `127.0.0.1:3002` | The bind address of metasrv. |
| `server_addr` | String | `127.0.0.1:3002` | The communication server address for frontend and datanode to connect to metasrv,  "127.0.0.1:3002" by default for localhost. |
| `store_addr` | String | `127.0.0.1:2379` | Etcd server address. |
| `selector` | String | `lease_based` | Datanode selector type.<br/>- `lease_based` (default value).<br/>- `load_based`<br/>For details, please see "https://docs.greptime.com/developer-guide/metasrv/selector". |
| `use_memory_store` | Bool | `false` | Store data in memory. |
| `enable_telemetry` | Bool | `true` | Whether to enable greptimedb telemetry. |
| `store_key_prefix` | String | `""` | If it's not empty, the metasrv will store all data with this key prefix. |
| `runtime` | -- | -- | The runtime options. |
| `runtime.read_rt_size` | Integer | `8` | The number of threads to execute the runtime for global read operations. |
| `runtime.write_rt_size` | Integer | `8` | The number of threads to execute the runtime for global write operations. |
| `runtime.bg_rt_size` | Integer | `8` | The number of threads to execute the runtime for global background operations. |
| `procedure` | -- | -- | Procedure storage options. |
| `procedure.max_retry_times` | Integer | `12` | Procedure max retry time. |
| `procedure.retry_delay` | String | `500ms` | Initial retry delay of procedures, increases exponentially |
| `procedure.max_metadata_value_size` | String | `1500KiB` | Auto split large value<br/>GreptimeDB procedure uses etcd as the default metadata storage backend.<br/>The etcd the maximum size of any request is 1.5 MiB<br/>1500KiB = 1536KiB (1.5MiB) - 36KiB (reserved size of key)<br/>Comments out the `max_metadata_value_size`, for don't split large value (no limit). |
| `failure_detector` | -- | -- | -- |
| `failure_detector.threshold` | Float | `8.0` | -- |
| `failure_detector.min_std_deviation` | String | `100ms` | -- |
| `failure_detector.acceptable_heartbeat_pause` | String | `3000ms` | -- |
| `failure_detector.first_heartbeat_estimate` | String | `1000ms` | -- |
| `datanode` | -- | -- | Datanode options. |
| `datanode.client` | -- | -- | Datanode client options. |
| `datanode.client.timeout` | String | `10s` | -- |
| `datanode.client.connect_timeout` | String | `10s` | -- |
| `datanode.client.tcp_nodelay` | Bool | `true` | -- |
| `wal` | -- | -- | -- |
| `wal.provider` | String | `raft_engine` | -- |
| `wal.broker_endpoints` | Array | -- | The broker endpoints of the Kafka cluster. |
| `wal.num_topics` | Integer | `64` | Number of topics to be created upon start. |
| `wal.selector_type` | String | `round_robin` | Topic selector type.<br/>Available selector types:<br/>- `round_robin` (default) |
| `wal.topic_name_prefix` | String | `greptimedb_wal_topic` | A Kafka topic is constructed by concatenating `topic_name_prefix` and `topic_id`. |
| `wal.replication_factor` | Integer | `1` | Expected number of replicas of each partition. |
| `wal.create_topic_timeout` | String | `30s` | Above which a topic creation operation will be cancelled. |
| `wal.backoff_init` | String | `500ms` | The initial backoff for kafka clients. |
| `wal.backoff_max` | String | `10s` | The maximum backoff for kafka clients. |
| `wal.backoff_base` | Integer | `2` | Exponential backoff rate, i.e. next backoff = base * current backoff. |
| `wal.backoff_deadline` | String | `5mins` | Stop reconnecting if the total wait time reaches the deadline. If this config is missing, the reconnecting won't terminate. |
| `logging` | -- | -- | The logging options. |
| `logging.dir` | String | `/tmp/greptimedb/logs` | The directory to store the log files. |
| `logging.level` | String | `None` | The log level. Can be `info`/`debug`/`warn`/`error`. |
| `logging.enable_otlp_tracing` | Bool | `false` | Enable OTLP tracing. |
| `logging.otlp_endpoint` | String | `None` | The OTLP tracing endpoint. |
| `logging.append_stdout` | Bool | `true` | Whether to append logs to stdout. |
| `logging.tracing_sample_ratio` | -- | -- | The percentage of tracing will be sampled and exported.<br/>Valid range `[0, 1]`, 1 means all traces are sampled, 0 means all traces are not sampled, the default value is 1.<br/>ratio > 1 are treated as 1. Fractions < 0 are treated as 0 |
| `logging.tracing_sample_ratio.default_ratio` | Float | `1.0` | -- |
| `export_metrics` | -- | -- | The datanode can export its metrics and send to Prometheus compatible service (e.g. send to `greptimedb` itself) from remote-write API.<br/>This is only used for `greptimedb` to export its own metrics internally. It's different from prometheus scrape. |
| `export_metrics.enable` | Bool | `false` | whether enable export metrics. |
| `export_metrics.write_interval` | String | `30s` | The interval of export metrics. |
| `export_metrics.self_import` | -- | -- | For `standalone` mode, `self_import` is recommend to collect metrics generated by itself |
| `export_metrics.self_import.db` | String | `None` | -- |
| `export_metrics.remote_write` | -- | -- | -- |
| `export_metrics.remote_write.url` | String | `""` | The url the metrics send to. The url example can be: `http://127.0.0.1:4000/v1/prometheus/write?db=information_schema`. |
| `export_metrics.remote_write.headers` | InlineTable | -- | HTTP headers of Prometheus remote-write carry. |
| `tracing` | -- | -- | The tracing options. Only effect when compiled with `tokio-console` feature. |
| `tracing.tokio_console_addr` | String | `None` | The tokio console address. |


### Datanode

| Key | Type | Default | Descriptions |
| --- | -----| ------- | ----------- |
| `mode` | String | `standalone` | The running mode of the datanode. It can be `standalone` or `distributed`. |
| `node_id` | Integer | `None` | The datanode identifier and should be unique in the cluster. |
| `require_lease_before_startup` | Bool | `false` | Start services after regions have obtained leases.<br/>It will block the datanode start if it can't receive leases in the heartbeat from metasrv. |
| `init_regions_in_background` | Bool | `false` | Initialize all regions in the background during the startup.<br/>By default, it provides services after all regions have been initialized. |
| `rpc_hostname` | String | `None` | The hostname of the datanode. |
<<<<<<< HEAD
| `grpc` | -- | -- | The gRPC server options. |
| `grpc.addr` | String | `127.0.0.1:3001` | The address to bind the gRPC server. |
| `grpc.runtime_size` | Integer | `8` | The number of server worker threads. |
| `grpc.tls` | -- | -- | gRPC server TLS options, see `mysql.tls` section. |
| `grpc.tls.mode` | String | `disable` | TLS mode. |
| `grpc.tls.cert_path` | String | `None` | Certificate file path. |
| `grpc.tls.key_path` | String | `None` | Private key file path. |
| `grpc.tls.watch` | Bool | `false` | Watch for Certificate and key file change and auto reload.<br/>For now, gRPC tls config does not support auto reload. |
| `grpc.tls.enable_telemetry` | Bool | `true` | Enable telemetry to collect anonymous usage data. |
=======
| `rpc_runtime_size` | Integer | `8` | The number of gRPC server worker threads. |
| `rpc_max_recv_message_size` | String | `512MB` | The maximum receive message size for gRPC server. |
| `rpc_max_send_message_size` | String | `512MB` | The maximum send message size for gRPC server. |
| `enable_telemetry` | Bool | `true` | Enable telemetry to collect anonymous usage data. |
| `runtime` | -- | -- | The runtime options. |
| `runtime.read_rt_size` | Integer | `8` | The number of threads to execute the runtime for global read operations. |
| `runtime.write_rt_size` | Integer | `8` | The number of threads to execute the runtime for global write operations. |
| `runtime.bg_rt_size` | Integer | `8` | The number of threads to execute the runtime for global background operations. |
>>>>>>> 4719569e
| `heartbeat` | -- | -- | The heartbeat options. |
| `heartbeat.interval` | String | `3s` | Interval for sending heartbeat messages to the metasrv. |
| `heartbeat.retry_interval` | String | `3s` | Interval for retrying to send heartbeat messages to the metasrv. |
| `meta_client` | -- | -- | The metasrv client options. |
| `meta_client.metasrv_addrs` | Array | -- | The addresses of the metasrv. |
| `meta_client.timeout` | String | `3s` | Operation timeout. |
| `meta_client.heartbeat_timeout` | String | `500ms` | Heartbeat timeout. |
| `meta_client.ddl_timeout` | String | `10s` | DDL timeout. |
| `meta_client.connect_timeout` | String | `1s` | Connect server timeout. |
| `meta_client.tcp_nodelay` | Bool | `true` | `TCP_NODELAY` option for accepted connections. |
| `meta_client.metadata_cache_max_capacity` | Integer | `100000` | The configuration about the cache of the metadata. |
| `meta_client.metadata_cache_ttl` | String | `10m` | TTL of the metadata cache. |
| `meta_client.metadata_cache_tti` | String | `5m` | -- |
| `wal` | -- | -- | The WAL options. |
| `wal.provider` | String | `raft_engine` | The provider of the WAL.<br/>- `raft_engine`: the wal is stored in the local file system by raft-engine.<br/>- `kafka`: it's remote wal that data is stored in Kafka. |
| `wal.dir` | String | `None` | The directory to store the WAL files.<br/>**It's only used when the provider is `raft_engine`**. |
| `wal.file_size` | String | `256MB` | The size of the WAL segment file.<br/>**It's only used when the provider is `raft_engine`**. |
| `wal.purge_threshold` | String | `4GB` | The threshold of the WAL size to trigger a flush.<br/>**It's only used when the provider is `raft_engine`**. |
| `wal.purge_interval` | String | `10m` | The interval to trigger a flush.<br/>**It's only used when the provider is `raft_engine`**. |
| `wal.read_batch_size` | Integer | `128` | The read batch size.<br/>**It's only used when the provider is `raft_engine`**. |
| `wal.sync_write` | Bool | `false` | Whether to use sync write.<br/>**It's only used when the provider is `raft_engine`**. |
| `wal.enable_log_recycle` | Bool | `true` | Whether to reuse logically truncated log files.<br/>**It's only used when the provider is `raft_engine`**. |
| `wal.prefill_log_files` | Bool | `false` | Whether to pre-create log files on start up.<br/>**It's only used when the provider is `raft_engine`**. |
| `wal.sync_period` | String | `10s` | Duration for fsyncing log files.<br/>**It's only used when the provider is `raft_engine`**. |
| `wal.broker_endpoints` | Array | -- | The Kafka broker endpoints.<br/>**It's only used when the provider is `kafka`**. |
| `wal.max_batch_size` | String | `1MB` | The max size of a single producer batch.<br/>Warning: Kafka has a default limit of 1MB per message in a topic.<br/>**It's only used when the provider is `kafka`**. |
| `wal.linger` | String | `200ms` | The linger duration of a kafka batch producer.<br/>**It's only used when the provider is `kafka`**. |
| `wal.consumer_wait_timeout` | String | `100ms` | The consumer wait timeout.<br/>**It's only used when the provider is `kafka`**. |
| `wal.backoff_init` | String | `500ms` | The initial backoff delay.<br/>**It's only used when the provider is `kafka`**. |
| `wal.backoff_max` | String | `10s` | The maximum backoff delay.<br/>**It's only used when the provider is `kafka`**. |
| `wal.backoff_base` | Integer | `2` | The exponential backoff rate, i.e. next backoff = base * current backoff.<br/>**It's only used when the provider is `kafka`**. |
| `wal.backoff_deadline` | String | `5mins` | The deadline of retries.<br/>**It's only used when the provider is `kafka`**. |
| `storage` | -- | -- | The data storage options. |
| `storage.data_home` | String | `/tmp/greptimedb/` | The working home directory. |
| `storage.type` | String | `File` | The storage type used to store the data.<br/>- `File`: the data is stored in the local file system.<br/>- `S3`: the data is stored in the S3 object storage.<br/>- `Gcs`: the data is stored in the Google Cloud Storage.<br/>- `Azblob`: the data is stored in the Azure Blob Storage.<br/>- `Oss`: the data is stored in the Aliyun OSS. |
| `storage.cache_path` | String | `None` | Cache configuration for object storage such as 'S3' etc.<br/>The local file cache directory. |
| `storage.cache_capacity` | String | `None` | The local file cache capacity in bytes. |
| `storage.bucket` | String | `None` | The S3 bucket name.<br/>**It's only used when the storage type is `S3`, `Oss` and `Gcs`**. |
| `storage.root` | String | `None` | The S3 data will be stored in the specified prefix, for example, `s3://${bucket}/${root}`.<br/>**It's only used when the storage type is `S3`, `Oss` and `Azblob`**. |
| `storage.access_key_id` | String | `None` | The access key id of the aws account.<br/>It's **highly recommended** to use AWS IAM roles instead of hardcoding the access key id and secret key.<br/>**It's only used when the storage type is `S3` and `Oss`**. |
| `storage.secret_access_key` | String | `None` | The secret access key of the aws account.<br/>It's **highly recommended** to use AWS IAM roles instead of hardcoding the access key id and secret key.<br/>**It's only used when the storage type is `S3`**. |
| `storage.access_key_secret` | String | `None` | The secret access key of the aliyun account.<br/>**It's only used when the storage type is `Oss`**. |
| `storage.account_name` | String | `None` | The account key of the azure account.<br/>**It's only used when the storage type is `Azblob`**. |
| `storage.account_key` | String | `None` | The account key of the azure account.<br/>**It's only used when the storage type is `Azblob`**. |
| `storage.scope` | String | `None` | The scope of the google cloud storage.<br/>**It's only used when the storage type is `Gcs`**. |
| `storage.credential_path` | String | `None` | The credential path of the google cloud storage.<br/>**It's only used when the storage type is `Gcs`**. |
| `storage.container` | String | `None` | The container of the azure account.<br/>**It's only used when the storage type is `Azblob`**. |
| `storage.sas_token` | String | `None` | The sas token of the azure account.<br/>**It's only used when the storage type is `Azblob`**. |
| `storage.endpoint` | String | `None` | The endpoint of the S3 service.<br/>**It's only used when the storage type is `S3`, `Oss`, `Gcs` and `Azblob`**. |
| `storage.region` | String | `None` | The region of the S3 service.<br/>**It's only used when the storage type is `S3`, `Oss`, `Gcs` and `Azblob`**. |
| `[[region_engine]]` | -- | -- | The region engine options. You can configure multiple region engines. |
| `region_engine.mito` | -- | -- | The Mito engine options. |
| `region_engine.mito.num_workers` | Integer | `8` | Number of region workers. |
| `region_engine.mito.worker_channel_size` | Integer | `128` | Request channel size of each worker. |
| `region_engine.mito.worker_request_batch_size` | Integer | `64` | Max batch size for a worker to handle requests. |
| `region_engine.mito.manifest_checkpoint_distance` | Integer | `10` | Number of meta action updated to trigger a new checkpoint for the manifest. |
| `region_engine.mito.compress_manifest` | Bool | `false` | Whether to compress manifest and checkpoint file by gzip (default false). |
| `region_engine.mito.max_background_jobs` | Integer | `4` | Max number of running background jobs |
| `region_engine.mito.auto_flush_interval` | String | `1h` | Interval to auto flush a region if it has not flushed yet. |
| `region_engine.mito.global_write_buffer_size` | String | `1GB` | Global write buffer size for all regions. If not set, it's default to 1/8 of OS memory with a max limitation of 1GB. |
| `region_engine.mito.global_write_buffer_reject_size` | String | `2GB` | Global write buffer size threshold to reject write requests. If not set, it's default to 2 times of `global_write_buffer_size` |
| `region_engine.mito.sst_meta_cache_size` | String | `128MB` | Cache size for SST metadata. Setting it to 0 to disable the cache.<br/>If not set, it's default to 1/32 of OS memory with a max limitation of 128MB. |
| `region_engine.mito.vector_cache_size` | String | `512MB` | Cache size for vectors and arrow arrays. Setting it to 0 to disable the cache.<br/>If not set, it's default to 1/16 of OS memory with a max limitation of 512MB. |
| `region_engine.mito.page_cache_size` | String | `512MB` | Cache size for pages of SST row groups. Setting it to 0 to disable the cache.<br/>If not set, it's default to 1/16 of OS memory with a max limitation of 512MB. |
| `region_engine.mito.enable_experimental_write_cache` | Bool | `false` | Whether to enable the experimental write cache. |
| `region_engine.mito.experimental_write_cache_path` | String | `""` | File system path for write cache, defaults to `{data_home}/write_cache`. |
| `region_engine.mito.experimental_write_cache_size` | String | `512MB` | Capacity for write cache. |
| `region_engine.mito.experimental_write_cache_ttl` | String | `1h` | TTL for write cache. |
| `region_engine.mito.sst_write_buffer_size` | String | `8MB` | Buffer size for SST writing. |
| `region_engine.mito.scan_parallelism` | Integer | `0` | Parallelism to scan a region (default: 1/4 of cpu cores).<br/>- `0`: using the default value (1/4 of cpu cores).<br/>- `1`: scan in current thread.<br/>- `n`: scan in parallelism n. |
| `region_engine.mito.parallel_scan_channel_size` | Integer | `32` | Capacity of the channel to send data from parallel scan tasks to the main task. |
| `region_engine.mito.allow_stale_entries` | Bool | `false` | Whether to allow stale WAL entries read during replay. |
| `region_engine.mito.inverted_index` | -- | -- | The options for inverted index in Mito engine. |
| `region_engine.mito.inverted_index.create_on_flush` | String | `auto` | Whether to create the index on flush.<br/>- `auto`: automatically<br/>- `disable`: never |
| `region_engine.mito.inverted_index.create_on_compaction` | String | `auto` | Whether to create the index on compaction.<br/>- `auto`: automatically<br/>- `disable`: never |
| `region_engine.mito.inverted_index.apply_on_query` | String | `auto` | Whether to apply the index on query<br/>- `auto`: automatically<br/>- `disable`: never |
| `region_engine.mito.inverted_index.mem_threshold_on_create` | String | `64M` | Memory threshold for performing an external sort during index creation.<br/>Setting to empty will disable external sorting, forcing all sorting operations to happen in memory. |
| `region_engine.mito.inverted_index.intermediate_path` | String | `""` | File system path to store intermediate files for external sorting (default `{data_home}/index_intermediate`). |
| `region_engine.mito.memtable` | -- | -- | -- |
| `region_engine.mito.memtable.type` | String | `time_series` | Memtable type.<br/>- `time_series`: time-series memtable<br/>- `partition_tree`: partition tree memtable (experimental) |
| `region_engine.mito.memtable.index_max_keys_per_shard` | Integer | `8192` | The max number of keys in one shard.<br/>Only available for `partition_tree` memtable. |
| `region_engine.mito.memtable.data_freeze_threshold` | Integer | `32768` | The max rows of data inside the actively writing buffer in one shard.<br/>Only available for `partition_tree` memtable. |
| `region_engine.mito.memtable.fork_dictionary_bytes` | String | `1GiB` | Max dictionary bytes.<br/>Only available for `partition_tree` memtable. |
| `logging` | -- | -- | The logging options. |
| `logging.dir` | String | `/tmp/greptimedb/logs` | The directory to store the log files. |
| `logging.level` | String | `None` | The log level. Can be `info`/`debug`/`warn`/`error`. |
| `logging.enable_otlp_tracing` | Bool | `false` | Enable OTLP tracing. |
| `logging.otlp_endpoint` | String | `None` | The OTLP tracing endpoint. |
| `logging.append_stdout` | Bool | `true` | Whether to append logs to stdout. |
| `logging.tracing_sample_ratio` | -- | -- | The percentage of tracing will be sampled and exported.<br/>Valid range `[0, 1]`, 1 means all traces are sampled, 0 means all traces are not sampled, the default value is 1.<br/>ratio > 1 are treated as 1. Fractions < 0 are treated as 0 |
| `logging.tracing_sample_ratio.default_ratio` | Float | `1.0` | -- |
| `export_metrics` | -- | -- | The datanode can export its metrics and send to Prometheus compatible service (e.g. send to `greptimedb` itself) from remote-write API.<br/>This is only used for `greptimedb` to export its own metrics internally. It's different from prometheus scrape. |
| `export_metrics.enable` | Bool | `false` | whether enable export metrics. |
| `export_metrics.write_interval` | String | `30s` | The interval of export metrics. |
| `export_metrics.self_import` | -- | -- | For `standalone` mode, `self_import` is recommend to collect metrics generated by itself |
| `export_metrics.self_import.db` | String | `None` | -- |
| `export_metrics.remote_write` | -- | -- | -- |
| `export_metrics.remote_write.url` | String | `""` | The url the metrics send to. The url example can be: `http://127.0.0.1:4000/v1/prometheus/write?db=information_schema`. |
| `export_metrics.remote_write.headers` | InlineTable | -- | HTTP headers of Prometheus remote-write carry. |
| `tracing` | -- | -- | The tracing options. Only effect when compiled with `tokio-console` feature. |
| `tracing.tokio_console_addr` | String | `None` | The tokio console address. |<|MERGE_RESOLUTION|>--- conflicted
+++ resolved
@@ -1,7 +1,8 @@
 # Configurations
 
-- [Standalone Mode](#standalone-mode)
-- [Distributed Mode](#distributed-mode)
+- [Configurations](#configurations)
+  - [Standalone Mode](#standalone-mode)
+  - [Distributed Mode](#distributed-mode)
     - [Frontend](#frontend)
     - [Metasrv](#metasrv)
     - [Datanode](#datanode)
@@ -307,7 +308,6 @@
 | `require_lease_before_startup` | Bool | `false` | Start services after regions have obtained leases.<br/>It will block the datanode start if it can't receive leases in the heartbeat from metasrv. |
 | `init_regions_in_background` | Bool | `false` | Initialize all regions in the background during the startup.<br/>By default, it provides services after all regions have been initialized. |
 | `rpc_hostname` | String | `None` | The hostname of the datanode. |
-<<<<<<< HEAD
 | `grpc` | -- | -- | The gRPC server options. |
 | `grpc.addr` | String | `127.0.0.1:3001` | The address to bind the gRPC server. |
 | `grpc.runtime_size` | Integer | `8` | The number of server worker threads. |
@@ -317,16 +317,10 @@
 | `grpc.tls.key_path` | String | `None` | Private key file path. |
 | `grpc.tls.watch` | Bool | `false` | Watch for Certificate and key file change and auto reload.<br/>For now, gRPC tls config does not support auto reload. |
 | `grpc.tls.enable_telemetry` | Bool | `true` | Enable telemetry to collect anonymous usage data. |
-=======
-| `rpc_runtime_size` | Integer | `8` | The number of gRPC server worker threads. |
-| `rpc_max_recv_message_size` | String | `512MB` | The maximum receive message size for gRPC server. |
-| `rpc_max_send_message_size` | String | `512MB` | The maximum send message size for gRPC server. |
-| `enable_telemetry` | Bool | `true` | Enable telemetry to collect anonymous usage data. |
 | `runtime` | -- | -- | The runtime options. |
 | `runtime.read_rt_size` | Integer | `8` | The number of threads to execute the runtime for global read operations. |
 | `runtime.write_rt_size` | Integer | `8` | The number of threads to execute the runtime for global write operations. |
 | `runtime.bg_rt_size` | Integer | `8` | The number of threads to execute the runtime for global background operations. |
->>>>>>> 4719569e
 | `heartbeat` | -- | -- | The heartbeat options. |
 | `heartbeat.interval` | String | `3s` | Interval for sending heartbeat messages to the metasrv. |
 | `heartbeat.retry_interval` | String | `3s` | Interval for retrying to send heartbeat messages to the metasrv. |
