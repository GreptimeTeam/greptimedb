--- conflicted
+++ resolved
@@ -13,7 +13,6 @@
 ## By default, it provides services after all regions have been initialized.
 init_regions_in_background = false
 
-<<<<<<< HEAD
 ## The gRPC server options.
 [grpc]
 ## The address to bind the gRPC server.
@@ -22,6 +21,8 @@
 hostname = "127.0.0.1"
 ## The number of server worker threads.
 runtime_size = 8
+## Parallelism of initializing regions.
+init_regions_parallelism = 16
 
 
 ## gRPC server TLS options, see `mysql.tls` section.
@@ -30,15 +31,6 @@
 mode = "disable"
 
 ## Certificate file path.
-=======
-## Parallelism of initializing regions.
-init_regions_parallelism = 16
-
-## The gRPC address of the datanode.
-rpc_addr = "127.0.0.1:3001"
-
-## The hostname of the datanode.
->>>>>>> d8b51cfa
 ## +toml2docs:none-default
 cert_path = ""
 
