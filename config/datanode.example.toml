--- conflicted
+++ resolved
@@ -110,12 +110,7 @@
 # Buffer size for SST writing.
 sst_write_buffer_size = "8MB"
 
-<<<<<<< HEAD
-# Log options
-=======
-
 # Log options, see `standalone.example.toml`
->>>>>>> 730a3faa
 # [logging]
 # dir = "/tmp/greptimedb/logs"
 # level = "info"