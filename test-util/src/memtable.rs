use std::any::Any;
use std::pin::Pin;
use std::sync::Arc;

use async_trait::async_trait;
use common_query::prelude::Expr;
use common_recordbatch::error::Result as RecordBatchResult;
use common_recordbatch::{RecordBatch, RecordBatchStream, SendableRecordBatchStream};
use datatypes::prelude::*;
use datatypes::schema::{ColumnSchema, Schema, SchemaRef};
use datatypes::vectors::UInt32Vector;
use futures::task::{Context, Poll};
use futures::Stream;
use snafu::prelude::*;
use table::error::{Result, SchemaConversionSnafu, TableProjectionSnafu};
<<<<<<< HEAD
use table::metadata::{TableId, TableIdent, TableInfo, TableInfoRef, TableMeta, TableType};
=======
use table::metadata::{
    TableId, TableInfoBuilder, TableInfoRef, TableMetaBuilder, TableType, TableVersion,
};
>>>>>>> bb147f02
use table::Table;

#[derive(Debug, Clone)]
pub struct MemTable {
    info: TableInfoRef,
    recordbatch: RecordBatch,
}

impl MemTable {
    pub fn new(table_name: impl Into<String>, recordbatch: RecordBatch) -> Self {
        Self::new_with_catalog(
            table_name,
            recordbatch,
            0,
            "greptime".to_string(),
            "public".to_string(),
        )
    }

    pub fn new_with_catalog(
        table_name: impl Into<String>,
        recordbatch: RecordBatch,
        table_id: TableId,
        catalog_name: String,
        schema_name: String,
    ) -> Self {
        let schema = recordbatch.schema.clone();
<<<<<<< HEAD
        let info = Arc::new(TableInfo {
            ident: TableIdent {
                table_id,
                version: 0,
            },
            name: table_name.into(),
            catalog_name,
            schema_name,
            desc: None,
            meta: TableMeta {
                schema,
                primary_key_indices: vec![],
                value_indices: vec![],
                engine: "mock".to_string(),
                next_column_id: 0,
                engine_options: Default::default(),
                options: Default::default(),
                created_on: Default::default(),
            },
            table_type: TableType::Base,
        });
=======

        let meta = TableMetaBuilder::default()
            .schema(schema)
            .primary_key_indices(vec![])
            .value_indices(vec![])
            .engine("mock".to_string())
            .next_column_id(0)
            .engine_options(Default::default())
            .options(Default::default())
            .created_on(Default::default())
            .build()
            .unwrap();

        let info = Arc::new(
            TableInfoBuilder::default()
                .table_id(table_id)
                .table_version(0 as TableVersion)
                .name(table_name.into())
                .schema_name(schema_name)
                .catalog_name(catalog_name)
                .desc(None)
                .table_type(TableType::Base)
                .meta(meta)
                .build()
                .unwrap(),
        );

>>>>>>> bb147f02
        Self { info, recordbatch }
    }

    pub fn table_name(&self) -> &str {
        &self.info.name
    }

    /// Creates a 1 column 100 rows table, with table name "numbers", column name "uint32s" and
    /// column type "uint32". Column data increased from 0 to 100.
    pub fn default_numbers_table() -> Self {
        let column_schemas = vec![ColumnSchema::new(
            "uint32s",
            ConcreteDataType::uint32_datatype(),
            true,
        )];
        let schema = Arc::new(Schema::new(column_schemas));
        let columns: Vec<VectorRef> = vec![Arc::new(UInt32Vector::from_slice(
            (0..100).collect::<Vec<_>>(),
        ))];
        let recordbatch = RecordBatch::new(schema, columns).unwrap();
        MemTable::new("numbers", recordbatch)
    }
}

#[async_trait]
impl Table for MemTable {
    fn as_any(&self) -> &dyn Any {
        self
    }

    fn schema(&self) -> SchemaRef {
        self.recordbatch.schema.clone()
    }

    fn table_info(&self) -> TableInfoRef {
        self.info.clone()
    }

    async fn scan(
        &self,
        projection: &Option<Vec<usize>>,
        _filters: &[Expr],
        limit: Option<usize>,
    ) -> Result<SendableRecordBatchStream> {
        let df_recordbatch = if let Some(indices) = projection {
            self.recordbatch
                .df_recordbatch
                .project(indices)
                .context(TableProjectionSnafu)?
        } else {
            self.recordbatch.df_recordbatch.clone()
        };

        let rows = df_recordbatch.num_rows();
        let limit = if let Some(limit) = limit {
            limit.min(rows)
        } else {
            rows
        };
        let df_recordbatch = df_recordbatch.slice(0, limit);

        let recordbatch = RecordBatch {
            schema: Arc::new(
                Schema::try_from(df_recordbatch.schema().clone()).context(SchemaConversionSnafu)?,
            ),
            df_recordbatch,
        };
        Ok(Box::pin(MemtableStream {
            schema: recordbatch.schema.clone(),
            recordbatch: Some(recordbatch),
        }))
    }
}

impl RecordBatchStream for MemtableStream {
    fn schema(&self) -> SchemaRef {
        self.schema.clone()
    }
}

struct MemtableStream {
    schema: SchemaRef,
    recordbatch: Option<RecordBatch>,
}

impl Stream for MemtableStream {
    type Item = RecordBatchResult<RecordBatch>;

    fn poll_next(mut self: Pin<&mut Self>, _ctx: &mut Context<'_>) -> Poll<Option<Self::Item>> {
        match self.recordbatch.take() {
            Some(records) => Poll::Ready(Some(Ok(records))),
            None => Poll::Ready(None),
        }
    }
}

#[cfg(test)]
mod test {
    use common_recordbatch::util;
    use datatypes::prelude::*;
    use datatypes::schema::ColumnSchema;
    use datatypes::vectors::{Int32Vector, StringVector};

    use super::*;

    #[tokio::test]
    async fn test_scan_with_projection() {
        let table = build_testing_table();

        let scan_stream = table.scan(&Some(vec![1]), &[], None).await.unwrap();
        let recordbatch = util::collect(scan_stream).await.unwrap();
        assert_eq!(1, recordbatch.len());
        let columns = recordbatch[0].df_recordbatch.columns();
        assert_eq!(1, columns.len());

        let string_column = VectorHelper::try_into_vector(&columns[0]).unwrap();
        let string_column = string_column
            .as_any()
            .downcast_ref::<StringVector>()
            .unwrap();
        let string_column = string_column.iter_data().flatten().collect::<Vec<&str>>();
        assert_eq!(vec!["hello", "greptime"], string_column);
    }

    #[tokio::test]
    async fn test_scan_with_limit() {
        let table = build_testing_table();

        let scan_stream = table.scan(&None, &[], Some(2)).await.unwrap();
        let recordbatch = util::collect(scan_stream).await.unwrap();
        assert_eq!(1, recordbatch.len());
        let columns = recordbatch[0].df_recordbatch.columns();
        assert_eq!(2, columns.len());

        let i32_column = VectorHelper::try_into_vector(&columns[0]).unwrap();
        let i32_column = i32_column.as_any().downcast_ref::<Int32Vector>().unwrap();
        let i32_column = i32_column.iter_data().flatten().collect::<Vec<i32>>();
        assert_eq!(vec![-100], i32_column);

        let string_column = VectorHelper::try_into_vector(&columns[1]).unwrap();
        let string_column = string_column
            .as_any()
            .downcast_ref::<StringVector>()
            .unwrap();
        let string_column = string_column.iter_data().flatten().collect::<Vec<&str>>();
        assert_eq!(vec!["hello"], string_column);
    }

    fn build_testing_table() -> MemTable {
        let i32_column_schema =
            ColumnSchema::new("i32_numbers", ConcreteDataType::int32_datatype(), true);
        let string_column_schema =
            ColumnSchema::new("strings", ConcreteDataType::string_datatype(), true);
        let column_schemas = vec![i32_column_schema, string_column_schema];

        let schema = Arc::new(Schema::new(column_schemas));
        let columns: Vec<VectorRef> = vec![
            Arc::new(Int32Vector::from(vec![
                Some(-100),
                None,
                Some(1),
                Some(100),
            ])),
            Arc::new(StringVector::from(vec![
                Some("hello"),
                None,
                Some("greptime"),
                None,
            ])),
        ];
        let recordbatch = RecordBatch::new(schema, columns).unwrap();
        MemTable::new("", recordbatch)
    }
}<|MERGE_RESOLUTION|>--- conflicted
+++ resolved
@@ -13,13 +13,9 @@
 use futures::Stream;
 use snafu::prelude::*;
 use table::error::{Result, SchemaConversionSnafu, TableProjectionSnafu};
-<<<<<<< HEAD
-use table::metadata::{TableId, TableIdent, TableInfo, TableInfoRef, TableMeta, TableType};
-=======
 use table::metadata::{
     TableId, TableInfoBuilder, TableInfoRef, TableMetaBuilder, TableType, TableVersion,
 };
->>>>>>> bb147f02
 use table::Table;
 
 #[derive(Debug, Clone)]
@@ -47,29 +43,6 @@
         schema_name: String,
     ) -> Self {
         let schema = recordbatch.schema.clone();
-<<<<<<< HEAD
-        let info = Arc::new(TableInfo {
-            ident: TableIdent {
-                table_id,
-                version: 0,
-            },
-            name: table_name.into(),
-            catalog_name,
-            schema_name,
-            desc: None,
-            meta: TableMeta {
-                schema,
-                primary_key_indices: vec![],
-                value_indices: vec![],
-                engine: "mock".to_string(),
-                next_column_id: 0,
-                engine_options: Default::default(),
-                options: Default::default(),
-                created_on: Default::default(),
-            },
-            table_type: TableType::Base,
-        });
-=======
 
         let meta = TableMetaBuilder::default()
             .schema(schema)
@@ -97,7 +70,6 @@
                 .unwrap(),
         );
 
->>>>>>> bb147f02
         Self { info, recordbatch }
     }
 
