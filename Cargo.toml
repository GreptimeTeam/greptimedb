[workspace]
members = [
    "src/api",
    "src/auth",
    "src/cache",
    "src/catalog",
    "src/cli",
    "src/client",
    "src/cmd",
    "src/common/base",
    "src/common/catalog",
    "src/common/config",
    "src/common/datasource",
    "src/common/decimal",
    "src/common/error",
    "src/common/frontend",
    "src/common/function",
    "src/common/greptimedb-telemetry",
    "src/common/grpc",
    "src/common/grpc-expr",
    "src/common/macro",
    "src/common/mem-prof",
    "src/common/meta",
    "src/common/options",
    "src/common/plugins",
    "src/common/pprof",
    "src/common/procedure",
    "src/common/procedure-test",
    "src/common/query",
    "src/common/recordbatch",
    "src/common/runtime",
    "src/common/session",
    "src/common/substrait",
    "src/common/telemetry",
    "src/common/test-util",
    "src/common/time",
    "src/common/version",
    "src/common/wal",
    "src/datanode",
    "src/datatypes",
    "src/file-engine",
    "src/flow",
    "src/frontend",
    "src/index",
    "src/log-query",
    "src/log-store",
    "src/meta-client",
    "src/meta-srv",
    "src/metric-engine",
    "src/mito2",
    "src/object-store",
    "src/operator",
    "src/partition",
    "src/pipeline",
    "src/plugins",
    "src/promql",
    "src/puffin",
    "src/query",
    "src/servers",
    "src/session",
    "src/sql",
    "src/store-api",
    "src/table",
    "tests-fuzz",
    "tests-integration",
    "tests/runner",
]
resolver = "2"

[workspace.package]
version = "0.15.0"
edition = "2021"
license = "Apache-2.0"

[workspace.lints]
clippy.dbg_macro = "warn"
clippy.implicit_clone = "warn"
clippy.result_large_err = "allow"
clippy.large_enum_variant = "allow"
clippy.doc_overindented_list_items = "allow"
rust.unknown_lints = "deny"
rust.unexpected_cfgs = { level = "warn", check-cfg = ['cfg(tokio_unstable)'] }

[workspace.dependencies]
# DO_NOT_REMOVE_THIS: BEGIN_OF_EXTERNAL_DEPENDENCIES
# We turn off default-features for some dependencies here so the workspaces which inherit them can
# selectively turn them on if needed, since we can override default-features = true (from false)
# for the inherited dependency but cannot do the reverse (override from true to false).
#
# See for more detaiils: https://github.com/rust-lang/cargo/issues/11329
ahash = { version = "0.8", features = ["compile-time-rng"] }
aquamarine = "0.6"
arrow = { version = "54.2", features = ["prettyprint"] }
arrow-array = { version = "54.2", default-features = false, features = ["chrono-tz"] }
arrow-flight = "54.2"
arrow-ipc = { version = "54.2", default-features = false, features = ["lz4", "zstd"] }
arrow-schema = { version = "54.2", features = ["serde"] }
async-stream = "0.3"
async-trait = "0.1"
# Remember to update axum-extra, axum-macros when updating axum
axum = "0.8"
axum-extra = "0.10"
axum-macros = "0.5"
backon = "1"
base64 = "0.22"
bigdecimal = "0.4.2"
bitflags = "2.4.1"
bytemuck = "1.12"
bytes = { version = "1.7", features = ["serde"] }
chrono = { version = "0.4", features = ["serde"] }
chrono-tz = "0.10.1"
clap = { version = "4.4", features = ["derive"] }
config = "0.13.0"
crossbeam-utils = "0.8"
dashmap = "6.1"
datafusion = { git = "https://github.com/waynexia/arrow-datafusion.git", rev = "e104c7cf62b11dd5fe41461b82514978234326b4" }
datafusion-common = { git = "https://github.com/waynexia/arrow-datafusion.git", rev = "e104c7cf62b11dd5fe41461b82514978234326b4" }
datafusion-expr = { git = "https://github.com/waynexia/arrow-datafusion.git", rev = "e104c7cf62b11dd5fe41461b82514978234326b4" }
datafusion-functions = { git = "https://github.com/waynexia/arrow-datafusion.git", rev = "e104c7cf62b11dd5fe41461b82514978234326b4" }
datafusion-optimizer = { git = "https://github.com/waynexia/arrow-datafusion.git", rev = "e104c7cf62b11dd5fe41461b82514978234326b4" }
datafusion-physical-expr = { git = "https://github.com/waynexia/arrow-datafusion.git", rev = "e104c7cf62b11dd5fe41461b82514978234326b4" }
datafusion-physical-plan = { git = "https://github.com/waynexia/arrow-datafusion.git", rev = "e104c7cf62b11dd5fe41461b82514978234326b4" }
datafusion-sql = { git = "https://github.com/waynexia/arrow-datafusion.git", rev = "e104c7cf62b11dd5fe41461b82514978234326b4" }
datafusion-substrait = { git = "https://github.com/waynexia/arrow-datafusion.git", rev = "e104c7cf62b11dd5fe41461b82514978234326b4" }
deadpool = "0.12"
deadpool-postgres = "0.14"
derive_builder = "0.20"
dotenv = "0.15"
etcd-client = "0.14"
fst = "0.4.7"
futures = "0.3"
futures-util = "0.3"
<<<<<<< HEAD
greptime-proto = { git = "https://github.com/GreptimeTeam/greptime-proto.git", rev = "85c23c1e05e26e8625e98aa57217985b48969265" }
=======
greptime-proto = { git = "https://github.com/GreptimeTeam/greptime-proto.git", rev = "e82b0158cd38d4021edb4e4c0ae77f999051e62f" }
>>>>>>> 41a706c7
hex = "0.4"
http = "1"
humantime = "2.1"
humantime-serde = "1.1"
hyper = "1.1"
hyper-util = "0.1"
itertools = "0.14"
jsonb = { git = "https://github.com/databendlabs/jsonb.git", rev = "8c8d2fc294a39f3ff08909d60f718639cfba3875", default-features = false }
lazy_static = "1.4"
local-ip-address = "0.6"
loki-proto = { git = "https://github.com/GreptimeTeam/loki-proto.git", rev = "1434ecf23a2654025d86188fb5205e7a74b225d3" }
meter-core = { git = "https://github.com/GreptimeTeam/greptime-meter.git", rev = "5618e779cf2bb4755b499c630fba4c35e91898cb" }
mockall = "0.13"
moka = "0.12"
nalgebra = "0.33"
notify = "8.0"
num_cpus = "1.16"
object_store_opendal = "0.50"
once_cell = "1.18"
opentelemetry-proto = { version = "0.27", features = [
    "gen-tonic",
    "metrics",
    "trace",
    "with-serde",
    "logs",
] }
parking_lot = "0.12"
parquet = { version = "54.2", default-features = false, features = ["arrow", "async", "object_store"] }
paste = "1.0"
pin-project = "1.0"
prometheus = { version = "0.13.3", features = ["process"] }
promql-parser = { version = "0.5.1", features = ["ser"] }
prost = { version = "0.13", features = ["no-recursion-limit"] }
raft-engine = { version = "0.4.1", default-features = false }
rand = "0.9"
ratelimit = "0.10"
regex = "1.8"
regex-automata = "0.4"
reqwest = { version = "0.12", default-features = false, features = [
    "json",
    "rustls-tls-native-roots",
    "stream",
    "multipart",
] }
rskafka = { git = "https://github.com/influxdata/rskafka.git", rev = "75535b5ad9bae4a5dbb582c82e44dfd81ec10105", features = [
    "transport-tls",
] }
rstest = "0.25"
rstest_reuse = "0.7"
rust_decimal = "1.33"
rustc-hash = "2.0"
# It is worth noting that we should try to avoid using aws-lc-rs until it can be compiled on various platforms.
rustls = { version = "0.23.25", default-features = false }
serde = { version = "1.0", features = ["derive"] }
serde_json = { version = "1.0", features = ["float_roundtrip"] }
serde_with = "3"
shadow-rs = "1.1"
simd-json = "0.15"
similar-asserts = "1.6.0"
smallvec = { version = "1", features = ["serde"] }
snafu = "0.8"
sqlparser = { git = "https://github.com/GreptimeTeam/sqlparser-rs.git", rev = "0cf6c04490d59435ee965edd2078e8855bd8471e", features = [
    "visitor",
    "serde",
] } # branch = "v0.54.x"
sqlx = { version = "0.8", features = [
    "runtime-tokio-rustls",
    "mysql",
    "postgres",
    "chrono",
] }
strum = { version = "0.27", features = ["derive"] }
sysinfo = "0.33"
tempfile = "3"
tokio = { version = "1.40", features = ["full"] }
tokio-postgres = "0.7"
tokio-rustls = { version = "0.26.2", default-features = false }
tokio-stream = "0.1"
tokio-util = { version = "0.7", features = ["io-util", "compat"] }
toml = "0.8.8"
tonic = { version = "0.12", features = ["tls", "gzip", "zstd"] }
tower = "0.5"
tracing-appender = "0.2"
tracing-subscriber = { version = "0.3", features = ["env-filter", "json", "fmt"] }
typetag = "0.2"
uuid = { version = "1.7", features = ["serde", "v4", "fast-rng"] }
zstd = "0.13"
# DO_NOT_REMOVE_THIS: END_OF_EXTERNAL_DEPENDENCIES

## workspaces members
api = { path = "src/api" }
auth = { path = "src/auth" }
cache = { path = "src/cache" }
catalog = { path = "src/catalog" }
cli = { path = "src/cli" }
client = { path = "src/client" }
cmd = { path = "src/cmd", default-features = false }
common-base = { path = "src/common/base" }
common-catalog = { path = "src/common/catalog" }
common-config = { path = "src/common/config" }
common-datasource = { path = "src/common/datasource" }
common-decimal = { path = "src/common/decimal" }
common-error = { path = "src/common/error" }
common-frontend = { path = "src/common/frontend" }
common-function = { path = "src/common/function" }
common-greptimedb-telemetry = { path = "src/common/greptimedb-telemetry" }
common-grpc = { path = "src/common/grpc" }
common-grpc-expr = { path = "src/common/grpc-expr" }
common-macro = { path = "src/common/macro" }
common-mem-prof = { path = "src/common/mem-prof" }
common-meta = { path = "src/common/meta" }
common-options = { path = "src/common/options" }
common-plugins = { path = "src/common/plugins" }
common-pprof = { path = "src/common/pprof" }
common-procedure = { path = "src/common/procedure" }
common-procedure-test = { path = "src/common/procedure-test" }
common-query = { path = "src/common/query" }
common-recordbatch = { path = "src/common/recordbatch" }
common-runtime = { path = "src/common/runtime" }
common-session = { path = "src/common/session" }
common-telemetry = { path = "src/common/telemetry" }
common-test-util = { path = "src/common/test-util" }
common-time = { path = "src/common/time" }
common-version = { path = "src/common/version" }
common-wal = { path = "src/common/wal" }
datanode = { path = "src/datanode" }
datatypes = { path = "src/datatypes" }
file-engine = { path = "src/file-engine" }
flow = { path = "src/flow" }
frontend = { path = "src/frontend", default-features = false }
index = { path = "src/index" }
log-query = { path = "src/log-query" }
log-store = { path = "src/log-store" }
meta-client = { path = "src/meta-client" }
meta-srv = { path = "src/meta-srv" }
metric-engine = { path = "src/metric-engine" }
mito2 = { path = "src/mito2" }
object-store = { path = "src/object-store" }
operator = { path = "src/operator" }
otel-arrow-rust = { git = "https://github.com/open-telemetry/otel-arrow", rev = "5d551412d2a12e689cde4d84c14ef29e36784e51", features = [
    "server",
] }
partition = { path = "src/partition" }
pipeline = { path = "src/pipeline" }
plugins = { path = "src/plugins" }
promql = { path = "src/promql" }
puffin = { path = "src/puffin" }
query = { path = "src/query" }
servers = { path = "src/servers" }
session = { path = "src/session" }
sql = { path = "src/sql" }
store-api = { path = "src/store-api" }
substrait = { path = "src/common/substrait" }
table = { path = "src/table" }

[workspace.dependencies.meter-macros]
git = "https://github.com/GreptimeTeam/greptime-meter.git"
rev = "5618e779cf2bb4755b499c630fba4c35e91898cb"

[profile.release]
debug = 1

[profile.nightly]
inherits = "release"
strip = "debuginfo"
lto = "thin"
debug = false
incremental = false

[profile.ci]
inherits = "dev"
strip = true

[profile.dev.package.sqlness-runner]
debug = false
strip = true

[profile.dev.package.tests-fuzz]
debug = false
strip = true<|MERGE_RESOLUTION|>--- conflicted
+++ resolved
@@ -130,11 +130,7 @@
 fst = "0.4.7"
 futures = "0.3"
 futures-util = "0.3"
-<<<<<<< HEAD
 greptime-proto = { git = "https://github.com/GreptimeTeam/greptime-proto.git", rev = "85c23c1e05e26e8625e98aa57217985b48969265" }
-=======
-greptime-proto = { git = "https://github.com/GreptimeTeam/greptime-proto.git", rev = "e82b0158cd38d4021edb4e4c0ae77f999051e62f" }
->>>>>>> 41a706c7
 hex = "0.4"
 http = "1"
 humantime = "2.1"
