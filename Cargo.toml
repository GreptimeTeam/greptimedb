[workspace]
members = [
    "benchmarks",
    "src/api",
    "src/auth",
    "src/catalog",
    "src/client",
    "src/cmd",
    "src/common/base",
    "src/common/catalog",
    "src/common/config",
    "src/common/datasource",
    "src/common/error",
    "src/common/function",
    "src/common/macro",
    "src/common/greptimedb-telemetry",
    "src/common/grpc",
    "src/common/grpc-expr",
    "src/common/mem-prof",
    "src/common/meta",
    "src/common/procedure",
    "src/common/procedure-test",
    "src/common/query",
    "src/common/recordbatch",
    "src/common/runtime",
    "src/common/substrait",
    "src/common/telemetry",
    "src/common/test-util",
    "src/common/time",
    "src/common/version",
    "src/datanode",
    "src/datatypes",
    "src/file-engine",
    "src/frontend",
    "src/log-store",
    "src/meta-client",
    "src/meta-srv",
    "src/mito2",
    "src/object-store",
    "src/operator",
    "src/partition",
    "src/plugins",
    "src/promql",
    "src/query",
    "src/script",
    "src/servers",
    "src/session",
    "src/sql",
    "src/storage",
    "src/store-api",
    "src/table",
    "tests-integration",
    "tests/runner",
]
resolver = "2"

[workspace.package]
version = "0.4.0-nightly"
edition = "2021"
license = "Apache-2.0"

[workspace.dependencies]
aquamarine = "0.3"
arrow = { version = "43.0" }
arrow-array = "43.0"
arrow-flight = "43.0"
arrow-schema = { version = "43.0", features = ["serde"] }
async-stream = "0.3"
async-trait = "0.1"
chrono = { version = "0.4", features = ["serde"] }
datafusion = { git = "https://github.com/waynexia/arrow-datafusion.git", rev = "c0b0fca548e99d020c76e1a1cd7132aab26000e1" }
datafusion-common = { git = "https://github.com/waynexia/arrow-datafusion.git", rev = "c0b0fca548e99d020c76e1a1cd7132aab26000e1" }
datafusion-expr = { git = "https://github.com/waynexia/arrow-datafusion.git", rev = "c0b0fca548e99d020c76e1a1cd7132aab26000e1" }
datafusion-optimizer = { git = "https://github.com/waynexia/arrow-datafusion.git", rev = "c0b0fca548e99d020c76e1a1cd7132aab26000e1" }
datafusion-physical-expr = { git = "https://github.com/waynexia/arrow-datafusion.git", rev = "c0b0fca548e99d020c76e1a1cd7132aab26000e1" }
datafusion-sql = { git = "https://github.com/waynexia/arrow-datafusion.git", rev = "c0b0fca548e99d020c76e1a1cd7132aab26000e1" }
datafusion-substrait = { git = "https://github.com/waynexia/arrow-datafusion.git", rev = "c0b0fca548e99d020c76e1a1cd7132aab26000e1" }
derive_builder = "0.12"
etcd-client = "0.11"
futures = "0.3"
futures-util = "0.3"
greptime-proto = { git = "https://github.com/GreptimeTeam/greptime-proto.git", rev = "1f1dd532a111e3834cc3019c5605e2993ffb9dc3" }
humantime-serde = "1.1"
itertools = "0.10"
lazy_static = "1.4"
<<<<<<< HEAD
meter-core = { git = "https://github.com/GreptimeTeam/greptime-meter.git", rev = "abbd357c1e193cd270ea65ee7652334a150b628f" }
metrics = "0.20"
moka = { version = "0.11" }
=======
moka = "0.12"
>>>>>>> 06791784
once_cell = "1.18"
opentelemetry-proto = { version = "0.2", features = ["gen-tonic", "metrics"] }
parquet = "43.0"
paste = "1.0"
prost = "0.11"
raft-engine = { git = "https://github.com/tikv/raft-engine.git", rev = "22dfb426cd994602b57725ef080287d3e53db479" }
rand = "0.8"
regex = "1.8"
reqwest = { version = "0.11", default-features = false, features = [
    "json",
    "rustls-tls-native-roots",
    "stream",
] }
serde = { version = "1.0", features = ["derive"] }
serde_json = "1.0"
smallvec = "1"
snafu = { version = "0.7", features = ["backtraces"] }
sqlparser = { git = "https://github.com/GreptimeTeam/sqlparser-rs.git", rev = "296a4f6c73b129d6f565a42a2e5e53c6bc2b9da4", features = [
    "visitor",
] }
strum = { version = "0.25", features = ["derive"] }
tempfile = "3"
tokio = { version = "1.28", features = ["full"] }
tokio-util = { version = "0.7", features = ["io-util", "compat"] }
toml = "0.7"
tonic = { version = "0.9", features = ["tls"] }
uuid = { version = "1", features = ["serde", "v4", "fast-rng"] }
## workspaces members
api = { path = "src/api" }
auth = { path = "src/auth" }
catalog = { path = "src/catalog" }
client = { path = "src/client" }
cmd = { path = "src/cmd" }
common-base = { path = "src/common/base" }
common-catalog = { path = "src/common/catalog" }
common-config = { path = "src/common/config" }
common-datasource = { path = "src/common/datasource" }
common-error = { path = "src/common/error" }
common-function = { path = "src/common/function" }
common-greptimedb-telemetry = { path = "src/common/greptimedb-telemetry" }
common-grpc = { path = "src/common/grpc" }
common-grpc-expr = { path = "src/common/grpc-expr" }
common-macro = { path = "src/common/macro" }
common-mem-prof = { path = "src/common/mem-prof" }
common-meta = { path = "src/common/meta" }
common-pprof = { path = "src/common/pprof" }
common-procedure = { path = "src/common/procedure" }
common-procedure-test = { path = "src/common/procedure-test" }
common-query = { path = "src/common/query" }
common-recordbatch = { path = "src/common/recordbatch" }
common-runtime = { path = "src/common/runtime" }
common-telemetry = { path = "src/common/telemetry" }
common-test-util = { path = "src/common/test-util" }
common-time = { path = "src/common/time" }
common-version = { path = "src/common/version" }
datanode = { path = "src/datanode" }
datatypes = { path = "src/datatypes" }
file-engine = { path = "src/file-engine" }
frontend = { path = "src/frontend" }
log-store = { path = "src/log-store" }
meta-client = { path = "src/meta-client" }
meta-srv = { path = "src/meta-srv" }
mito = { path = "src/mito" }
mito2 = { path = "src/mito2" }
object-store = { path = "src/object-store" }
operator = { path = "src/operator" }
partition = { path = "src/partition" }
plugins = { path = "src/plugins" }
promql = { path = "src/promql" }
query = { path = "src/query" }
script = { path = "src/script" }
servers = { path = "src/servers" }
session = { path = "src/session" }
sql = { path = "src/sql" }
storage = { path = "src/storage" }
store-api = { path = "src/store-api" }
substrait = { path = "src/common/substrait" }
table = { path = "src/table" }

[workspace.dependencies.meter-macros]
git = "https://github.com/GreptimeTeam/greptime-meter.git"
rev = "abbd357c1e193cd270ea65ee7652334a150b628f"

[profile.release]
debug = true

[profile.nightly]
inherits = "release"
strip = true
lto = "thin"
debug = false
incremental = false<|MERGE_RESOLUTION|>--- conflicted
+++ resolved
@@ -83,13 +83,9 @@
 humantime-serde = "1.1"
 itertools = "0.10"
 lazy_static = "1.4"
-<<<<<<< HEAD
 meter-core = { git = "https://github.com/GreptimeTeam/greptime-meter.git", rev = "abbd357c1e193cd270ea65ee7652334a150b628f" }
 metrics = "0.20"
-moka = { version = "0.11" }
-=======
 moka = "0.12"
->>>>>>> 06791784
 once_cell = "1.18"
 opentelemetry-proto = { version = "0.2", features = ["gen-tonic", "metrics"] }
 parquet = "43.0"
