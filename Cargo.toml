[workspace]
members = [
    "src/api",
    "src/auth",
    "src/cache",
    "src/catalog",
    "src/cli",
    "src/client",
    "src/cmd",
    "src/common/base",
    "src/common/catalog",
    "src/common/config",
    "src/common/datasource",
    "src/common/decimal",
    "src/common/error",
    "src/common/frontend",
    "src/common/function",
    "src/common/greptimedb-telemetry",
    "src/common/grpc",
    "src/common/grpc-expr",
    "src/common/macro",
    "src/common/mem-prof",
    "src/common/meta",
    "src/common/options",
    "src/common/plugins",
    "src/common/pprof",
    "src/common/procedure",
    "src/common/procedure-test",
    "src/common/query",
    "src/common/recordbatch",
    "src/common/runtime",
    "src/common/substrait",
    "src/common/telemetry",
    "src/common/test-util",
    "src/common/time",
    "src/common/version",
    "src/common/wal",
    "src/datanode",
    "src/datatypes",
    "src/file-engine",
    "src/flow",
    "src/frontend",
    "src/index",
    "src/log-query",
    "src/log-store",
    "src/meta-client",
    "src/meta-srv",
    "src/metric-engine",
    "src/mito2",
    "src/object-store",
    "src/operator",
    "src/partition",
    "src/pipeline",
    "src/plugins",
    "src/promql",
    "src/puffin",
    "src/query",
    "src/servers",
    "src/session",
    "src/sql",
    "src/store-api",
    "src/table",
    "tests-fuzz",
    "tests-integration",
    "tests/runner",
]
resolver = "2"

[workspace.package]
version = "0.12.0"
edition = "2021"
license = "Apache-2.0"

[workspace.lints]
clippy.print_stdout = "warn"
clippy.print_stderr = "warn"
clippy.dbg_macro = "warn"
clippy.implicit_clone = "warn"
clippy.readonly_write_lock = "allow"
rust.unknown_lints = "deny"
rust.unexpected_cfgs = { level = "warn", check-cfg = ['cfg(tokio_unstable)'] }

[workspace.dependencies]
# We turn off default-features for some dependencies here so the workspaces which inherit them can
# selectively turn them on if needed, since we can override default-features = true (from false)
# for the inherited dependency but cannot do the reverse (override from true to false).
#
# See for more detaiils: https://github.com/rust-lang/cargo/issues/11329
ahash = { version = "0.8", features = ["compile-time-rng"] }
aquamarine = "0.3"
arrow = { version = "53.0.0", features = ["prettyprint"] }
arrow-array = { version = "53.0.0", default-features = false, features = ["chrono-tz"] }
arrow-flight = "53.0"
arrow-ipc = { version = "53.0.0", default-features = false, features = ["lz4", "zstd"] }
arrow-schema = { version = "53.0", features = ["serde"] }
async-stream = "0.3"
async-trait = "0.1"
# Remember to update axum-extra, axum-macros when updating axum
axum = "0.8"
axum-extra = "0.10"
axum-macros = "0.4"
backon = "1"
base64 = "0.21"
bigdecimal = "0.4.2"
bitflags = "2.4.1"
bytemuck = "1.12"
bytes = { version = "1.7", features = ["serde"] }
chrono = { version = "0.4", features = ["serde"] }
clap = { version = "4.4", features = ["derive"] }
config = "0.13.0"
crossbeam-utils = "0.8"
dashmap = "5.4"
datafusion = { git = "https://github.com/apache/datafusion.git", rev = "2464703c84c400a09cc59277018813f0e797bb4e" }
datafusion-common = { git = "https://github.com/apache/datafusion.git", rev = "2464703c84c400a09cc59277018813f0e797bb4e" }
datafusion-expr = { git = "https://github.com/apache/datafusion.git", rev = "2464703c84c400a09cc59277018813f0e797bb4e" }
datafusion-functions = { git = "https://github.com/apache/datafusion.git", rev = "2464703c84c400a09cc59277018813f0e797bb4e" }
datafusion-optimizer = { git = "https://github.com/apache/datafusion.git", rev = "2464703c84c400a09cc59277018813f0e797bb4e" }
datafusion-physical-expr = { git = "https://github.com/apache/datafusion.git", rev = "2464703c84c400a09cc59277018813f0e797bb4e" }
datafusion-physical-plan = { git = "https://github.com/apache/datafusion.git", rev = "2464703c84c400a09cc59277018813f0e797bb4e" }
datafusion-sql = { git = "https://github.com/apache/datafusion.git", rev = "2464703c84c400a09cc59277018813f0e797bb4e" }
datafusion-substrait = { git = "https://github.com/apache/datafusion.git", rev = "2464703c84c400a09cc59277018813f0e797bb4e" }
deadpool = "0.10"
deadpool-postgres = "0.12"
derive_builder = "0.12"
dotenv = "0.15"
etcd-client = "0.14"
fst = "0.4.7"
futures = "0.3"
futures-util = "0.3"
greptime-proto = { git = "https://github.com/GreptimeTeam/greptime-proto.git", rev = "683e9d10ae7f3dfb8aaabd89082fc600c17e3795" }
hex = "0.4"
http = "1"
humantime = "2.1"
humantime-serde = "1.1"
hyper = "1.1"
hyper-util = "0.1"
itertools = "0.10"
jsonb = { git = "https://github.com/databendlabs/jsonb.git", rev = "8c8d2fc294a39f3ff08909d60f718639cfba3875", default-features = false }
lazy_static = "1.4"
local-ip-address = "0.6"
<<<<<<< HEAD
loki-proto = { git = "https://github.com/GreptimeTeam/loki-proto.git", branch = "main" }
meter-core = { git = "https://github.com/GreptimeTeam/greptime-meter.git", rev = "a10facb353b41460eeb98578868ebf19c2084fac" }
=======
loki-api = { git = "https://github.com/shuiyisong/tracing-loki", branch = "chore/prost_version" }
meter-core = { git = "https://github.com/GreptimeTeam/greptime-meter.git", rev = "5618e779cf2bb4755b499c630fba4c35e91898cb" }
>>>>>>> 88c3d331
mockall = "0.11.4"
moka = "0.12"
nalgebra = "0.33"
notify = "6.1"
num_cpus = "1.16"
once_cell = "1.18"
opentelemetry-proto = { version = "0.27", features = [
    "gen-tonic",
    "metrics",
    "trace",
    "with-serde",
    "logs",
] }
parking_lot = "0.12"
parquet = { version = "53.0.0", default-features = false, features = ["arrow", "async", "object_store"] }
paste = "1.0"
pin-project = "1.0"
prometheus = { version = "0.13.3", features = ["process"] }
promql-parser = { version = "0.4.3", features = ["ser"] }
prost = "0.13"
raft-engine = { version = "0.4.1", default-features = false }
rand = "0.8"
ratelimit = "0.9"
regex = "1.8"
regex-automata = "0.4"
reqwest = { version = "0.12", default-features = false, features = [
    "json",
    "rustls-tls-native-roots",
    "stream",
    "multipart",
] }
rskafka = { git = "https://github.com/influxdata/rskafka.git", rev = "75535b5ad9bae4a5dbb582c82e44dfd81ec10105", features = [
    "transport-tls",
] }
rstest = "0.21"
rstest_reuse = "0.7"
rust_decimal = "1.33"
rustc-hash = "2.0"
rustls = { version = "0.23.20", default-features = false } # override by patch, see [patch.crates-io]
serde = { version = "1.0", features = ["derive"] }
serde_json = { version = "1.0", features = ["float_roundtrip"] }
serde_with = "3"
shadow-rs = "0.38"
similar-asserts = "1.6.0"
smallvec = { version = "1", features = ["serde"] }
snafu = "0.8"
sysinfo = "0.30"
# on branch v0.52.x
sqlparser = { git = "https://github.com/GreptimeTeam/sqlparser-rs.git", rev = "71dd86058d2af97b9925093d40c4e03360403170", features = [
    "visitor",
    "serde",
] } # on branch v0.44.x
strum = { version = "0.25", features = ["derive"] }
tempfile = "3"
tokio = { version = "1.40", features = ["full"] }
tokio-postgres = "0.7"
tokio-rustls = { version = "0.26.0", default-features = false } # override by patch, see [patch.crates-io]
tokio-stream = "0.1"
tokio-util = { version = "0.7", features = ["io-util", "compat"] }
toml = "0.8.8"
tonic = { version = "0.12", features = ["tls", "gzip", "zstd"] }
tower = "0.5"
tracing-appender = "0.2"
tracing-subscriber = { version = "0.3", features = ["env-filter", "json", "fmt"] }
typetag = "0.2"
uuid = { version = "1.7", features = ["serde", "v4", "fast-rng"] }
zstd = "0.13"

## workspaces members
api = { path = "src/api" }
auth = { path = "src/auth" }
cache = { path = "src/cache" }
catalog = { path = "src/catalog" }
cli = { path = "src/cli" }
client = { path = "src/client" }
cmd = { path = "src/cmd", default-features = false }
common-base = { path = "src/common/base" }
common-catalog = { path = "src/common/catalog" }
common-config = { path = "src/common/config" }
common-datasource = { path = "src/common/datasource" }
common-decimal = { path = "src/common/decimal" }
common-error = { path = "src/common/error" }
common-frontend = { path = "src/common/frontend" }
common-function = { path = "src/common/function" }
common-greptimedb-telemetry = { path = "src/common/greptimedb-telemetry" }
common-grpc = { path = "src/common/grpc" }
common-grpc-expr = { path = "src/common/grpc-expr" }
common-macro = { path = "src/common/macro" }
common-mem-prof = { path = "src/common/mem-prof" }
common-meta = { path = "src/common/meta" }
common-options = { path = "src/common/options" }
common-plugins = { path = "src/common/plugins" }
common-pprof = { path = "src/common/pprof" }
common-procedure = { path = "src/common/procedure" }
common-procedure-test = { path = "src/common/procedure-test" }
common-query = { path = "src/common/query" }
common-recordbatch = { path = "src/common/recordbatch" }
common-runtime = { path = "src/common/runtime" }
common-telemetry = { path = "src/common/telemetry" }
common-test-util = { path = "src/common/test-util" }
common-time = { path = "src/common/time" }
common-version = { path = "src/common/version" }
common-wal = { path = "src/common/wal" }
datanode = { path = "src/datanode" }
datatypes = { path = "src/datatypes" }
file-engine = { path = "src/file-engine" }
flow = { path = "src/flow" }
frontend = { path = "src/frontend", default-features = false }
index = { path = "src/index" }
log-query = { path = "src/log-query" }
log-store = { path = "src/log-store" }
meta-client = { path = "src/meta-client" }
meta-srv = { path = "src/meta-srv" }
metric-engine = { path = "src/metric-engine" }
mito2 = { path = "src/mito2" }
object-store = { path = "src/object-store" }
operator = { path = "src/operator" }
partition = { path = "src/partition" }
pipeline = { path = "src/pipeline" }
plugins = { path = "src/plugins" }
promql = { path = "src/promql" }
puffin = { path = "src/puffin" }
query = { path = "src/query" }
servers = { path = "src/servers" }
session = { path = "src/session" }
sql = { path = "src/sql" }
store-api = { path = "src/store-api" }
substrait = { path = "src/common/substrait" }
table = { path = "src/table" }

[patch.crates-io]
# change all rustls dependencies to use our fork to default to `ring` to make it "just work"
hyper-rustls = { git = "https://github.com/GreptimeTeam/hyper-rustls", rev = "a951e03" } # version = "0.27.5" with ring patch
rustls = { git = "https://github.com/GreptimeTeam/rustls", rev = "34fd0c6" }             # version = "0.23.20" with ring patch
tokio-rustls = { git = "https://github.com/GreptimeTeam/tokio-rustls", rev = "4604ca6" } # version = "0.26.0" with ring patch
# This is commented, since we are not using aws-lc-sys, if we need to use it, we need to uncomment this line or use a release after this commit, or it wouldn't compile with gcc < 8.1
# see https://github.com/aws/aws-lc-rs/pull/526
# aws-lc-sys = { git ="https://github.com/aws/aws-lc-rs", rev = "556558441e3494af4b156ae95ebc07ebc2fd38aa" }
# Apply a fix for pprof for unaligned pointer access
pprof = { git = "https://github.com/GreptimeTeam/pprof-rs", rev = "1bd1e21" }

[workspace.dependencies.meter-macros]
git = "https://github.com/GreptimeTeam/greptime-meter.git"
rev = "5618e779cf2bb4755b499c630fba4c35e91898cb"

[profile.release]
debug = 1

[profile.nightly]
inherits = "release"
strip = "debuginfo"
lto = "thin"
debug = false
incremental = false

[profile.ci]
inherits = "dev"
strip = true

[profile.dev.package.sqlness-runner]
debug = false
strip = true

[profile.dev.package.tests-fuzz]
debug = false
strip = true<|MERGE_RESOLUTION|>--- conflicted
+++ resolved
@@ -138,13 +138,8 @@
 jsonb = { git = "https://github.com/databendlabs/jsonb.git", rev = "8c8d2fc294a39f3ff08909d60f718639cfba3875", default-features = false }
 lazy_static = "1.4"
 local-ip-address = "0.6"
-<<<<<<< HEAD
 loki-proto = { git = "https://github.com/GreptimeTeam/loki-proto.git", branch = "main" }
-meter-core = { git = "https://github.com/GreptimeTeam/greptime-meter.git", rev = "a10facb353b41460eeb98578868ebf19c2084fac" }
-=======
-loki-api = { git = "https://github.com/shuiyisong/tracing-loki", branch = "chore/prost_version" }
 meter-core = { git = "https://github.com/GreptimeTeam/greptime-meter.git", rev = "5618e779cf2bb4755b499c630fba4c35e91898cb" }
->>>>>>> 88c3d331
 mockall = "0.11.4"
 moka = "0.12"
 nalgebra = "0.33"
