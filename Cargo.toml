[workspace]
members = [
    "benchmarks",
    "src/api",
    "src/auth",
    "src/catalog",
    "src/client",
    "src/cmd",
    "src/common/base",
    "src/common/catalog",
    "src/common/config",
    "src/common/datasource",
    "src/common/error",
    "src/common/function",
    "src/common/macro",
    "src/common/greptimedb-telemetry",
    "src/common/grpc",
    "src/common/grpc-expr",
    "src/common/mem-prof",
    "src/common/meta",
    "src/common/procedure",
    "src/common/procedure-test",
    "src/common/query",
    "src/common/recordbatch",
    "src/common/runtime",
    "src/common/substrait",
    "src/common/telemetry",
    "src/common/test-util",
    "src/common/time",
    "src/common/version",
    "src/datanode",
    "src/datatypes",
    "src/file-engine",
    "src/frontend",
    "src/log-store",
    "src/meta-client",
    "src/meta-srv",
    "src/mito2",
    "src/object-store",
    "src/operator",
    "src/partition",
    "src/plugins",
    "src/promql",
    "src/query",
    "src/script",
    "src/servers",
    "src/session",
    "src/sql",
    "src/storage",
    "src/store-api",
    "src/table",
    "tests-integration",
    "tests/runner",
]
resolver = "2"

[workspace.package]
version = "0.4.0-nightly"
edition = "2021"
license = "Apache-2.0"

[workspace.dependencies]
aquamarine = "0.3"
arrow = { version = "43.0" }
arrow-array = "43.0"
arrow-flight = "43.0"
arrow-schema = { version = "43.0", features = ["serde"] }
async-stream = "0.3"
async-trait = "0.1"
chrono = { version = "0.4", features = ["serde"] }
datafusion = { git = "https://github.com/waynexia/arrow-datafusion.git", rev = "c0b0fca548e99d020c76e1a1cd7132aab26000e1" }
datafusion-common = { git = "https://github.com/waynexia/arrow-datafusion.git", rev = "c0b0fca548e99d020c76e1a1cd7132aab26000e1" }
datafusion-expr = { git = "https://github.com/waynexia/arrow-datafusion.git", rev = "c0b0fca548e99d020c76e1a1cd7132aab26000e1" }
datafusion-optimizer = { git = "https://github.com/waynexia/arrow-datafusion.git", rev = "c0b0fca548e99d020c76e1a1cd7132aab26000e1" }
datafusion-physical-expr = { git = "https://github.com/waynexia/arrow-datafusion.git", rev = "c0b0fca548e99d020c76e1a1cd7132aab26000e1" }
datafusion-sql = { git = "https://github.com/waynexia/arrow-datafusion.git", rev = "c0b0fca548e99d020c76e1a1cd7132aab26000e1" }
datafusion-substrait = { git = "https://github.com/waynexia/arrow-datafusion.git", rev = "c0b0fca548e99d020c76e1a1cd7132aab26000e1" }
derive_builder = "0.12"
etcd-client = "0.11"
futures = "0.3"
futures-util = "0.3"
greptime-proto = { git = "https://github.com/GreptimeTeam/greptime-proto.git", rev = "693128abe9adc70ba636010a172c9da55b206bba" }
humantime-serde = "1.1"
itertools = "0.10"
lazy_static = "1.4"
<<<<<<< HEAD
meter-core = { git = "https://github.com/GreptimeTeam/greptime-meter.git", rev = "abbd357c1e193cd270ea65ee7652334a150b628f" }
metrics = "0.20"
=======
moka = { version = "0.11" }
>>>>>>> 7edafc34
once_cell = "1.18"
opentelemetry-proto = { version = "0.2", features = ["gen-tonic", "metrics"] }
parquet = "43.0"
paste = "1.0"
prost = "0.11"
raft-engine = { git = "https://github.com/tikv/raft-engine.git", rev = "22dfb426cd994602b57725ef080287d3e53db479" }
rand = "0.8"
regex = "1.8"
reqwest = { version = "0.11", default-features = false, features = [
    "json",
    "rustls-tls-native-roots",
    "stream",
] }
serde = { version = "1.0", features = ["derive"] }
serde_json = "1.0"
smallvec = "1"
snafu = { version = "0.7", features = ["backtraces"] }
sqlparser = { git = "https://github.com/GreptimeTeam/sqlparser-rs.git", rev = "296a4f6c73b129d6f565a42a2e5e53c6bc2b9da4", features = [
    "visitor",
] }
strum = { version = "0.25", features = ["derive"] }
tempfile = "3"
tokio = { version = "1.28", features = ["full"] }
tokio-util = { version = "0.7", features = ["io-util", "compat"] }
toml = "0.7"
tonic = { version = "0.9", features = ["tls"] }
uuid = { version = "1", features = ["serde", "v4", "fast-rng"] }
## workspaces members
api = { path = "src/api" }
auth = { path = "src/auth" }
catalog = { path = "src/catalog" }
client = { path = "src/client" }
cmd = { path = "src/cmd" }
common-base = { path = "src/common/base" }
common-catalog = { path = "src/common/catalog" }
common-config = { path = "src/common/config" }
common-datasource = { path = "src/common/datasource" }
common-error = { path = "src/common/error" }
common-function = { path = "src/common/function" }
common-macro = { path = "src/common/macro" }
common-greptimedb-telemetry = { path = "src/common/greptimedb-telemetry" }
common-grpc = { path = "src/common/grpc" }
common-grpc-expr = { path = "src/common/grpc-expr" }
common-mem-prof = { path = "src/common/mem-prof" }
common-meta = { path = "src/common/meta" }
common-pprof = { path = "src/common/pprof" }
common-procedure = { path = "src/common/procedure" }
common-procedure-test = { path = "src/common/procedure-test" }
common-query = { path = "src/common/query" }
common-recordbatch = { path = "src/common/recordbatch" }
common-runtime = { path = "src/common/runtime" }
common-telemetry = { path = "src/common/telemetry" }
common-test-util = { path = "src/common/test-util" }
common-time = { path = "src/common/time" }
common-version = { path = "src/common/version" }
datanode = { path = "src/datanode" }
datatypes = { path = "src/datatypes" }
file-engine = { path = "src/file-engine" }
frontend = { path = "src/frontend" }
log-store = { path = "src/log-store" }
meta-client = { path = "src/meta-client" }
meta-srv = { path = "src/meta-srv" }
mito = { path = "src/mito" }
mito2 = { path = "src/mito2" }
operator = { path = "src/operator" }
object-store = { path = "src/object-store" }
partition = { path = "src/partition" }
plugins = { path = "src/plugins" }
promql = { path = "src/promql" }
query = { path = "src/query" }
script = { path = "src/script" }
servers = { path = "src/servers" }
session = { path = "src/session" }
sql = { path = "src/sql" }
storage = { path = "src/storage" }
store-api = { path = "src/store-api" }
substrait = { path = "src/common/substrait" }
table = { path = "src/table" }

[workspace.dependencies.meter-macros]
git = "https://github.com/GreptimeTeam/greptime-meter.git"
rev = "abbd357c1e193cd270ea65ee7652334a150b628f"

[profile.release]
debug = true

[profile.nightly]
inherits = "release"
strip = true
lto = "thin"
debug = false
incremental = false<|MERGE_RESOLUTION|>--- conflicted
+++ resolved
@@ -83,12 +83,9 @@
 humantime-serde = "1.1"
 itertools = "0.10"
 lazy_static = "1.4"
-<<<<<<< HEAD
 meter-core = { git = "https://github.com/GreptimeTeam/greptime-meter.git", rev = "abbd357c1e193cd270ea65ee7652334a150b628f" }
 metrics = "0.20"
-=======
 moka = { version = "0.11" }
->>>>>>> 7edafc34
 once_cell = "1.18"
 opentelemetry-proto = { version = "0.2", features = ["gen-tonic", "metrics"] }
 parquet = "43.0"
@@ -128,10 +125,10 @@
 common-datasource = { path = "src/common/datasource" }
 common-error = { path = "src/common/error" }
 common-function = { path = "src/common/function" }
-common-macro = { path = "src/common/macro" }
 common-greptimedb-telemetry = { path = "src/common/greptimedb-telemetry" }
 common-grpc = { path = "src/common/grpc" }
 common-grpc-expr = { path = "src/common/grpc-expr" }
+common-macro = { path = "src/common/macro" }
 common-mem-prof = { path = "src/common/mem-prof" }
 common-meta = { path = "src/common/meta" }
 common-pprof = { path = "src/common/pprof" }
@@ -153,8 +150,8 @@
 meta-srv = { path = "src/meta-srv" }
 mito = { path = "src/mito" }
 mito2 = { path = "src/mito2" }
+object-store = { path = "src/object-store" }
 operator = { path = "src/operator" }
-object-store = { path = "src/object-store" }
 partition = { path = "src/partition" }
 plugins = { path = "src/plugins" }
 promql = { path = "src/promql" }
