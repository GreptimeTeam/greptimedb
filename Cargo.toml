--- conflicted
+++ resolved
@@ -120,11 +120,7 @@
 fst = "0.4.7"
 futures = "0.3"
 futures-util = "0.3"
-<<<<<<< HEAD
-greptime-proto = { git = "https://github.com/GreptimeTeam/greptime-proto.git", rev = "f57e1ba8d2473e90b104c390601708be053f5f03" }
-=======
 greptime-proto = { git = "https://github.com/GreptimeTeam/greptime-proto.git", rev = "973f49cde88a582fb65755cc572ebcf6fb93ccf7" }
->>>>>>> 545a80c6
 humantime = "2.1"
 humantime-serde = "1.1"
 itertools = "0.10"
