[workspace]
members = [
    "src/api",
    "src/auth",
    "src/cache",
    "src/catalog",
    "src/cli",
    "src/client",
    "src/cmd",
    "src/common/base",
    "src/common/catalog",
    "src/common/config",
    "src/common/datasource",
    "src/common/decimal",
    "src/common/error",
    "src/common/event-recorder",
    "src/common/frontend",
    "src/common/function",
    "src/common/greptimedb-telemetry",
    "src/common/grpc",
    "src/common/grpc-expr",
    "src/common/macro",
    "src/common/mem-prof",
    "src/common/meta",
    "src/common/options",
    "src/common/plugins",
    "src/common/pprof",
    "src/common/procedure",
    "src/common/procedure-test",
    "src/common/query",
    "src/common/recordbatch",
    "src/common/runtime",
    "src/common/session",
    "src/common/sql",
    "src/common/stat",
    "src/common/substrait",
    "src/common/telemetry",
    "src/common/test-util",
    "src/common/time",
    "src/common/version",
    "src/common/wal",
    "src/common/workload",
    "src/datanode",
    "src/datatypes",
    "src/file-engine",
    "src/flow",
    "src/frontend",
    "src/index",
    "src/log-query",
    "src/log-store",
    "src/meta-client",
    "src/meta-srv",
    "src/metric-engine",
    "src/mito-codec",
    "src/mito2",
    "src/object-store",
    "src/operator",
    "src/partition",
    "src/pipeline",
    "src/plugins",
    "src/promql",
    "src/puffin",
    "src/query",
    "src/standalone",
    "src/servers",
    "src/session",
    "src/sql",
    "src/store-api",
    "src/table",
    "tests-fuzz",
    "tests-integration",
    "tests/runner",
]
resolver = "2"

[workspace.package]
version = "0.18.0"
edition = "2024"
license = "Apache-2.0"

[workspace.lints]
clippy.print_stdout = "warn"
clippy.print_stderr = "warn"
clippy.dbg_macro = "warn"
clippy.implicit_clone = "warn"
clippy.result_large_err = "allow"
clippy.large_enum_variant = "allow"
clippy.doc_overindented_list_items = "allow"
clippy.uninlined_format_args = "allow"
rust.unknown_lints = "deny"
rust.unexpected_cfgs = { level = "warn", check-cfg = ['cfg(tokio_unstable)'] }

[workspace.dependencies]
# DO_NOT_REMOVE_THIS: BEGIN_OF_EXTERNAL_DEPENDENCIES
# We turn off default-features for some dependencies here so the workspaces which inherit them can
# selectively turn them on if needed, since we can override default-features = true (from false)
# for the inherited dependency but cannot do the reverse (override from true to false).
#
# See for more detaiils: https://github.com/rust-lang/cargo/issues/11329
ahash = { version = "0.8", features = ["compile-time-rng"] }
aquamarine = "0.6"
arrow = { version = "56.0", features = ["prettyprint"] }
arrow-array = { version = "56.0", default-features = false, features = ["chrono-tz"] }
arrow-buffer = "56.0"
arrow-flight = "56.0"
arrow-ipc = { version = "56.0", default-features = false, features = ["lz4", "zstd"] }
arrow-schema = { version = "56.0", features = ["serde"] }
async-stream = "0.3"
async-trait = "0.1"
# Remember to update axum-extra, axum-macros when updating axum
axum = "0.8"
axum-extra = "0.10"
axum-macros = "0.5"
backon = "1"
base64 = "0.22"
bigdecimal = "0.4.2"
bitflags = "2.4.1"
bytemuck = "1.12"
bytes = { version = "1.7", features = ["serde"] }
chrono = { version = "0.4", features = ["serde"] }
chrono-tz = "0.10.1"
clap = { version = "4.4", features = ["derive"] }
config = "0.13.0"
crossbeam-utils = "0.8"
dashmap = "6.1"
datafusion = "49"
datafusion-common = "49"
datafusion-expr = "49"
datafusion-functions = "49"
datafusion-functions-aggregate-common = "49"
datafusion-optimizer = "49"
datafusion-orc = { git = "https://github.com/GreptimeTeam/datafusion-orc", rev = "a0a5f902158f153119316eaeec868cff3fc8a99d" }
datafusion-pg-catalog = { git = "https://github.com/datafusion-contrib/datafusion-postgres", rev = "3d1b7c7d5b82dd49bafc2803259365e633f654fa" }
datafusion-physical-expr = "49"
datafusion-physical-plan = "49"
datafusion-sql = "49"
datafusion-substrait = "49"
deadpool = "0.12"
deadpool-postgres = "0.14"
derive_builder = "0.20"
dotenv = "0.15"
either = "1.15"
etcd-client = { git = "https://github.com/GreptimeTeam/etcd-client", rev = "f62df834f0cffda355eba96691fe1a9a332b75a7", features = [
    "tls",
    "tls-roots",
] }
fst = "0.4.7"
futures = "0.3"
futures-util = "0.3"
<<<<<<< HEAD
greptime-proto = { git = "https://github.com/GreptimeTeam/greptime-proto.git", rev = "1d7d9f9e4be4c124581e5de1f341a678074faeb9" }
=======
greptime-proto = { git = "https://github.com/GreptimeTeam/greptime-proto.git", rev = "d75496d5d09dedcd0edcade57ccf0a522f4393ae" }
>>>>>>> 749a5ab1
hex = "0.4"
http = "1"
humantime = "2.1"
humantime-serde = "1.1"
hyper = "1.1"
hyper-util = "0.1"
itertools = "0.14"
jsonb = { git = "https://github.com/databendlabs/jsonb.git", rev = "8c8d2fc294a39f3ff08909d60f718639cfba3875", default-features = false }
lazy_static = "1.4"
local-ip-address = "0.6"
loki-proto = { git = "https://github.com/GreptimeTeam/loki-proto.git", rev = "3b7cd33234358b18ece977bf689dc6fb760f29ab" }
meter-core = { git = "https://github.com/GreptimeTeam/greptime-meter.git", rev = "5618e779cf2bb4755b499c630fba4c35e91898cb" }
mockall = "0.13"
moka = "0.12"
nalgebra = "0.33"
nix = { version = "0.30.1", default-features = false, features = ["event", "fs", "process"] }
notify = "8.0"
num_cpus = "1.16"
object_store_opendal = "0.54"
once_cell = "1.18"
opentelemetry-proto = { version = "0.30", features = [
    "gen-tonic",
    "metrics",
    "trace",
    "with-serde",
    "logs",
] }
ordered-float = { version = "4.3", features = ["serde"] }
otel-arrow-rust = { git = "https://github.com/GreptimeTeam/otel-arrow", rev = "2d64b7c0fa95642028a8205b36fe9ea0b023ec59", features = [
    "server",
] }
parking_lot = "0.12"
parquet = { version = "56.0", default-features = false, features = ["arrow", "async", "object_store"] }
paste = "1.0"
pin-project = "1.0"
pretty_assertions = "1.4.0"
prometheus = { version = "0.13.3", features = ["process"] }
promql-parser = { version = "0.6", features = ["ser"] }
prost = { version = "0.13", features = ["no-recursion-limit"] }
prost-types = "0.13"
raft-engine = { version = "0.4.1", default-features = false }
rand = "0.9"
ratelimit = "0.10"
regex = "1.8"
regex-automata = "0.4"
reqwest = { version = "0.12", default-features = false, features = [
    "json",
    "rustls-tls-native-roots",
    "stream",
    "multipart",
] }
rskafka = { git = "https://github.com/WenyXu/rskafka.git", rev = "7b0f31ed39db049b4ee2e5f1e95b5a30be9baf76", features = [
    "transport-tls",
] }
rstest = "0.25"
rstest_reuse = "0.7"
rust_decimal = "1.33"
rustc-hash = "2.0"
# It is worth noting that we should try to avoid using aws-lc-rs until it can be compiled on various platforms.
rustls = { version = "0.23.25", default-features = false }
sea-query = "0.32"
serde = { version = "1.0", features = ["derive"] }
serde_json = { version = "1.0", features = ["float_roundtrip"] }
serde_with = "3"
simd-json = "0.15"
similar-asserts = "1.6.0"
smallvec = { version = "1", features = ["serde"] }
snafu = "0.8"
sqlparser = { git = "https://github.com/GreptimeTeam/sqlparser-rs.git", rev = "39e4fc94c3c741981f77e9d63b5ce8c02e0a27ea", features = [
    "visitor",
    "serde",
] } # branch = "v0.55.x"
sqlx = { version = "0.8", features = [
    "runtime-tokio-rustls",
    "mysql",
    "postgres",
    "chrono",
] }
strum = { version = "0.27", features = ["derive"] }
sysinfo = "0.33"
tempfile = "3"
tokio = { version = "1.47", features = ["full"] }
tokio-postgres = "0.7"
tokio-rustls = { version = "0.26.2", default-features = false }
tokio-stream = "0.1"
tokio-util = { version = "0.7", features = ["io-util", "compat"] }
toml = "0.8.8"
tonic = { version = "0.13", features = ["tls-ring", "gzip", "zstd"] }
tower = "0.5"
tower-http = "0.6"
tracing = "0.1"
tracing-appender = "0.2"
tracing-subscriber = { version = "0.3", features = ["env-filter", "json", "fmt"] }
typetag = "0.2"
uuid = { version = "1.17", features = ["serde", "v4", "fast-rng"] }
vrl = "0.25"
zstd = "0.13"
# DO_NOT_REMOVE_THIS: END_OF_EXTERNAL_DEPENDENCIES

## workspaces members
api = { path = "src/api" }
auth = { path = "src/auth" }
cache = { path = "src/cache" }
catalog = { path = "src/catalog" }
cli = { path = "src/cli" }
client = { path = "src/client" }
cmd = { path = "src/cmd", default-features = false }
common-base = { path = "src/common/base" }
common-catalog = { path = "src/common/catalog" }
common-config = { path = "src/common/config" }
common-datasource = { path = "src/common/datasource" }
common-decimal = { path = "src/common/decimal" }
common-error = { path = "src/common/error" }
common-event-recorder = { path = "src/common/event-recorder" }
common-frontend = { path = "src/common/frontend" }
common-function = { path = "src/common/function" }
common-greptimedb-telemetry = { path = "src/common/greptimedb-telemetry" }
common-grpc = { path = "src/common/grpc" }
common-grpc-expr = { path = "src/common/grpc-expr" }
common-macro = { path = "src/common/macro" }
common-mem-prof = { path = "src/common/mem-prof" }
common-meta = { path = "src/common/meta" }
common-options = { path = "src/common/options" }
common-plugins = { path = "src/common/plugins" }
common-pprof = { path = "src/common/pprof" }
common-procedure = { path = "src/common/procedure" }
common-procedure-test = { path = "src/common/procedure-test" }
common-query = { path = "src/common/query" }
common-recordbatch = { path = "src/common/recordbatch" }
common-runtime = { path = "src/common/runtime" }
common-session = { path = "src/common/session" }
common-sql = { path = "src/common/sql" }
common-stat = { path = "src/common/stat" }
common-telemetry = { path = "src/common/telemetry" }
common-test-util = { path = "src/common/test-util" }
common-time = { path = "src/common/time" }
common-version = { path = "src/common/version" }
common-wal = { path = "src/common/wal" }
common-workload = { path = "src/common/workload" }
datanode = { path = "src/datanode" }
datatypes = { path = "src/datatypes" }
file-engine = { path = "src/file-engine" }
flow = { path = "src/flow" }
frontend = { path = "src/frontend", default-features = false }
index = { path = "src/index" }
log-query = { path = "src/log-query" }
log-store = { path = "src/log-store" }
meta-client = { path = "src/meta-client" }
meta-srv = { path = "src/meta-srv" }
metric-engine = { path = "src/metric-engine" }
mito-codec = { path = "src/mito-codec" }
mito2 = { path = "src/mito2" }
object-store = { path = "src/object-store" }
operator = { path = "src/operator" }
partition = { path = "src/partition" }
pipeline = { path = "src/pipeline" }
plugins = { path = "src/plugins" }
promql = { path = "src/promql" }
puffin = { path = "src/puffin" }
query = { path = "src/query" }
servers = { path = "src/servers" }
session = { path = "src/session" }
sql = { path = "src/sql" }
standalone = { path = "src/standalone" }
store-api = { path = "src/store-api" }
substrait = { path = "src/common/substrait" }
table = { path = "src/table" }

[workspace.dependencies.meter-macros]
git = "https://github.com/GreptimeTeam/greptime-meter.git"
rev = "5618e779cf2bb4755b499c630fba4c35e91898cb"

[patch.crates-io]
datafusion = { git = "https://github.com/GreptimeTeam/datafusion.git", rev = "7d5214512740b4dfb742b6b3d91ed9affcc2c9d0" }
datafusion-common = { git = "https://github.com/GreptimeTeam/datafusion.git", rev = "7d5214512740b4dfb742b6b3d91ed9affcc2c9d0" }
datafusion-expr = { git = "https://github.com/GreptimeTeam/datafusion.git", rev = "7d5214512740b4dfb742b6b3d91ed9affcc2c9d0" }
datafusion-functions = { git = "https://github.com/GreptimeTeam/datafusion.git", rev = "7d5214512740b4dfb742b6b3d91ed9affcc2c9d0" }
datafusion-functions-aggregate-common = { git = "https://github.com/GreptimeTeam/datafusion.git", rev = "7d5214512740b4dfb742b6b3d91ed9affcc2c9d0" }
datafusion-optimizer = { git = "https://github.com/GreptimeTeam/datafusion.git", rev = "7d5214512740b4dfb742b6b3d91ed9affcc2c9d0" }
datafusion-physical-expr = { git = "https://github.com/GreptimeTeam/datafusion.git", rev = "7d5214512740b4dfb742b6b3d91ed9affcc2c9d0" }
datafusion-physical-plan = { git = "https://github.com/GreptimeTeam/datafusion.git", rev = "7d5214512740b4dfb742b6b3d91ed9affcc2c9d0" }
datafusion-sql = { git = "https://github.com/GreptimeTeam/datafusion.git", rev = "7d5214512740b4dfb742b6b3d91ed9affcc2c9d0" }
datafusion-substrait = { git = "https://github.com/GreptimeTeam/datafusion.git", rev = "7d5214512740b4dfb742b6b3d91ed9affcc2c9d0" }

[profile.release]
debug = 1

[profile.nightly]
inherits = "release"
strip = "debuginfo"
lto = "thin"
debug = false
incremental = false

[profile.ci]
inherits = "dev"
strip = true

[profile.dev.package.sqlness-runner]
debug = false
strip = true

[profile.dev.package.tests-fuzz]
debug = false
strip = true<|MERGE_RESOLUTION|>--- conflicted
+++ resolved
@@ -147,11 +147,7 @@
 fst = "0.4.7"
 futures = "0.3"
 futures-util = "0.3"
-<<<<<<< HEAD
-greptime-proto = { git = "https://github.com/GreptimeTeam/greptime-proto.git", rev = "1d7d9f9e4be4c124581e5de1f341a678074faeb9" }
-=======
 greptime-proto = { git = "https://github.com/GreptimeTeam/greptime-proto.git", rev = "d75496d5d09dedcd0edcade57ccf0a522f4393ae" }
->>>>>>> 749a5ab1
 hex = "0.4"
 http = "1"
 humantime = "2.1"
