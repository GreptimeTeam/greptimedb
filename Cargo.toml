[workspace]
members = [
    "src/api",
    "src/auth",
    "src/catalog",
    "src/cache",
    "src/client",
    "src/cmd",
    "src/common/base",
    "src/common/catalog",
    "src/common/config",
    "src/common/datasource",
    "src/common/error",
    "src/common/frontend",
    "src/common/function",
    "src/common/macro",
    "src/common/greptimedb-telemetry",
    "src/common/grpc",
    "src/common/grpc-expr",
    "src/common/mem-prof",
    "src/common/meta",
    "src/common/plugins",
    "src/common/procedure",
    "src/common/procedure-test",
    "src/common/query",
    "src/common/recordbatch",
    "src/common/runtime",
    "src/common/substrait",
    "src/common/telemetry",
    "src/common/test-util",
    "src/common/time",
    "src/common/decimal",
    "src/common/version",
    "src/common/wal",
    "src/datanode",
    "src/datatypes",
    "src/file-engine",
    "src/flow",
    "src/frontend",
    "src/log-store",
    "src/meta-client",
    "src/meta-srv",
    "src/metric-engine",
    "src/mito2",
    "src/object-store",
    "src/operator",
    "src/partition",
    "src/pipeline",
    "src/plugins",
    "src/promql",
    "src/puffin",
    "src/query",
    "src/script",
    "src/servers",
    "src/session",
    "src/sql",
    "src/store-api",
    "src/table",
    "src/index",
    "tests-fuzz",
    "tests-integration",
    "tests/runner",
]
resolver = "2"

[workspace.package]
version = "0.9.3"
edition = "2021"
license = "Apache-2.0"

[workspace.lints]
clippy.print_stdout = "warn"
clippy.print_stderr = "warn"
clippy.dbg_macro = "warn"
clippy.implicit_clone = "warn"
clippy.readonly_write_lock = "allow"
rust.unknown_lints = "deny"
# Remove this after https://github.com/PyO3/pyo3/issues/4094
rust.non_local_definitions = "allow"
rust.unexpected_cfgs = { level = "warn", check-cfg = ['cfg(tokio_unstable)'] }

[workspace.dependencies]
# We turn off default-features for some dependencies here so the workspaces which inherit them can
# selectively turn them on if needed, since we can override default-features = true (from false)
# for the inherited dependency but cannot do the reverse (override from true to false).
#
# See for more detaiils: https://github.com/rust-lang/cargo/issues/11329
ahash = { version = "0.8", features = ["compile-time-rng"] }
aquamarine = "0.3"
arrow = { version = "51.0.0", features = ["prettyprint"] }
arrow-array = { version = "51.0.0", default-features = false, features = ["chrono-tz"] }
arrow-flight = "51.0"
arrow-ipc = { version = "51.0.0", default-features = false, features = ["lz4", "zstd"] }
arrow-schema = { version = "51.0", features = ["serde"] }
async-stream = "0.3"
async-trait = "0.1"
axum = { version = "0.6", features = ["headers"] }
base64 = "0.21"
bigdecimal = "0.4.2"
bitflags = "2.4.1"
bytemuck = "1.12"
bytes = { version = "1.7", features = ["serde"] }
chrono = { version = "0.4", features = ["serde"] }
clap = { version = "4.4", features = ["derive"] }
config = "0.13.0"
crossbeam-utils = "0.8"
dashmap = "5.4"
datafusion = { git = "https://github.com/waynexia/arrow-datafusion.git", rev = "7823ef2f63663907edab46af0d51359900f608d6" }
datafusion-common = { git = "https://github.com/waynexia/arrow-datafusion.git", rev = "7823ef2f63663907edab46af0d51359900f608d6" }
datafusion-expr = { git = "https://github.com/waynexia/arrow-datafusion.git", rev = "7823ef2f63663907edab46af0d51359900f608d6" }
datafusion-functions = { git = "https://github.com/waynexia/arrow-datafusion.git", rev = "7823ef2f63663907edab46af0d51359900f608d6" }
datafusion-optimizer = { git = "https://github.com/waynexia/arrow-datafusion.git", rev = "7823ef2f63663907edab46af0d51359900f608d6" }
datafusion-physical-expr = { git = "https://github.com/waynexia/arrow-datafusion.git", rev = "7823ef2f63663907edab46af0d51359900f608d6" }
datafusion-physical-plan = { git = "https://github.com/waynexia/arrow-datafusion.git", rev = "7823ef2f63663907edab46af0d51359900f608d6" }
datafusion-sql = { git = "https://github.com/waynexia/arrow-datafusion.git", rev = "7823ef2f63663907edab46af0d51359900f608d6" }
datafusion-substrait = { git = "https://github.com/waynexia/arrow-datafusion.git", rev = "7823ef2f63663907edab46af0d51359900f608d6" }
derive_builder = "0.12"
dotenv = "0.15"
etcd-client = { version = "0.13" }
fst = "0.4.7"
futures = "0.3"
futures-util = "0.3"
<<<<<<< HEAD
greptime-proto = { git = "https://github.com/GreptimeTeam/greptime-proto.git", rev = "f440e8459f38425ce03554d65dfc4c9fd39675e8" }
=======
greptime-proto = { git = "https://github.com/GreptimeTeam/greptime-proto.git", rev = "796ce9b003c6689e853825f649e03543c81ede99" }
>>>>>>> 0c9b8eb0
humantime = "2.1"
humantime-serde = "1.1"
itertools = "0.10"
jsonb = { git = "https://github.com/datafuselabs/jsonb.git", rev = "46ad50fc71cf75afbf98eec455f7892a6387c1fc", default-features = false }
lazy_static = "1.4"
meter-core = { git = "https://github.com/GreptimeTeam/greptime-meter.git", rev = "80eb97c24c88af4dd9a86f8bbaf50e741d4eb8cd" }
mockall = "0.11.4"
moka = "0.12"
notify = "6.1"
num_cpus = "1.16"
once_cell = "1.18"
opentelemetry-proto = { version = "0.5", features = [
    "gen-tonic",
    "metrics",
    "trace",
    "with-serde",
] }
parquet = { version = "51.0.0", default-features = false, features = ["arrow", "async", "object_store"] }
paste = "1.0"
pin-project = "1.0"
prometheus = { version = "0.13.3", features = ["process"] }
promql-parser = { version = "0.4" }
prost = "0.12"
raft-engine = { version = "0.4.1", default-features = false }
rand = "0.8"
regex = "1.8"
regex-automata = { version = "0.4" }
reqwest = { version = "0.12", default-features = false, features = [
    "json",
    "rustls-tls-native-roots",
    "stream",
    "multipart",
] }
rskafka = { git = "https://github.com/influxdata/rskafka.git", rev = "75535b5ad9bae4a5dbb582c82e44dfd81ec10105", features = [
    "transport-tls",
] }
rstest = "0.21"
rstest_reuse = "0.7"
rust_decimal = "1.33"
rustc-hash = "2.0"
schemars = "0.8"
serde = { version = "1.0", features = ["derive"] }
serde_json = { version = "1.0", features = ["float_roundtrip"] }
serde_with = "3"
shadow-rs = "0.31"
similar-asserts = "1.6.0"
smallvec = { version = "1", features = ["serde"] }
snafu = "0.8"
sysinfo = "0.30"
# on branch v0.44.x
sqlparser = { git = "https://github.com/GreptimeTeam/sqlparser-rs.git", rev = "54a267ac89c09b11c0c88934690530807185d3e7", features = [
    "visitor",
] }
strum = { version = "0.25", features = ["derive"] }
tempfile = "3"
tokio = { version = "1.36", features = ["full"] }
tokio-postgres = "0.7"
tokio-stream = { version = "0.1" }
tokio-util = { version = "0.7", features = ["io-util", "compat"] }
toml = "0.8.8"
tonic = { version = "0.11", features = ["tls", "gzip", "zstd"] }
tower = { version = "0.4" }
uuid = { version = "1.7", features = ["serde", "v4", "fast-rng"] }
zstd = "0.13"

## workspaces members
api = { path = "src/api" }
auth = { path = "src/auth" }
cache = { path = "src/cache" }
catalog = { path = "src/catalog" }
client = { path = "src/client" }
cmd = { path = "src/cmd", default-features = false }
common-base = { path = "src/common/base" }
common-catalog = { path = "src/common/catalog" }
common-config = { path = "src/common/config" }
common-datasource = { path = "src/common/datasource" }
common-decimal = { path = "src/common/decimal" }
common-error = { path = "src/common/error" }
common-frontend = { path = "src/common/frontend" }
common-function = { path = "src/common/function" }
common-greptimedb-telemetry = { path = "src/common/greptimedb-telemetry" }
common-grpc = { path = "src/common/grpc" }
common-grpc-expr = { path = "src/common/grpc-expr" }
common-macro = { path = "src/common/macro" }
common-mem-prof = { path = "src/common/mem-prof" }
common-meta = { path = "src/common/meta" }
common-plugins = { path = "src/common/plugins" }
common-procedure = { path = "src/common/procedure" }
common-procedure-test = { path = "src/common/procedure-test" }
common-query = { path = "src/common/query" }
common-recordbatch = { path = "src/common/recordbatch" }
common-runtime = { path = "src/common/runtime" }
common-telemetry = { path = "src/common/telemetry" }
common-test-util = { path = "src/common/test-util" }
common-time = { path = "src/common/time" }
common-version = { path = "src/common/version" }
common-wal = { path = "src/common/wal" }
datanode = { path = "src/datanode" }
datatypes = { path = "src/datatypes" }
file-engine = { path = "src/file-engine" }
flow = { path = "src/flow" }
frontend = { path = "src/frontend", default-features = false }
index = { path = "src/index" }
log-store = { path = "src/log-store" }
meta-client = { path = "src/meta-client" }
meta-srv = { path = "src/meta-srv" }
metric-engine = { path = "src/metric-engine" }
mito2 = { path = "src/mito2" }
object-store = { path = "src/object-store" }
operator = { path = "src/operator" }
partition = { path = "src/partition" }
pipeline = { path = "src/pipeline" }
plugins = { path = "src/plugins" }
promql = { path = "src/promql" }
puffin = { path = "src/puffin" }
query = { path = "src/query" }
script = { path = "src/script" }
servers = { path = "src/servers" }
session = { path = "src/session" }
sql = { path = "src/sql" }
store-api = { path = "src/store-api" }
substrait = { path = "src/common/substrait" }
table = { path = "src/table" }

[workspace.dependencies.meter-macros]
git = "https://github.com/GreptimeTeam/greptime-meter.git"
rev = "80eb97c24c88af4dd9a86f8bbaf50e741d4eb8cd"

[profile.release]
debug = 1

[profile.nightly]
inherits = "release"
strip = "debuginfo"
lto = "thin"
debug = false
incremental = false

[profile.ci]
inherits = "dev"
strip = true

[profile.dev.package.sqlness-runner]
debug = false
strip = true

[profile.dev.package.tests-fuzz]
debug = false
strip = true<|MERGE_RESOLUTION|>--- conflicted
+++ resolved
@@ -120,11 +120,7 @@
 fst = "0.4.7"
 futures = "0.3"
 futures-util = "0.3"
-<<<<<<< HEAD
 greptime-proto = { git = "https://github.com/GreptimeTeam/greptime-proto.git", rev = "f440e8459f38425ce03554d65dfc4c9fd39675e8" }
-=======
-greptime-proto = { git = "https://github.com/GreptimeTeam/greptime-proto.git", rev = "796ce9b003c6689e853825f649e03543c81ede99" }
->>>>>>> 0c9b8eb0
 humantime = "2.1"
 humantime-serde = "1.1"
 itertools = "0.10"
