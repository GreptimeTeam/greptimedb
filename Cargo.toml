[workspace]
members = [
    "src/api",
    "src/auth",
    "src/cache",
    "src/catalog",
    "src/cli",
    "src/client",
    "src/cmd",
    "src/common/base",
    "src/common/catalog",
    "src/common/config",
    "src/common/datasource",
    "src/common/decimal",
    "src/common/error",
    "src/common/frontend",
    "src/common/function",
    "src/common/greptimedb-telemetry",
    "src/common/grpc",
    "src/common/grpc-expr",
    "src/common/macro",
    "src/common/mem-prof",
    "src/common/meta",
    "src/common/options",
    "src/common/plugins",
    "src/common/pprof",
    "src/common/procedure",
    "src/common/procedure-test",
    "src/common/query",
    "src/common/recordbatch",
    "src/common/runtime",
    "src/common/substrait",
    "src/common/telemetry",
    "src/common/test-util",
    "src/common/time",
    "src/common/version",
    "src/common/wal",
    "src/datanode",
    "src/datatypes",
    "src/file-engine",
    "src/flow",
    "src/frontend",
    "src/index",
    "src/log-query",
    "src/log-store",
    "src/meta-client",
    "src/meta-srv",
    "src/metric-engine",
    "src/mito2",
    "src/object-store",
    "src/operator",
    "src/partition",
    "src/pipeline",
    "src/plugins",
    "src/promql",
    "src/puffin",
    "src/query",
    "src/servers",
    "src/session",
    "src/sql",
    "src/store-api",
    "src/table",
    "tests-fuzz",
    "tests-integration",
    "tests/runner",
]
resolver = "2"

[workspace.package]
version = "0.12.0"
edition = "2021"
license = "Apache-2.0"

[workspace.lints]
clippy.print_stdout = "warn"
clippy.print_stderr = "warn"
clippy.dbg_macro = "warn"
clippy.implicit_clone = "warn"
clippy.readonly_write_lock = "allow"
rust.unknown_lints = "deny"
rust.unexpected_cfgs = { level = "warn", check-cfg = ['cfg(tokio_unstable)'] }

[workspace.dependencies]
# DO_NOT_REMOVE_THIS: BEGIN_OF_EXTERNAL_DEPENDENCIES
# We turn off default-features for some dependencies here so the workspaces which inherit them can
# selectively turn them on if needed, since we can override default-features = true (from false)
# for the inherited dependency but cannot do the reverse (override from true to false).
#
# See for more detaiils: https://github.com/rust-lang/cargo/issues/11329
ahash = { version = "0.8", features = ["compile-time-rng"] }
aquamarine = "0.3"
arrow = { version = "53.0.0", features = ["prettyprint"] }
arrow-array = { version = "53.0.0", default-features = false, features = ["chrono-tz"] }
arrow-flight = "53.0"
arrow-ipc = { version = "53.0.0", default-features = false, features = ["lz4", "zstd"] }
arrow-schema = { version = "53.0", features = ["serde"] }
async-stream = "0.3"
async-trait = "0.1"
# Remember to update axum-extra, axum-macros when updating axum
axum = "0.8"
axum-extra = "0.10"
axum-macros = "0.4"
backon = "1"
base64 = "0.21"
bigdecimal = "0.4.2"
bitflags = "2.4.1"
bytemuck = "1.12"
bytes = { version = "1.7", features = ["serde"] }
chrono = { version = "0.4", features = ["serde"] }
chrono-tz = "0.10.1"
clap = { version = "4.4", features = ["derive"] }
config = "0.13.0"
crossbeam-utils = "0.8"
dashmap = "5.4"
datafusion = { git = "https://github.com/apache/datafusion.git", rev = "2464703c84c400a09cc59277018813f0e797bb4e" }
datafusion-common = { git = "https://github.com/apache/datafusion.git", rev = "2464703c84c400a09cc59277018813f0e797bb4e" }
datafusion-expr = { git = "https://github.com/apache/datafusion.git", rev = "2464703c84c400a09cc59277018813f0e797bb4e" }
datafusion-functions = { git = "https://github.com/apache/datafusion.git", rev = "2464703c84c400a09cc59277018813f0e797bb4e" }
datafusion-optimizer = { git = "https://github.com/apache/datafusion.git", rev = "2464703c84c400a09cc59277018813f0e797bb4e" }
datafusion-physical-expr = { git = "https://github.com/apache/datafusion.git", rev = "2464703c84c400a09cc59277018813f0e797bb4e" }
datafusion-physical-plan = { git = "https://github.com/apache/datafusion.git", rev = "2464703c84c400a09cc59277018813f0e797bb4e" }
datafusion-sql = { git = "https://github.com/apache/datafusion.git", rev = "2464703c84c400a09cc59277018813f0e797bb4e" }
datafusion-substrait = { git = "https://github.com/apache/datafusion.git", rev = "2464703c84c400a09cc59277018813f0e797bb4e" }
deadpool = "0.10"
deadpool-postgres = "0.12"
derive_builder = "0.12"
dotenv = "0.15"
etcd-client = "0.14"
fst = "0.4.7"
futures = "0.3"
futures-util = "0.3"
<<<<<<< HEAD
greptime-proto = { git = "https://github.com/GreptimeTeam/greptime-proto.git", rev = "fc09a5696608d2a0aa718cc835d5cb9c4e8e9387" }
=======
greptime-proto = { git = "https://github.com/GreptimeTeam/greptime-proto.git", rev = "e2fd89fce1fe9ea0c36c85bcf447ce4bb4a84af3" }
>>>>>>> 1e6d2fb1
hex = "0.4"
http = "1"
humantime = "2.1"
humantime-serde = "1.1"
hyper = "1.1"
hyper-util = "0.1"
itertools = "0.10"
jsonb = { git = "https://github.com/databendlabs/jsonb.git", rev = "8c8d2fc294a39f3ff08909d60f718639cfba3875", default-features = false }
lazy_static = "1.4"
local-ip-address = "0.6"
loki-proto = { git = "https://github.com/GreptimeTeam/loki-proto.git", rev = "1434ecf23a2654025d86188fb5205e7a74b225d3" }
meter-core = { git = "https://github.com/GreptimeTeam/greptime-meter.git", rev = "5618e779cf2bb4755b499c630fba4c35e91898cb" }
mockall = "0.11.4"
moka = "0.12"
nalgebra = "0.33"
notify = "6.1"
num_cpus = "1.16"
once_cell = "1.18"
opentelemetry-proto = { version = "0.27", features = [
    "gen-tonic",
    "metrics",
    "trace",
    "with-serde",
    "logs",
] }
parking_lot = "0.12"
parquet = { version = "53.0.0", default-features = false, features = ["arrow", "async", "object_store"] }
paste = "1.0"
pin-project = "1.0"
prometheus = { version = "0.13.3", features = ["process"] }
promql-parser = { version = "0.4.3", features = ["ser"] }
prost = "0.13"
raft-engine = { version = "0.4.1", default-features = false }
rand = "0.8"
ratelimit = "0.9"
regex = "1.8"
regex-automata = "0.4"
reqwest = { version = "0.12", default-features = false, features = [
    "json",
    "rustls-tls-native-roots",
    "stream",
    "multipart",
] }
rskafka = { git = "https://github.com/influxdata/rskafka.git", rev = "75535b5ad9bae4a5dbb582c82e44dfd81ec10105", features = [
    "transport-tls",
] }
rstest = "0.21"
rstest_reuse = "0.7"
rust_decimal = "1.33"
rustc-hash = "2.0"
rustls = { version = "0.23.20", default-features = false } # override by patch, see [patch.crates-io]
serde = { version = "1.0", features = ["derive"] }
serde_json = { version = "1.0", features = ["float_roundtrip"] }
serde_with = "3"
shadow-rs = "0.38"
similar-asserts = "1.6.0"
smallvec = { version = "1", features = ["serde"] }
snafu = "0.8"
sysinfo = "0.30"
# on branch v0.52.x
sqlparser = { git = "https://github.com/GreptimeTeam/sqlparser-rs.git", rev = "71dd86058d2af97b9925093d40c4e03360403170", features = [
    "visitor",
    "serde",
] } # on branch v0.44.x
strum = { version = "0.25", features = ["derive"] }
tempfile = "3"
tokio = { version = "1.40", features = ["full"] }
tokio-postgres = "0.7"
tokio-rustls = { version = "0.26.0", default-features = false } # override by patch, see [patch.crates-io]
tokio-stream = "0.1"
tokio-util = { version = "0.7", features = ["io-util", "compat"] }
toml = "0.8.8"
tonic = { version = "0.12", features = ["tls", "gzip", "zstd"] }
tower = "0.5"
tracing-appender = "0.2"
tracing-subscriber = { version = "0.3", features = ["env-filter", "json", "fmt"] }
typetag = "0.2"
uuid = { version = "1.7", features = ["serde", "v4", "fast-rng"] }
zstd = "0.13"
# DO_NOT_REMOVE_THIS: END_OF_EXTERNAL_DEPENDENCIES

## workspaces members
api = { path = "src/api" }
auth = { path = "src/auth" }
cache = { path = "src/cache" }
catalog = { path = "src/catalog" }
cli = { path = "src/cli" }
client = { path = "src/client" }
cmd = { path = "src/cmd", default-features = false }
common-base = { path = "src/common/base" }
common-catalog = { path = "src/common/catalog" }
common-config = { path = "src/common/config" }
common-datasource = { path = "src/common/datasource" }
common-decimal = { path = "src/common/decimal" }
common-error = { path = "src/common/error" }
common-frontend = { path = "src/common/frontend" }
common-function = { path = "src/common/function" }
common-greptimedb-telemetry = { path = "src/common/greptimedb-telemetry" }
common-grpc = { path = "src/common/grpc" }
common-grpc-expr = { path = "src/common/grpc-expr" }
common-macro = { path = "src/common/macro" }
common-mem-prof = { path = "src/common/mem-prof" }
common-meta = { path = "src/common/meta" }
common-options = { path = "src/common/options" }
common-plugins = { path = "src/common/plugins" }
common-pprof = { path = "src/common/pprof" }
common-procedure = { path = "src/common/procedure" }
common-procedure-test = { path = "src/common/procedure-test" }
common-query = { path = "src/common/query" }
common-recordbatch = { path = "src/common/recordbatch" }
common-runtime = { path = "src/common/runtime" }
common-telemetry = { path = "src/common/telemetry" }
common-test-util = { path = "src/common/test-util" }
common-time = { path = "src/common/time" }
common-version = { path = "src/common/version" }
common-wal = { path = "src/common/wal" }
datanode = { path = "src/datanode" }
datatypes = { path = "src/datatypes" }
file-engine = { path = "src/file-engine" }
flow = { path = "src/flow" }
frontend = { path = "src/frontend", default-features = false }
index = { path = "src/index" }
log-query = { path = "src/log-query" }
log-store = { path = "src/log-store" }
meta-client = { path = "src/meta-client" }
meta-srv = { path = "src/meta-srv" }
metric-engine = { path = "src/metric-engine" }
mito2 = { path = "src/mito2" }
object-store = { path = "src/object-store" }
operator = { path = "src/operator" }
partition = { path = "src/partition" }
pipeline = { path = "src/pipeline" }
plugins = { path = "src/plugins" }
promql = { path = "src/promql" }
puffin = { path = "src/puffin" }
query = { path = "src/query" }
servers = { path = "src/servers" }
session = { path = "src/session" }
sql = { path = "src/sql" }
store-api = { path = "src/store-api" }
substrait = { path = "src/common/substrait" }
table = { path = "src/table" }

[patch.crates-io]
# change all rustls dependencies to use our fork to default to `ring` to make it "just work"
hyper-rustls = { git = "https://github.com/GreptimeTeam/hyper-rustls", rev = "a951e03" } # version = "0.27.5" with ring patch
rustls = { git = "https://github.com/GreptimeTeam/rustls", rev = "34fd0c6" }             # version = "0.23.20" with ring patch
tokio-rustls = { git = "https://github.com/GreptimeTeam/tokio-rustls", rev = "4604ca6" } # version = "0.26.0" with ring patch
# This is commented, since we are not using aws-lc-sys, if we need to use it, we need to uncomment this line or use a release after this commit, or it wouldn't compile with gcc < 8.1
# see https://github.com/aws/aws-lc-rs/pull/526
# aws-lc-sys = { git ="https://github.com/aws/aws-lc-rs", rev = "556558441e3494af4b156ae95ebc07ebc2fd38aa" }

[workspace.dependencies.meter-macros]
git = "https://github.com/GreptimeTeam/greptime-meter.git"
rev = "5618e779cf2bb4755b499c630fba4c35e91898cb"

[profile.release]
debug = 1

[profile.nightly]
inherits = "release"
strip = "debuginfo"
lto = "thin"
debug = false
incremental = false

[profile.ci]
inherits = "dev"
strip = true

[profile.dev.package.sqlness-runner]
debug = false
strip = true

[profile.dev.package.tests-fuzz]
debug = false
strip = true<|MERGE_RESOLUTION|>--- conflicted
+++ resolved
@@ -129,11 +129,7 @@
 fst = "0.4.7"
 futures = "0.3"
 futures-util = "0.3"
-<<<<<<< HEAD
 greptime-proto = { git = "https://github.com/GreptimeTeam/greptime-proto.git", rev = "fc09a5696608d2a0aa718cc835d5cb9c4e8e9387" }
-=======
-greptime-proto = { git = "https://github.com/GreptimeTeam/greptime-proto.git", rev = "e2fd89fce1fe9ea0c36c85bcf447ce4bb4a84af3" }
->>>>>>> 1e6d2fb1
 hex = "0.4"
 http = "1"
 humantime = "2.1"
