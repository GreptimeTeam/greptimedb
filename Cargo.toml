--- conflicted
+++ resolved
@@ -115,11 +115,7 @@
 fst = "0.4.7"
 futures = "0.3"
 futures-util = "0.3"
-<<<<<<< HEAD
-greptime-proto = { git = "https://github.com/GreptimeTeam/greptime-proto.git", rev = "d18b1c8b8a23f7bd4f108e2c2f580c561e6346d0" }
-=======
 greptime-proto = { git = "https://github.com/GreptimeTeam/greptime-proto.git", rev = "783682fabc38c57b5b9d46bdcfeebe2496e85bbb" }
->>>>>>> 4eadd9f8
 humantime = "2.1"
 humantime-serde = "1.1"
 itertools = "0.10"
