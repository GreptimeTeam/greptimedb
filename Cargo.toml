--- conflicted
+++ resolved
@@ -77,11 +77,7 @@
 derive_builder = "0.12"
 futures = "0.3"
 futures-util = "0.3"
-<<<<<<< HEAD
-greptime-proto = { git = "https://github.com/GreptimeTeam/greptime-proto.git", rev = "d9167cab47d816b923399833e8945cd60ca95990" }
-=======
 greptime-proto = { git = "https://github.com/GreptimeTeam/greptime-proto.git", rev = "9b68af55c050a010f202fcccb22d58f080f0a868" }
->>>>>>> e924b44e
 itertools = "0.10"
 lazy_static = "1.4"
 once_cell = "1.18"
