--- conflicted
+++ resolved
@@ -22,121 +22,14 @@
 | greptime      | information_schema | columns                               | LOCAL TEMPORARY | 4        |             |
 | greptime      | information_schema | engines                               | LOCAL TEMPORARY | 5        |             |
 | greptime      | information_schema | events                                | LOCAL TEMPORARY | 13       |             |
-<<<<<<< HEAD
 | greptime      | information_schema | key_column_usage                      | LOCAL TEMPORARY | 15       |             |
 | greptime      | information_schema | schemata                              | LOCAL TEMPORARY | 14       |             |
-=======
-| greptime      | information_schema | files                                 | LOCAL TEMPORARY | 14       |             |
-| greptime      | information_schema | schemata                              | LOCAL TEMPORARY | 15       |             |
->>>>>>> 6070e880
 | greptime      | information_schema | tables                                | LOCAL TEMPORARY | 3        |             |
 | greptime      | public             | numbers                               | LOCAL TEMPORARY | 2        | test_engine |
 +---------------+--------------------+---------------------------------------+-----------------+----------+-------------+
 
 select * from information_schema.columns order by table_schema, table_name;
 
-<<<<<<< HEAD
-+---------------+--------------------+---------------------------------------+-------------------------------+-----------+---------------+----------------+-------------+-------------+----------------+
-| table_catalog | table_schema       | table_name                            | column_name                   | data_type | semantic_type | column_default | is_nullable | column_type | column_comment |
-+---------------+--------------------+---------------------------------------+-------------------------------+-----------+---------------+----------------+-------------+-------------+----------------+
-| greptime      | information_schema | build_info                            | git_branch                    | String    | FIELD         |                | No          | String      |                |
-| greptime      | information_schema | build_info                            | git_commit                    | String    | FIELD         |                | No          | String      |                |
-| greptime      | information_schema | build_info                            | git_commit_short              | String    | FIELD         |                | No          | String      |                |
-| greptime      | information_schema | build_info                            | git_dirty                     | String    | FIELD         |                | No          | String      |                |
-| greptime      | information_schema | build_info                            | pkg_version                   | String    | FIELD         |                | No          | String      |                |
-| greptime      | information_schema | character_sets                        | maxlen                        | Int64     | FIELD         |                | No          | Int64       |                |
-| greptime      | information_schema | character_sets                        | character_set_name            | String    | FIELD         |                | No          | String      |                |
-| greptime      | information_schema | character_sets                        | default_collate_name          | String    | FIELD         |                | No          | String      |                |
-| greptime      | information_schema | character_sets                        | description                   | String    | FIELD         |                | No          | String      |                |
-| greptime      | information_schema | check_constraints                     | check_clause                  | String    | FIELD         |                | No          | String      |                |
-| greptime      | information_schema | check_constraints                     | constraint_name               | String    | FIELD         |                | No          | String      |                |
-| greptime      | information_schema | check_constraints                     | constraint_schema             | String    | FIELD         |                | No          | String      |                |
-| greptime      | information_schema | check_constraints                     | constraint_catalog            | String    | FIELD         |                | No          | String      |                |
-| greptime      | information_schema | collation_character_set_applicability | character_set_name            | String    | FIELD         |                | No          | String      |                |
-| greptime      | information_schema | collation_character_set_applicability | collation_name                | String    | FIELD         |                | No          | String      |                |
-| greptime      | information_schema | collations                            | collation_name                | String    | FIELD         |                | No          | String      |                |
-| greptime      | information_schema | collations                            | character_set_name            | String    | FIELD         |                | No          | String      |                |
-| greptime      | information_schema | collations                            | id                            | Int64     | FIELD         |                | No          | Int64       |                |
-| greptime      | information_schema | collations                            | is_default                    | String    | FIELD         |                | No          | String      |                |
-| greptime      | information_schema | collations                            | is_compiled                   | String    | FIELD         |                | No          | String      |                |
-| greptime      | information_schema | collations                            | sortlen                       | Int64     | FIELD         |                | No          | Int64       |                |
-| greptime      | information_schema | column_privileges                     | table_schema                  | String    | FIELD         |                | No          | String      |                |
-| greptime      | information_schema | column_privileges                     | table_catalog                 | String    | FIELD         |                | No          | String      |                |
-| greptime      | information_schema | column_privileges                     | grantee                       | String    | FIELD         |                | No          | String      |                |
-| greptime      | information_schema | column_privileges                     | table_name                    | String    | FIELD         |                | No          | String      |                |
-| greptime      | information_schema | column_privileges                     | column_name                   | String    | FIELD         |                | No          | String      |                |
-| greptime      | information_schema | column_privileges                     | privilege_type                | String    | FIELD         |                | No          | String      |                |
-| greptime      | information_schema | column_privileges                     | is_grantable                  | String    | FIELD         |                | No          | String      |                |
-| greptime      | information_schema | column_statistics                     | histogram                     | String    | FIELD         |                | No          | String      |                |
-| greptime      | information_schema | column_statistics                     | schema_name                   | String    | FIELD         |                | No          | String      |                |
-| greptime      | information_schema | column_statistics                     | table_name                    | String    | FIELD         |                | No          | String      |                |
-| greptime      | information_schema | column_statistics                     | column_name                   | String    | FIELD         |                | No          | String      |                |
-| greptime      | information_schema | columns                               | column_comment                | String    | FIELD         |                | Yes         | String      |                |
-| greptime      | information_schema | columns                               | table_catalog                 | String    | FIELD         |                | No          | String      |                |
-| greptime      | information_schema | columns                               | table_schema                  | String    | FIELD         |                | No          | String      |                |
-| greptime      | information_schema | columns                               | column_type                   | String    | FIELD         |                | No          | String      |                |
-| greptime      | information_schema | columns                               | is_nullable                   | String    | FIELD         |                | No          | String      |                |
-| greptime      | information_schema | columns                               | column_default                | String    | FIELD         |                | Yes         | String      |                |
-| greptime      | information_schema | columns                               | semantic_type                 | String    | FIELD         |                | No          | String      |                |
-| greptime      | information_schema | columns                               | data_type                     | String    | FIELD         |                | No          | String      |                |
-| greptime      | information_schema | columns                               | column_name                   | String    | FIELD         |                | No          | String      |                |
-| greptime      | information_schema | columns                               | table_name                    | String    | FIELD         |                | No          | String      |                |
-| greptime      | information_schema | engines                               | savepoints                    | String    | FIELD         |                | No          | String      |                |
-| greptime      | information_schema | engines                               | xa                            | String    | FIELD         |                | No          | String      |                |
-| greptime      | information_schema | engines                               | transactions                  | String    | FIELD         |                | No          | String      |                |
-| greptime      | information_schema | engines                               | comment                       | String    | FIELD         |                | No          | String      |                |
-| greptime      | information_schema | engines                               | support                       | String    | FIELD         |                | No          | String      |                |
-| greptime      | information_schema | engines                               | engine                        | String    | FIELD         |                | No          | String      |                |
-| greptime      | information_schema | events                                | time_zone                     | String    | FIELD         |                | No          | String      |                |
-| greptime      | information_schema | events                                | last_altered                  | DateTime  | FIELD         |                | No          | DateTime    |                |
-| greptime      | information_schema | events                                | database_collation            | String    | FIELD         |                | No          | String      |                |
-| greptime      | information_schema | events                                | collation_connection          | String    | FIELD         |                | No          | String      |                |
-| greptime      | information_schema | events                                | character_set_client          | String    | FIELD         |                | No          | String      |                |
-| greptime      | information_schema | events                                | originator                    | Int64     | FIELD         |                | No          | Int64       |                |
-| greptime      | information_schema | events                                | event_catalog                 | String    | FIELD         |                | No          | String      |                |
-| greptime      | information_schema | events                                | event_schema                  | String    | FIELD         |                | No          | String      |                |
-| greptime      | information_schema | events                                | event_name                    | String    | FIELD         |                | No          | String      |                |
-| greptime      | information_schema | events                                | definer                       | String    | FIELD         |                | No          | String      |                |
-| greptime      | information_schema | events                                | event_comment                 | String    | FIELD         |                | No          | String      |                |
-| greptime      | information_schema | events                                | event_body                    | String    | FIELD         |                | No          | String      |                |
-| greptime      | information_schema | events                                | event_definition              | String    | FIELD         |                | No          | String      |                |
-| greptime      | information_schema | events                                | event_type                    | String    | FIELD         |                | No          | String      |                |
-| greptime      | information_schema | events                                | execute_at                    | DateTime  | FIELD         |                | No          | DateTime    |                |
-| greptime      | information_schema | events                                | interval_value                | Int64     | FIELD         |                | No          | Int64       |                |
-| greptime      | information_schema | events                                | interval_field                | String    | FIELD         |                | No          | String      |                |
-| greptime      | information_schema | events                                | sql_mode                      | String    | FIELD         |                | No          | String      |                |
-| greptime      | information_schema | events                                | starts                        | DateTime  | FIELD         |                | No          | DateTime    |                |
-| greptime      | information_schema | events                                | ends                          | DateTime  | FIELD         |                | No          | DateTime    |                |
-| greptime      | information_schema | events                                | status                        | String    | FIELD         |                | No          | String      |                |
-| greptime      | information_schema | events                                | on_completion                 | String    | FIELD         |                | No          | String      |                |
-| greptime      | information_schema | events                                | created                       | DateTime  | FIELD         |                | No          | DateTime    |                |
-| greptime      | information_schema | events                                | last_executed                 | DateTime  | FIELD         |                | No          | DateTime    |                |
-| greptime      | information_schema | key_column_usage                      | ordinal_position              | UInt32    | FIELD         |                | No          | UInt32      |                |
-| greptime      | information_schema | key_column_usage                      | constraint_schema             | String    | FIELD         |                | No          | String      |                |
-| greptime      | information_schema | key_column_usage                      | referenced_column_name        | String    | FIELD         |                | Yes         | String      |                |
-| greptime      | information_schema | key_column_usage                      | referenced_table_name         | String    | FIELD         |                | Yes         | String      |                |
-| greptime      | information_schema | key_column_usage                      | referenced_table_schema       | String    | FIELD         |                | Yes         | String      |                |
-| greptime      | information_schema | key_column_usage                      | position_in_unique_constraint | UInt32    | FIELD         |                | Yes         | UInt32      |                |
-| greptime      | information_schema | key_column_usage                      | constraint_catalog            | String    | FIELD         |                | No          | String      |                |
-| greptime      | information_schema | key_column_usage                      | column_name                   | String    | FIELD         |                | No          | String      |                |
-| greptime      | information_schema | key_column_usage                      | table_schema                  | String    | FIELD         |                | No          | String      |                |
-| greptime      | information_schema | key_column_usage                      | table_catalog                 | String    | FIELD         |                | No          | String      |                |
-| greptime      | information_schema | key_column_usage                      | constraint_name               | String    | FIELD         |                | No          | String      |                |
-| greptime      | information_schema | key_column_usage                      | table_name                    | String    | FIELD         |                | No          | String      |                |
-| greptime      | information_schema | schemata                              | catalog_name                  | String    | FIELD         |                | No          | String      |                |
-| greptime      | information_schema | schemata                              | default_collation_name        | String    | FIELD         |                | No          | String      |                |
-| greptime      | information_schema | schemata                              | default_character_set_name    | String    | FIELD         |                | No          | String      |                |
-| greptime      | information_schema | schemata                              | sql_path                      | String    | FIELD         |                | Yes         | String      |                |
-| greptime      | information_schema | schemata                              | schema_name                   | String    | FIELD         |                | No          | String      |                |
-| greptime      | information_schema | tables                                | table_schema                  | String    | FIELD         |                | No          | String      |                |
-| greptime      | information_schema | tables                                | table_catalog                 | String    | FIELD         |                | No          | String      |                |
-| greptime      | information_schema | tables                                | engine                        | String    | FIELD         |                | Yes         | String      |                |
-| greptime      | information_schema | tables                                | table_id                      | UInt32    | FIELD         |                | Yes         | UInt32      |                |
-| greptime      | information_schema | tables                                | table_type                    | String    | FIELD         |                | No          | String      |                |
-| greptime      | information_schema | tables                                | table_name                    | String    | FIELD         |                | No          | String      |                |
-| greptime      | public             | numbers                               | number                        | UInt32    | TAG           |                | No          | UInt32      |                |
-+---------------+--------------------+---------------------------------------+-------------------------------+-----------+---------------+----------------+-------------+-------------+----------------+
-=======
 +---------------+--------------------+---------------------------------------+----------------------------+-----------+---------------+----------------+-------------+-------------+----------------+
 | table_catalog | table_schema       | table_name                            | column_name                | data_type | semantic_type | column_default | is_nullable | column_type | column_comment |
 +---------------+--------------------+---------------------------------------+----------------------------+-----------+---------------+----------------+-------------+-------------+----------------+
@@ -263,7 +156,6 @@
 | greptime      | information_schema | tables                                | table_schema               | String    | FIELD         |                | No          | String      |                |
 | greptime      | public             | numbers                               | number                     | UInt32    | TAG           |                | No          | UInt32      |                |
 +---------------+--------------------+---------------------------------------+----------------------------+-----------+---------------+----------------+-------------+-------------+----------------+
->>>>>>> 6070e880
 
 create
 database my_db;
