create table metric_engine_partition (
    ts timestamp time index,
    host string,
    cpu double,
    `one_partition_key` string,
    `another_partition_key` string,
    primary key(host, `one_partition_key`, `another_partition_key`)
)
partition on columns (host, `one_partition_key`, `another_partition_key`) (
    host <= 'host1',
    host > 'host1' and host <= 'host2',
    host > 'host2'
)
engine = metric
with (
    physical_metric_table = "true",
);

Affected Rows: 0

select count(*) from metric_engine_partition;

+----------+
| count(*) |
+----------+
| 0        |
+----------+

create table logical_table_1 (
    ts timestamp time index,
    host string primary key,
    cpu double,
)
partition on columns (host) ()
engine = metric
with (
    on_physical_table = "metric_engine_partition",
);

Error: 1004(InvalidArguments), Invalid partition rule: logical table in metric engine should not have partition rule, it will be inherited from physical table

create table logical_table_2 (
    ts timestamp time index,
    host string primary key,
    cpu double,
)
engine = metric
with (
    on_physical_table = "metric_engine_partition",
);

Affected Rows: 0

insert into logical_table_2(ts, host, cpu) values
('2023-01-01 00:00:00', 'host1', 1.0),
('2023-01-01 00:00:01', 'host2', 2.0),
('2023-01-01 00:00:02', 'host3', 3.0);

Affected Rows: 3

show create table logical_table_2;

+-----------------+-------------------------------------------------+
| Table           | Create Table                                    |
+-----------------+-------------------------------------------------+
| logical_table_2 | CREATE TABLE IF NOT EXISTS "logical_table_2" (  |
|                 |   "cpu" DOUBLE NULL,                            |
|                 |   "host" STRING NULL,                           |
|                 |   "ts" TIMESTAMP(3) NOT NULL,                   |
|                 |   TIME INDEX ("ts"),                            |
|                 |   PRIMARY KEY ("host")                          |
|                 | )                                               |
|                 | PARTITION ON COLUMNS ("host") (                 |
|                 |   host <= 'host1',                              |
|                 |   host > 'host1' AND host <= 'host2',           |
|                 |   host > 'host2'                                |
|                 | )                                               |
|                 | ENGINE=metric                                   |
|                 | WITH(                                           |
|                 |   on_physical_table = 'metric_engine_partition' |
|                 | )                                               |
+-----------------+-------------------------------------------------+

select count(*) from logical_table_2;

+----------+
| count(*) |
+----------+
| 3        |
+----------+

-- check if part col aggr push down works with only subset of phy part cols
select host, count(*) from logical_table_2 GROUP BY host ORDER BY host;

+-------+----------+
| host  | count(*) |
+-------+----------+
| host1 | 1        |
| host2 | 1        |
| host3 | 1        |
+-------+----------+

-- SQLNESS REPLACE (-+) -
-- SQLNESS REPLACE (\s\s+) _
-- SQLNESS REPLACE (peers.*) REDACTED
-- SQLNESS REPLACE (metrics.*) REDACTED
-- SQLNESS REPLACE (RepartitionExec:.*) RepartitionExec: REDACTED
EXPLAIN 
select host, count(*) from logical_table_2 GROUP BY host ORDER BY host;

+-+-+
| plan_type_| plan_|
+-+-+
| logical_plan_| MergeSort: logical_table_2.host ASC NULLS LAST_|
|_|_MergeScan [is_placeholder=false, remote_input=[_|
|_| Sort: logical_table_2.host ASC NULLS LAST_|
|_|_Projection: logical_table_2.host, count(*)_|
|_|_Aggregate: groupBy=[[logical_table_2.host]], aggr=[[count(logical_table_2.ts) AS count(*)]]_|
|_|_TableScan: logical_table_2_|
|_| ]]_|
| physical_plan | SortPreservingMergeExec: [host@0 ASC NULLS LAST]_|
|_|_MergeScanExec: REDACTED
|_|_|
+-+-+

-- check if step aggr push down works with non-part col
select ts, count(*) from logical_table_2 GROUP BY ts ORDER BY ts;

+---------------------+----------+
| ts                  | count(*) |
+---------------------+----------+
| 2023-01-01T00:00:00 | 1        |
| 2023-01-01T00:00:01 | 1        |
| 2023-01-01T00:00:02 | 1        |
+---------------------+----------+

-- SQLNESS REPLACE (-+) -
-- SQLNESS REPLACE (\s\s+) _
-- SQLNESS REPLACE (peers.*) REDACTED
-- SQLNESS REPLACE (metrics.*) REDACTED
-- SQLNESS REPLACE (RepartitionExec:.*) RepartitionExec: REDACTED
EXPLAIN 
select ts, count(*) from logical_table_2 GROUP BY ts ORDER BY ts;

+-+-+
| plan_type_| plan_|
+-+-+
| logical_plan_| Sort: logical_table_2.ts ASC NULLS LAST_|
|_|_Aggregate: groupBy=[[logical_table_2.ts]], aggr=[[__count_merge(__count_state(logical_table_2.ts)) AS count(*)]] |
|_|_MergeScan [is_placeholder=false, remote_input=[_|
|_| Aggregate: groupBy=[[logical_table_2.ts]], aggr=[[__count_state(logical_table_2.ts)]]_|
|_|_TableScan: logical_table_2_|
|_| ]]_|
| physical_plan | SortPreservingMergeExec: [ts@0 ASC NULLS LAST]_|
|_|_SortExec: expr=[ts@0 ASC NULLS LAST], preserve_partitioning=[true]_|
|_|_AggregateExec: mode=FinalPartitioned, gby=[ts@0 as ts], aggr=[count(*)]_|
|_|_CoalesceBatchesExec: target_batch_size=8192_|
|_|_RepartitionExec: REDACTED
|_|_AggregateExec: mode=Partial, gby=[ts@0 as ts], aggr=[count(*)]_|
|_|_MergeScanExec: REDACTED
|_|_|
+-+-+

create table logical_table_3 (
    ts timestamp time index,
    a string,
    z string,
    cpu double,
    primary key(a, z) -- trigger a physical table change with smaller and bigger column ids
)
engine = metric
with (
    on_physical_table = "metric_engine_partition",
);

Affected Rows: 0

show create table logical_table_3;

<<<<<<< HEAD
+-----------------+-------------------------------------------------------------------------------+
| Table           | Create Table                                                                  |
+-----------------+-------------------------------------------------------------------------------+
| logical_table_2 | CREATE TABLE IF NOT EXISTS "logical_table_2" (                                |
|                 |   "another_partition_key" STRING NULL,                                        |
|                 |   "cpu" DOUBLE NULL,                                                          |
|                 |   "host" STRING NULL,                                                         |
|                 |   "one_partition_key" STRING NULL,                                            |
|                 |   "ts" TIMESTAMP(3) NOT NULL,                                                 |
|                 |   TIME INDEX ("ts"),                                                          |
|                 |   PRIMARY KEY ("another_partition_key", "host", "one_partition_key")          |
|                 | )                                                                             |
|                 | PARTITION ON COLUMNS ("host", "one_partition_key", "another_partition_key") ( |
|                 |   host <= 'host1',                                                            |
|                 |   host > 'host1' AND host <= 'host2',                                         |
|                 |   host > 'host2'                                                              |
|                 | )                                                                             |
|                 | ENGINE=metric                                                                 |
|                 | WITH(                                                                         |
|                 |   on_physical_table = 'metric_engine_partition'                               |
|                 | )                                                                             |
+-----------------+-------------------------------------------------------------------------------+
=======
+-----------------+-------------------------------------------------+
| Table           | Create Table                                    |
+-----------------+-------------------------------------------------+
| logical_table_3 | CREATE TABLE IF NOT EXISTS "logical_table_3" (  |
|                 |   "a" STRING NULL,                              |
|                 |   "cpu" DOUBLE NULL,                            |
|                 |   "ts" TIMESTAMP(3) NOT NULL,                   |
|                 |   "z" STRING NULL,                              |
|                 |   TIME INDEX ("ts"),                            |
|                 |   PRIMARY KEY ("a", "z")                        |
|                 | )                                               |
|                 |                                                 |
|                 | ENGINE=metric                                   |
|                 | WITH(                                           |
|                 |   on_physical_table = 'metric_engine_partition' |
|                 | )                                               |
+-----------------+-------------------------------------------------+

insert into logical_table_3(ts, a, z, cpu) values
('2023-01-01 00:00:00', 'a1', 'z1', 1.0),
('2023-01-01 00:00:01', 'a2', 'z2', 2.0),
('2023-01-01 00:00:02', 'a3', 'z3', 3.0);

Affected Rows: 3

select count(*) from logical_table_3;

+----------+
| count(*) |
+----------+
| 3        |
+----------+

-- check if step aggr push down works with non-part col
select a, count(*) from logical_table_3 GROUP BY a ORDER BY a;

+----+----------+
| a  | count(*) |
+----+----------+
| a1 | 1        |
| a2 | 1        |
| a3 | 1        |
+----+----------+

-- SQLNESS REPLACE (-+) -
-- SQLNESS REPLACE (\s\s+) _
-- SQLNESS REPLACE (peers.*) REDACTED
-- SQLNESS REPLACE (metrics.*) REDACTED
-- SQLNESS REPLACE (RepartitionExec:.*) RepartitionExec: REDACTED
EXPLAIN 
select a, count(*) from logical_table_3 GROUP BY a ORDER BY a;

+-+-+
| plan_type_| plan_|
+-+-+
| logical_plan_| Sort: logical_table_3.a ASC NULLS LAST_|
|_|_Aggregate: groupBy=[[logical_table_3.a]], aggr=[[__count_merge(__count_state(logical_table_3.ts)) AS count(*)]] |
|_|_MergeScan [is_placeholder=false, remote_input=[_|
|_| Aggregate: groupBy=[[logical_table_3.a]], aggr=[[__count_state(logical_table_3.ts)]]_|
|_|_TableScan: logical_table_3_|
|_| ]]_|
| physical_plan | SortPreservingMergeExec: [a@0 ASC NULLS LAST]_|
|_|_SortExec: expr=[a@0 ASC NULLS LAST], preserve_partitioning=[true]_|
|_|_AggregateExec: mode=FinalPartitioned, gby=[a@0 as a], aggr=[count(*)]_|
|_|_CoalesceBatchesExec: target_batch_size=8192_|
|_|_RepartitionExec: REDACTED
|_|_AggregateExec: mode=Partial, gby=[a@0 as a], aggr=[count(*)]_|
|_|_MergeScanExec: REDACTED
|_|_|
+-+-+

-- create a logical table without partition columns on physical table
create table logical_table_4 (
    ts timestamp time index,
    cpu double,
)
engine = metric
with (
    on_physical_table = "metric_engine_partition",
);

Affected Rows: 0

show create table logical_table_4;

+-----------------+-------------------------------------------------+
| Table           | Create Table                                    |
+-----------------+-------------------------------------------------+
| logical_table_4 | CREATE TABLE IF NOT EXISTS "logical_table_4" (  |
|                 |   "cpu" DOUBLE NULL,                            |
|                 |   "ts" TIMESTAMP(3) NOT NULL,                   |
|                 |   TIME INDEX ("ts")                             |
|                 | )                                               |
|                 |                                                 |
|                 | ENGINE=metric                                   |
|                 | WITH(                                           |
|                 |   on_physical_table = 'metric_engine_partition' |
|                 | )                                               |
+-----------------+-------------------------------------------------+
>>>>>>> d2d6489b

insert into logical_table_4(ts, cpu) values
('2023-01-01 00:00:00', 1.0),
('2023-01-01 00:00:01', 2.0),
('2023-01-01 00:00:02', 3.0);

Affected Rows: 3

-- this should only return one row
select count(*) from logical_table_4;

+----------+
| count(*) |
+----------+
| 3        |
+----------+

-- SQLNESS REPLACE (-+) -
-- SQLNESS REPLACE (\s\s+) _
-- SQLNESS REPLACE (peers.*) REDACTED
-- SQLNESS REPLACE (metrics.*) REDACTED
-- SQLNESS REPLACE (RepartitionExec:.*) RepartitionExec: REDACTED
EXPLAIN select count(*) from logical_table_4;

+-+-+
| plan_type_| plan_|
+-+-+
| logical_plan_| Aggregate: groupBy=[[]], aggr=[[__count_merge(__count_state(logical_table_4.ts)) AS count(*)]]_|
|_|_MergeScan [is_placeholder=false, remote_input=[_|
|_| Aggregate: groupBy=[[]], aggr=[[__count_state(logical_table_4.ts)]]_|
|_|_TableScan: logical_table_4_|
|_| ]]_|
| physical_plan | AggregateExec: mode=Final, gby=[], aggr=[count(*)]_|
|_|_CoalescePartitionsExec_|
|_|_AggregateExec: mode=Partial, gby=[], aggr=[count(*)]_|
|_|_MergeScanExec: REDACTED
|_|_|
+-+-+

-- check if step aggr push down works with non-part col
select ts, count(*) from logical_table_4 GROUP BY ts ORDER BY ts;

+---------------------+----------+
| ts                  | count(*) |
+---------------------+----------+
| 2023-01-01T00:00:00 | 1        |
| 2023-01-01T00:00:01 | 1        |
| 2023-01-01T00:00:02 | 1        |
+---------------------+----------+

-- SQLNESS REPLACE (-+) -
-- SQLNESS REPLACE (\s\s+) _
-- SQLNESS REPLACE (peers.*) REDACTED
-- SQLNESS REPLACE (metrics.*) REDACTED
-- SQLNESS REPLACE (RepartitionExec:.*) RepartitionExec: REDACTED
EXPLAIN 
select ts, count(*) from logical_table_4 GROUP BY ts ORDER BY ts;

+-+-+
| plan_type_| plan_|
+-+-+
| logical_plan_| Sort: logical_table_4.ts ASC NULLS LAST_|
|_|_Aggregate: groupBy=[[logical_table_4.ts]], aggr=[[__count_merge(__count_state(logical_table_4.ts)) AS count(*)]] |
|_|_MergeScan [is_placeholder=false, remote_input=[_|
|_| Aggregate: groupBy=[[logical_table_4.ts]], aggr=[[__count_state(logical_table_4.ts)]]_|
|_|_TableScan: logical_table_4_|
|_| ]]_|
| physical_plan | SortPreservingMergeExec: [ts@0 ASC NULLS LAST]_|
|_|_SortExec: expr=[ts@0 ASC NULLS LAST], preserve_partitioning=[true]_|
|_|_AggregateExec: mode=FinalPartitioned, gby=[ts@0 as ts], aggr=[count(*)]_|
|_|_CoalesceBatchesExec: target_batch_size=8192_|
|_|_RepartitionExec: REDACTED
|_|_AggregateExec: mode=Partial, gby=[ts@0 as ts], aggr=[count(*)]_|
|_|_MergeScanExec: REDACTED
|_|_|
+-+-+

drop table logical_table_2;

Affected Rows: 0

drop table logical_table_3;

Affected Rows: 0

drop table logical_table_4;

Affected Rows: 0

drop table metric_engine_partition;

Affected Rows: 0
<|MERGE_RESOLUTION|>--- conflicted
+++ resolved
@@ -60,124 +60,6 @@
 
 show create table logical_table_2;
 
-+-----------------+-------------------------------------------------+
-| Table           | Create Table                                    |
-+-----------------+-------------------------------------------------+
-| logical_table_2 | CREATE TABLE IF NOT EXISTS "logical_table_2" (  |
-|                 |   "cpu" DOUBLE NULL,                            |
-|                 |   "host" STRING NULL,                           |
-|                 |   "ts" TIMESTAMP(3) NOT NULL,                   |
-|                 |   TIME INDEX ("ts"),                            |
-|                 |   PRIMARY KEY ("host")                          |
-|                 | )                                               |
-|                 | PARTITION ON COLUMNS ("host") (                 |
-|                 |   host <= 'host1',                              |
-|                 |   host > 'host1' AND host <= 'host2',           |
-|                 |   host > 'host2'                                |
-|                 | )                                               |
-|                 | ENGINE=metric                                   |
-|                 | WITH(                                           |
-|                 |   on_physical_table = 'metric_engine_partition' |
-|                 | )                                               |
-+-----------------+-------------------------------------------------+
-
-select count(*) from logical_table_2;
-
-+----------+
-| count(*) |
-+----------+
-| 3        |
-+----------+
-
--- check if part col aggr push down works with only subset of phy part cols
-select host, count(*) from logical_table_2 GROUP BY host ORDER BY host;
-
-+-------+----------+
-| host  | count(*) |
-+-------+----------+
-| host1 | 1        |
-| host2 | 1        |
-| host3 | 1        |
-+-------+----------+
-
--- SQLNESS REPLACE (-+) -
--- SQLNESS REPLACE (\s\s+) _
--- SQLNESS REPLACE (peers.*) REDACTED
--- SQLNESS REPLACE (metrics.*) REDACTED
--- SQLNESS REPLACE (RepartitionExec:.*) RepartitionExec: REDACTED
-EXPLAIN 
-select host, count(*) from logical_table_2 GROUP BY host ORDER BY host;
-
-+-+-+
-| plan_type_| plan_|
-+-+-+
-| logical_plan_| MergeSort: logical_table_2.host ASC NULLS LAST_|
-|_|_MergeScan [is_placeholder=false, remote_input=[_|
-|_| Sort: logical_table_2.host ASC NULLS LAST_|
-|_|_Projection: logical_table_2.host, count(*)_|
-|_|_Aggregate: groupBy=[[logical_table_2.host]], aggr=[[count(logical_table_2.ts) AS count(*)]]_|
-|_|_TableScan: logical_table_2_|
-|_| ]]_|
-| physical_plan | SortPreservingMergeExec: [host@0 ASC NULLS LAST]_|
-|_|_MergeScanExec: REDACTED
-|_|_|
-+-+-+
-
--- check if step aggr push down works with non-part col
-select ts, count(*) from logical_table_2 GROUP BY ts ORDER BY ts;
-
-+---------------------+----------+
-| ts                  | count(*) |
-+---------------------+----------+
-| 2023-01-01T00:00:00 | 1        |
-| 2023-01-01T00:00:01 | 1        |
-| 2023-01-01T00:00:02 | 1        |
-+---------------------+----------+
-
--- SQLNESS REPLACE (-+) -
--- SQLNESS REPLACE (\s\s+) _
--- SQLNESS REPLACE (peers.*) REDACTED
--- SQLNESS REPLACE (metrics.*) REDACTED
--- SQLNESS REPLACE (RepartitionExec:.*) RepartitionExec: REDACTED
-EXPLAIN 
-select ts, count(*) from logical_table_2 GROUP BY ts ORDER BY ts;
-
-+-+-+
-| plan_type_| plan_|
-+-+-+
-| logical_plan_| Sort: logical_table_2.ts ASC NULLS LAST_|
-|_|_Aggregate: groupBy=[[logical_table_2.ts]], aggr=[[__count_merge(__count_state(logical_table_2.ts)) AS count(*)]] |
-|_|_MergeScan [is_placeholder=false, remote_input=[_|
-|_| Aggregate: groupBy=[[logical_table_2.ts]], aggr=[[__count_state(logical_table_2.ts)]]_|
-|_|_TableScan: logical_table_2_|
-|_| ]]_|
-| physical_plan | SortPreservingMergeExec: [ts@0 ASC NULLS LAST]_|
-|_|_SortExec: expr=[ts@0 ASC NULLS LAST], preserve_partitioning=[true]_|
-|_|_AggregateExec: mode=FinalPartitioned, gby=[ts@0 as ts], aggr=[count(*)]_|
-|_|_CoalesceBatchesExec: target_batch_size=8192_|
-|_|_RepartitionExec: REDACTED
-|_|_AggregateExec: mode=Partial, gby=[ts@0 as ts], aggr=[count(*)]_|
-|_|_MergeScanExec: REDACTED
-|_|_|
-+-+-+
-
-create table logical_table_3 (
-    ts timestamp time index,
-    a string,
-    z string,
-    cpu double,
-    primary key(a, z) -- trigger a physical table change with smaller and bigger column ids
-)
-engine = metric
-with (
-    on_physical_table = "metric_engine_partition",
-);
-
-Affected Rows: 0
-
-show create table logical_table_3;
-
-<<<<<<< HEAD
 +-----------------+-------------------------------------------------------------------------------+
 | Table           | Create Table                                                                  |
 +-----------------+-------------------------------------------------------------------------------+
@@ -200,7 +82,103 @@
 |                 |   on_physical_table = 'metric_engine_partition'                               |
 |                 | )                                                                             |
 +-----------------+-------------------------------------------------------------------------------+
-=======
+
+select count(*) from logical_table_2;
+
++----------+
+| count(*) |
++----------+
+| 3        |
++----------+
+
+-- check if part col aggr push down works with only subset of phy part cols
+select host, count(*) from logical_table_2 GROUP BY host ORDER BY host;
+
++-------+----------+
+| host  | count(*) |
++-------+----------+
+| host1 | 1        |
+| host2 | 1        |
+| host3 | 1        |
++-------+----------+
+
+-- SQLNESS REPLACE (-+) -
+-- SQLNESS REPLACE (\s\s+) _
+-- SQLNESS REPLACE (peers.*) REDACTED
+-- SQLNESS REPLACE (metrics.*) REDACTED
+-- SQLNESS REPLACE (RepartitionExec:.*) RepartitionExec: REDACTED
+EXPLAIN 
+select host, count(*) from logical_table_2 GROUP BY host ORDER BY host;
+
++-+-+
+| plan_type_| plan_|
++-+-+
+| logical_plan_| MergeSort: logical_table_2.host ASC NULLS LAST_|
+|_|_MergeScan [is_placeholder=false, remote_input=[_|
+|_| Sort: logical_table_2.host ASC NULLS LAST_|
+|_|_Projection: logical_table_2.host, count(*)_|
+|_|_Aggregate: groupBy=[[logical_table_2.host]], aggr=[[count(logical_table_2.ts) AS count(*)]]_|
+|_|_TableScan: logical_table_2_|
+|_| ]]_|
+| physical_plan | SortPreservingMergeExec: [host@0 ASC NULLS LAST]_|
+|_|_MergeScanExec: REDACTED
+|_|_|
++-+-+
+
+-- check if step aggr push down works with non-part col
+select ts, count(*) from logical_table_2 GROUP BY ts ORDER BY ts;
+
++---------------------+----------+
+| ts                  | count(*) |
++---------------------+----------+
+| 2023-01-01T00:00:00 | 1        |
+| 2023-01-01T00:00:01 | 1        |
+| 2023-01-01T00:00:02 | 1        |
++---------------------+----------+
+
+-- SQLNESS REPLACE (-+) -
+-- SQLNESS REPLACE (\s\s+) _
+-- SQLNESS REPLACE (peers.*) REDACTED
+-- SQLNESS REPLACE (metrics.*) REDACTED
+-- SQLNESS REPLACE (RepartitionExec:.*) RepartitionExec: REDACTED
+EXPLAIN 
+select ts, count(*) from logical_table_2 GROUP BY ts ORDER BY ts;
+
++-+-+
+| plan_type_| plan_|
++-+-+
+| logical_plan_| Sort: logical_table_2.ts ASC NULLS LAST_|
+|_|_Aggregate: groupBy=[[logical_table_2.ts]], aggr=[[__count_merge(__count_state(logical_table_2.ts)) AS count(*)]] |
+|_|_MergeScan [is_placeholder=false, remote_input=[_|
+|_| Aggregate: groupBy=[[logical_table_2.ts]], aggr=[[__count_state(logical_table_2.ts)]]_|
+|_|_TableScan: logical_table_2_|
+|_| ]]_|
+| physical_plan | SortPreservingMergeExec: [ts@0 ASC NULLS LAST]_|
+|_|_SortExec: expr=[ts@0 ASC NULLS LAST], preserve_partitioning=[true]_|
+|_|_AggregateExec: mode=FinalPartitioned, gby=[ts@0 as ts], aggr=[count(*)]_|
+|_|_CoalesceBatchesExec: target_batch_size=8192_|
+|_|_RepartitionExec: REDACTED
+|_|_AggregateExec: mode=Partial, gby=[ts@0 as ts], aggr=[count(*)]_|
+|_|_MergeScanExec: REDACTED
+|_|_|
++-+-+
+
+create table logical_table_3 (
+    ts timestamp time index,
+    a string,
+    z string,
+    cpu double,
+    primary key(a, z) -- trigger a physical table change with smaller and bigger column ids
+)
+engine = metric
+with (
+    on_physical_table = "metric_engine_partition",
+);
+
+Affected Rows: 0
+
+show create table logical_table_3;
+
 +-----------------+-------------------------------------------------+
 | Table           | Create Table                                    |
 +-----------------+-------------------------------------------------+
@@ -300,7 +278,6 @@
 |                 |   on_physical_table = 'metric_engine_partition' |
 |                 | )                                               |
 +-----------------+-------------------------------------------------+
->>>>>>> d2d6489b
 
 insert into logical_table_4(ts, cpu) values
 ('2023-01-01 00:00:00', 1.0),
