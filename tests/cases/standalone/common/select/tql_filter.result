--- conflicted
+++ resolved
@@ -21,12 +21,7 @@
 |_|_|_PromSeriesDivideExec: tags=["a"] REDACTED
 |_|_|_MergeScanExec: REDACTED
 |_|_|_|
-<<<<<<< HEAD
-| 1_| 0_|_SeqScan: region=REDACTED, partition_count=1 (1 memtable ranges, 0 file 0 ranges) REDACTED
-=======
-| 1_| 0_|_SortExec: expr=[a@0 DESC NULLS LAST, b@1 DESC NULLS LAST], preserve_partitioning=[false] REDACTED
-|_|_|_SeqScan: region=REDACTED, partition_count=1 (1 memtable ranges, 0 file 0 ranges), distribution=PerSeries REDACTED
->>>>>>> 2d319298
+| 1_| 0_|_SeqScan: region=REDACTED, partition_count=1 (1 memtable ranges, 0 file 0 ranges), distribution=PerSeries REDACTED
 |_|_|_|
 |_|_| Total rows: 3_|
 +-+-+-+
@@ -46,12 +41,7 @@
 |_|_|_PromSeriesDivideExec: tags=["a"] REDACTED
 |_|_|_MergeScanExec: REDACTED
 |_|_|_|
-<<<<<<< HEAD
-| 1_| 0_|_SeqScan: region=REDACTED, partition_count=1 (1 memtable ranges, 0 file 0 ranges) REDACTED
-=======
-| 1_| 0_|_SortExec: expr=[a@0 DESC NULLS LAST, b@1 DESC NULLS LAST], preserve_partitioning=[false] REDACTED
-|_|_|_SeqScan: region=REDACTED, partition_count=1 (1 memtable ranges, 0 file 0 ranges), distribution=PerSeries REDACTED
->>>>>>> 2d319298
+| 1_| 0_|_SeqScan: region=REDACTED, partition_count=1 (1 memtable ranges, 0 file 0 ranges), distribution=PerSeries REDACTED
 |_|_|_|
 |_|_| Total rows: 6_|
 +-+-+-+
@@ -71,16 +61,11 @@
 |_|_|_PromSeriesDivideExec: tags=["a"] REDACTED
 |_|_|_MergeScanExec: REDACTED
 |_|_|_|
-<<<<<<< HEAD
 | 1_| 0_|_SortPreservingMergeExec: [a@0 ASC, b@1 ASC] REDACTED
 |_|_|_CoalesceBatchesExec: target_batch_size=8192 REDACTED
 |_|_|_FilterExec: a@0 ~ a.* REDACTED
 |_|_|_RepartitionExec: partitioning=REDACTED
-|_|_|_SeqScan: region=REDACTED, partition_count=1 (1 memtable ranges, 0 file 0 ranges) REDACTED
-=======
-| 1_| 0_|_SortExec: expr=[a@0 DESC NULLS LAST, b@1 DESC NULLS LAST], preserve_partitioning=[false] REDACTED
 |_|_|_SeqScan: region=REDACTED, partition_count=1 (1 memtable ranges, 0 file 0 ranges), distribution=PerSeries REDACTED
->>>>>>> 2d319298
 |_|_|_|
 |_|_| Total rows: 3_|
 +-+-+-+
