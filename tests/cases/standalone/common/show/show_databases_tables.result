show databases;

+-----------------------+
| Schemas               |
+-----------------------+
| greptime_private      |
| illegal-database      |
| information_schema    |
| public                |
| test_public_schema    |
| upper_case_table_name |
+-----------------------+

use information_schema;

Affected Rows: 0

show tables;

+---------------------------------------+
| Tables                                |
+---------------------------------------+
| build_info                            |
| character_sets                        |
| check_constraints                     |
| collation_character_set_applicability |
| collations                            |
| column_privileges                     |
| column_statistics                     |
| columns                               |
| engines                               |
| events                                |
<<<<<<< HEAD
| key_column_usage                      |
=======
| files                                 |
>>>>>>> 6070e880
| schemata                              |
| tables                                |
+---------------------------------------+
<|MERGE_RESOLUTION|>--- conflicted
+++ resolved
@@ -29,12 +29,8 @@
 | column_statistics                     |
 | columns                               |
 | engines                               |
-| events                                |
-<<<<<<< HEAD
 | key_column_usage                      |
-=======
 | files                                 |
->>>>>>> 6070e880
 | schemata                              |
 | tables                                |
 +---------------------------------------+
