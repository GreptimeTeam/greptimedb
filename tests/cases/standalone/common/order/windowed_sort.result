--- conflicted
+++ resolved
@@ -67,16 +67,9 @@
 +-+-+-+
 | 0_| 0_|_MergeScanExec: REDACTED
 |_|_|_|
-<<<<<<< HEAD
 | 1_| 0_|_SortPreservingMergeExec: [t@1 ASC NULLS LAST], fetch=5 REDACTED
 |_|_|_WindowedSortExec: expr=t@1 ASC NULLS LAST num_ranges=2 fetch=5 REDACTED
 |_|_|_SeqScan: region=REDACTED, partition_count=2 (1 memtable ranges, 1 file 1 ranges) REDACTED
-=======
-| 1_| 0_|_GlobalLimitExec: skip=0, fetch=5 REDACTED
-|_|_|_SortPreservingMergeExec: [t@1 ASC NULLS LAST] REDACTED
-|_|_|_WindowedSortExec: expr=t@1 ASC NULLS LAST num_ranges=4 fetch=5 REDACTED
-|_|_|_SeqScan: region=REDACTED, partition_count=4 (1 memtable ranges, 3 file 3 ranges) REDACTED
->>>>>>> 80790daa
 |_|_|_|
 |_|_| Total rows: 5_|
 +-+-+-+
@@ -105,18 +98,10 @@
 +-+-+-+
 | 0_| 0_|_MergeScanExec: REDACTED
 |_|_|_|
-<<<<<<< HEAD
 | 1_| 0_|_SortPreservingMergeExec: [t@1 DESC], fetch=5 REDACTED
 |_|_|_WindowedSortExec: expr=t@1 DESC num_ranges=2 fetch=5 REDACTED
 |_|_|_PartSortExec: expr=t@1 DESC num_ranges=2 limit=5 REDACTED
 |_|_|_SeqScan: region=REDACTED, partition_count=2 (1 memtable ranges, 1 file 1 ranges) REDACTED
-=======
-| 1_| 0_|_GlobalLimitExec: skip=0, fetch=5 REDACTED
-|_|_|_SortPreservingMergeExec: [t@1 DESC] REDACTED
-|_|_|_WindowedSortExec: expr=t@1 DESC num_ranges=4 fetch=5 REDACTED
-|_|_|_PartSortExec: expr=t@1 DESC num_ranges=4 limit=5 REDACTED
-|_|_|_SeqScan: region=REDACTED, partition_count=4 (1 memtable ranges, 3 file 3 ranges) REDACTED
->>>>>>> 80790daa
 |_|_|_|
 |_|_| Total rows: 5_|
 +-+-+-+
@@ -194,18 +179,10 @@
 +-+-+-+
 | 0_| 0_|_MergeScanExec: REDACTED
 |_|_|_|
-<<<<<<< HEAD
 | 1_| 0_|_SortPreservingMergeExec: [t@2 ASC NULLS LAST], fetch=5 REDACTED
 |_|_|_WindowedSortExec: expr=t@2 ASC NULLS LAST num_ranges=2 fetch=5 REDACTED
 |_|_|_PartSortExec: expr=t@2 ASC NULLS LAST num_ranges=2 limit=5 REDACTED
 |_|_|_SeqScan: region=REDACTED, partition_count=2 (1 memtable ranges, 1 file 1 ranges) REDACTED
-=======
-| 1_| 0_|_GlobalLimitExec: skip=0, fetch=5 REDACTED
-|_|_|_SortPreservingMergeExec: [t@2 ASC NULLS LAST] REDACTED
-|_|_|_WindowedSortExec: expr=t@2 ASC NULLS LAST num_ranges=4 fetch=5 REDACTED
-|_|_|_PartSortExec: expr=t@2 ASC NULLS LAST num_ranges=4 limit=5 REDACTED
-|_|_|_SeqScan: region=REDACTED, partition_count=4 (1 memtable ranges, 3 file 3 ranges) REDACTED
->>>>>>> 80790daa
 |_|_|_|
 |_|_| Total rows: 5_|
 +-+-+-+
@@ -234,22 +211,14 @@
 +-+-+-+
 | 0_| 0_|_MergeScanExec: REDACTED
 |_|_|_|
-<<<<<<< HEAD
 | 1_| 0_|_SortPreservingMergeExec: [t@2 DESC], fetch=5 REDACTED
 |_|_|_WindowedSortExec: expr=t@2 DESC num_ranges=2 fetch=5 REDACTED
 |_|_|_PartSortExec: expr=t@2 DESC num_ranges=2 limit=5 REDACTED
 |_|_|_SeqScan: region=REDACTED, partition_count=2 (1 memtable ranges, 1 file 1 ranges) REDACTED
-=======
-| 1_| 0_|_GlobalLimitExec: skip=0, fetch=5 REDACTED
-|_|_|_SortPreservingMergeExec: [t@2 DESC] REDACTED
-|_|_|_WindowedSortExec: expr=t@2 DESC num_ranges=4 fetch=5 REDACTED
-|_|_|_PartSortExec: expr=t@2 DESC num_ranges=4 limit=5 REDACTED
-|_|_|_SeqScan: region=REDACTED, partition_count=4 (1 memtable ranges, 3 file 3 ranges) REDACTED
->>>>>>> 80790daa
 |_|_|_|
 |_|_| Total rows: 5_|
 +-+-+-+
 
 DROP TABLE test_pk;
 
-Affected Rows: 0
+Affected Rows: 0