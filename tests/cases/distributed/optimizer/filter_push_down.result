CREATE TABLE integers(i INTEGER, j BIGINT TIME INDEX);

Affected Rows: 0

INSERT INTO integers VALUES (1, 1), (2, 2), (3, 3), (NULL, 4);

Affected Rows: 4

SELECT i1.i, i2.i FROM integers i1, integers i2 WHERE i1.i=i2.i ORDER BY 1;

+---+---+
| i | i |
+---+---+
| 1 | 1 |
| 2 | 2 |
| 3 | 3 |
+---+---+

SELECT i1.i,i2.i FROM integers i1, integers i2 WHERE i1.i=i2.i AND i1.i>1 ORDER BY 1;

+---+---+
| i | i |
+---+---+
| 2 | 2 |
| 3 | 3 |
+---+---+

SELECT i1.i,i2.i,i3.i FROM integers i1, integers i2, integers i3 WHERE i1.i=i2.i AND i1.i=i3.i AND i1.i>1 ORDER BY 1;

+---+---+---+
| i | i | i |
+---+---+---+
| 2 | 2 | 2 |
| 3 | 3 | 3 |
+---+---+---+

SELECT i1.i,i2.i FROM integers i1 JOIN integers i2 ON i1.i=i2.i WHERE i1.i>1 ORDER BY 1;

+---+---+
| i | i |
+---+---+
| 2 | 2 |
| 3 | 3 |
+---+---+

SELECT i1.i,i2.i FROM integers i1 LEFT OUTER JOIN integers i2 ON 1=1 WHERE i1.i>2 ORDER BY 2;

+---+---+
| i | i |
+---+---+
| 3 | 1 |
| 3 | 2 |
| 3 | 3 |
| 3 |   |
+---+---+

SELECT i1.i,i2.i FROM integers i1 LEFT OUTER JOIN integers i2 ON 1=0 WHERE i2.i IS NOT NULL ORDER BY 2;

Error: 1003(Internal), This feature is not implemented: Unsupported expression: IsNotNull(Column(Column { relation: Some(Full { catalog: "greptime", schema: "public", table: "integers" }), name: "i" }))

SELECT i1.i,i2.i FROM integers i1 LEFT OUTER JOIN integers i2 ON 1=0 WHERE i2.i>1 ORDER BY 2;

++
++

SELECT i1.i,i2.i FROM integers i1 LEFT OUTER JOIN integers i2 ON 1=0 WHERE CASE WHEN i2.i IS NULL THEN False ELSE True END ORDER BY 2;

Error: 1003(Internal), This feature is not implemented: Unsupported expression: IsNotNull(Column(Column { relation: Some(Full { catalog: "greptime", schema: "public", table: "integers" }), name: "i" }))

SELECT DISTINCT i1.i,i2.i FROM integers i1 LEFT OUTER JOIN integers i2 ON 1=0 WHERE i2.i IS NULL ORDER BY 1;

+---+---+
| i | i |
+---+---+
| 1 |   |
| 2 |   |
| 3 |   |
|   |   |
+---+---+

SELECT i1.i,i2.i FROM integers i1 LEFT OUTER JOIN integers i2 ON 1=1 WHERE i1.i=i2.i ORDER BY 1;

+---+---+
| i | i |
+---+---+
| 1 | 1 |
| 2 | 2 |
| 3 | 3 |
+---+---+

SELECT * FROM integers WHERE i IN ((SELECT i FROM integers)) ORDER BY i;

+---+---+
| i | j |
+---+---+
| 1 | 1 |
| 2 | 2 |
| 3 | 3 |
+---+---+

SELECT * FROM integers WHERE i NOT IN ((SELECT i FROM integers WHERE i=1)) ORDER BY i;

+---+---+
| i | j |
+---+---+
| 2 | 2 |
| 3 | 3 |
|   | 4 |
+---+---+

SELECT * FROM integers WHERE i IN ((SELECT i FROM integers)) AND i<3 ORDER BY i;

<<<<<<< HEAD
Error: 3001(EngineExecuteQuery), No field named __correlated_sq_1.i. Valid fields are integers.i, integers.j.
=======
+---+---+
| i | j |
+---+---+
| 1 | 1 |
| 2 | 2 |
+---+---+
>>>>>>> 5bd80a74

SELECT i1.i,i2.i FROM integers i1, integers i2 WHERE i IN ((SELECT i FROM integers)) AND i1.i=i2.i ORDER BY 1;

+---+---+
| i | i |
+---+---+
| 1 | 1 |
| 2 | 2 |
| 3 | 3 |
+---+---+

SELECT * FROM integers i1 WHERE EXISTS(SELECT i FROM integers WHERE i=i1.i) ORDER BY i1.i;

+---+---+
| i | j |
+---+---+
| 1 | 1 |
| 2 | 2 |
| 3 | 3 |
+---+---+

SELECT * FROM integers i1 WHERE NOT EXISTS(SELECT i FROM integers WHERE i=i1.i) ORDER BY i1.i;

+---+---+
| i | j |
+---+---+
|   | 4 |
+---+---+

SELECT i1.i,i2.i FROM integers i1, integers i2 WHERE i1.i=(SELECT i FROM integers WHERE i1.i=i) AND i1.i=i2.i ORDER BY i1.i;

Error: 3001(EngineExecuteQuery), Error during planning: Correlated scalar subquery must be aggregated to return at most one row

SELECT * FROM (SELECT i1.i AS a, i2.i AS b FROM integers i1, integers i2) a1 WHERE a=b ORDER BY 1;

+---+---+
| a | b |
+---+---+
| 1 | 1 |
| 2 | 2 |
| 3 | 3 |
+---+---+

SELECT * FROM (SELECT i1.i=i2.i AS cond FROM integers i1, integers i2) a1 WHERE cond ORDER BY 1;

+------+
| cond |
+------+
| true |
| true |
| true |
+------+

SELECT * FROM (SELECT DISTINCT i1.i AS a, i2.i AS b FROM integers i1, integers i2) res WHERE a=1 AND b=3;

+---+---+
| a | b |
+---+---+
| 1 | 3 |
+---+---+

SELECT i FROM (SELECT * FROM integers i1 UNION SELECT * FROM integers i2) a WHERE i=3;

+---+
| i |
+---+
| 3 |
+---+

-- TODO(LFC): Somehow the following SQL does not order by column 1 under new DataFusion occasionally. Should further investigate it. Comment it out temporarily.
-- expected:
--  +---+---+--------------+
--  | a | b | ROW_NUMBER() |
--  +---+---+--------------+
--  | 1 | 1 | 1            |
--  | 2 | 2 | 5            |
--  | 3 | 3 | 9            |
--  +---+---+--------------+
-- SELECT * FROM (SELECT i1.i AS a, i2.i AS b, row_number() OVER (ORDER BY i1.i, i2.i) FROM integers i1, integers i2 WHERE i1.i IS NOT NULL AND i2.i IS NOT NULL) a1 WHERE a=b ORDER BY 1;
SELECT * FROM (SELECT 0=1 AS cond FROM integers i1, integers i2) a1 WHERE cond ORDER BY 1;

++
++

SELECT * FROM (SELECT 0=1 AS cond FROM integers i1, integers i2 GROUP BY 1) a1 WHERE cond ORDER BY 1;

Error: 3001(EngineExecuteQuery), Error during planning: Attempted to create Filter predicate with expression `Boolean(false)` aliased as 'Int64(0) = Int64(1)'. Filter predicates should not be aliased.

DROP TABLE integers;

Affected Rows: 1
<|MERGE_RESOLUTION|>--- conflicted
+++ resolved
@@ -110,16 +110,12 @@
 
 SELECT * FROM integers WHERE i IN ((SELECT i FROM integers)) AND i<3 ORDER BY i;
 
-<<<<<<< HEAD
-Error: 3001(EngineExecuteQuery), No field named __correlated_sq_1.i. Valid fields are integers.i, integers.j.
-=======
-+---+---+
-| i | j |
-+---+---+
-| 1 | 1 |
-| 2 | 2 |
-+---+---+
->>>>>>> 5bd80a74
++---+---+
+| i | j |
++---+---+
+| 1 | 1 |
+| 2 | 2 |
++---+---+
 
 SELECT i1.i,i2.i FROM integers i1, integers i2 WHERE i IN ((SELECT i FROM integers)) AND i1.i=i2.i ORDER BY 1;
 
