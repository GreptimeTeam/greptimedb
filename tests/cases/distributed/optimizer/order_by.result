--- conflicted
+++ resolved
@@ -1,143 +1,66 @@
 explain select * from numbers;
 
-<<<<<<< HEAD
++---------------+---------------------------------------------------------------------------------------------------------------------------------------------------------------------------------------+
+| plan_type     | plan                                                                                                                                                                                  |
++---------------+---------------------------------------------------------------------------------------------------------------------------------------------------------------------------------------+
+| logical_plan  | MergeScan [is_placeholder=false]                                                                                                                                                      |
+|               |   TableScan: numbers projection=[number]                                                                                                                                              |
+| physical_plan | StreamScanAdapter { stream: "<SendableRecordBatchStream>", schema: [Field { name: "number", data_type: UInt32, nullable: false, dict_id: 0, dict_is_ordered: false, metadata: {} }] } |
+|               |                                                                                                                                                                                       |
++---------------+---------------------------------------------------------------------------------------------------------------------------------------------------------------------------------------+
+
+explain select * from numbers order by number desc;
+
 +---------------+-----------------------------------------------------------------------------------------------------------------------------------------------------------------------------------------+
 | plan_type     | plan                                                                                                                                                                                    |
 +---------------+-----------------------------------------------------------------------------------------------------------------------------------------------------------------------------------------+
-| logical_plan  | Projection: numbers.number                                                                                                                                                              |
+| logical_plan  | Sort: numbers.number DESC NULLS FIRST                                                                                                                                                   |
 |               |   MergeScan [is_placeholder=false]                                                                                                                                                      |
 |               |     TableScan: numbers projection=[number]                                                                                                                                              |
-| physical_plan | ProjectionExec: expr=[number@0 as number]                                                                                                                                               |
+| physical_plan | SortExec: expr=[number@0 DESC]                                                                                                                                                          |
 |               |   StreamScanAdapter { stream: "<SendableRecordBatchStream>", schema: [Field { name: "number", data_type: UInt32, nullable: false, dict_id: 0, dict_is_ordered: false, metadata: {} }] } |
 |               |                                                                                                                                                                                         |
 +---------------+-----------------------------------------------------------------------------------------------------------------------------------------------------------------------------------------+
 
-explain select * from numbers order by number desc;
+explain select * from numbers order by number asc;
+
++---------------+-----------------------------------------------------------------------------------------------------------------------------------------------------------------------------------------+
+| plan_type     | plan                                                                                                                                                                                    |
++---------------+-----------------------------------------------------------------------------------------------------------------------------------------------------------------------------------------+
+| logical_plan  | Sort: numbers.number ASC NULLS LAST                                                                                                                                                     |
+|               |   MergeScan [is_placeholder=false]                                                                                                                                                      |
+|               |     TableScan: numbers projection=[number]                                                                                                                                              |
+| physical_plan | SortExec: expr=[number@0 ASC NULLS LAST]                                                                                                                                                |
+|               |   StreamScanAdapter { stream: "<SendableRecordBatchStream>", schema: [Field { name: "number", data_type: UInt32, nullable: false, dict_id: 0, dict_is_ordered: false, metadata: {} }] } |
+|               |                                                                                                                                                                                         |
++---------------+-----------------------------------------------------------------------------------------------------------------------------------------------------------------------------------------+
+
+explain select * from numbers order by number desc limit 10;
 
 +---------------+-------------------------------------------------------------------------------------------------------------------------------------------------------------------------------------------+
 | plan_type     | plan                                                                                                                                                                                      |
 +---------------+-------------------------------------------------------------------------------------------------------------------------------------------------------------------------------------------+
-| logical_plan  | Sort: numbers.number DESC NULLS FIRST                                                                                                                                                     |
-|               |   Projection: numbers.number                                                                                                                                                              |
+| logical_plan  | Limit: skip=0, fetch=10                                                                                                                                                                   |
+|               |   Sort: numbers.number DESC NULLS FIRST, fetch=10                                                                                                                                         |
 |               |     MergeScan [is_placeholder=false]                                                                                                                                                      |
 |               |       TableScan: numbers projection=[number]                                                                                                                                              |
-| physical_plan | SortExec: expr=[number@0 DESC]                                                                                                                                                            |
-|               |   ProjectionExec: expr=[number@0 as number]                                                                                                                                               |
+| physical_plan | GlobalLimitExec: skip=0, fetch=10                                                                                                                                                         |
+|               |   SortExec: fetch=10, expr=[number@0 DESC]                                                                                                                                                |
 |               |     StreamScanAdapter { stream: "<SendableRecordBatchStream>", schema: [Field { name: "number", data_type: UInt32, nullable: false, dict_id: 0, dict_is_ordered: false, metadata: {} }] } |
 |               |                                                                                                                                                                                           |
 +---------------+-------------------------------------------------------------------------------------------------------------------------------------------------------------------------------------------+
 
-explain select * from numbers order by number asc;
+explain select * from numbers order by number asc limit 10;
 
 +---------------+-------------------------------------------------------------------------------------------------------------------------------------------------------------------------------------------+
 | plan_type     | plan                                                                                                                                                                                      |
 +---------------+-------------------------------------------------------------------------------------------------------------------------------------------------------------------------------------------+
-| logical_plan  | Sort: numbers.number ASC NULLS LAST                                                                                                                                                       |
-|               |   Projection: numbers.number                                                                                                                                                              |
+| logical_plan  | Limit: skip=0, fetch=10                                                                                                                                                                   |
+|               |   Sort: numbers.number ASC NULLS LAST, fetch=10                                                                                                                                           |
 |               |     MergeScan [is_placeholder=false]                                                                                                                                                      |
 |               |       TableScan: numbers projection=[number]                                                                                                                                              |
-| physical_plan | SortExec: expr=[number@0 ASC NULLS LAST]                                                                                                                                                  |
-|               |   ProjectionExec: expr=[number@0 as number]                                                                                                                                               |
+| physical_plan | GlobalLimitExec: skip=0, fetch=10                                                                                                                                                         |
+|               |   SortExec: fetch=10, expr=[number@0 ASC NULLS LAST]                                                                                                                                      |
 |               |     StreamScanAdapter { stream: "<SendableRecordBatchStream>", schema: [Field { name: "number", data_type: UInt32, nullable: false, dict_id: 0, dict_is_ordered: false, metadata: {} }] } |
 |               |                                                                                                                                                                                           |
 +---------------+-------------------------------------------------------------------------------------------------------------------------------------------------------------------------------------------+
-
-explain select * from numbers order by number desc limit 10;
-
-+---------------+---------------------------------------------------------------------------------------------------------------------------------------------------------------------------------------------+
-| plan_type     | plan                                                                                                                                                                                        |
-+---------------+---------------------------------------------------------------------------------------------------------------------------------------------------------------------------------------------+
-| logical_plan  | Limit: skip=0, fetch=10                                                                                                                                                                     |
-|               |   Sort: numbers.number DESC NULLS FIRST, fetch=10                                                                                                                                           |
-|               |     Projection: numbers.number                                                                                                                                                              |
-|               |       MergeScan [is_placeholder=false]                                                                                                                                                      |
-|               |         TableScan: numbers projection=[number]                                                                                                                                              |
-| physical_plan | GlobalLimitExec: skip=0, fetch=10                                                                                                                                                           |
-|               |   SortExec: fetch=10, expr=[number@0 DESC]                                                                                                                                                  |
-|               |     ProjectionExec: expr=[number@0 as number]                                                                                                                                               |
-|               |       StreamScanAdapter { stream: "<SendableRecordBatchStream>", schema: [Field { name: "number", data_type: UInt32, nullable: false, dict_id: 0, dict_is_ordered: false, metadata: {} }] } |
-|               |                                                                                                                                                                                             |
-+---------------+---------------------------------------------------------------------------------------------------------------------------------------------------------------------------------------------+
-
-explain select * from numbers order by number asc limit 10;
-
-+---------------+---------------------------------------------------------------------------------------------------------------------------------------------------------------------------------------------+
-| plan_type     | plan                                                                                                                                                                                        |
-+---------------+---------------------------------------------------------------------------------------------------------------------------------------------------------------------------------------------+
-| logical_plan  | Limit: skip=0, fetch=10                                                                                                                                                                     |
-|               |   Sort: numbers.number ASC NULLS LAST, fetch=10                                                                                                                                             |
-|               |     Projection: numbers.number                                                                                                                                                              |
-|               |       MergeScan [is_placeholder=false]                                                                                                                                                      |
-|               |         TableScan: numbers projection=[number]                                                                                                                                              |
-| physical_plan | GlobalLimitExec: skip=0, fetch=10                                                                                                                                                           |
-|               |   SortExec: fetch=10, expr=[number@0 ASC NULLS LAST]                                                                                                                                        |
-|               |     ProjectionExec: expr=[number@0 as number]                                                                                                                                               |
-|               |       StreamScanAdapter { stream: "<SendableRecordBatchStream>", schema: [Field { name: "number", data_type: UInt32, nullable: false, dict_id: 0, dict_is_ordered: false, metadata: {} }] } |
-|               |                                                                                                                                                                                             |
-+---------------+---------------------------------------------------------------------------------------------------------------------------------------------------------------------------------------------+
-=======
-+---------------+------------------------------------------+
-| plan_type     | plan                                     |
-+---------------+------------------------------------------+
-| logical_plan  | MergeScan [is_placeholder=false]         |
-|               |   TableScan: numbers projection=[number] |
-| physical_plan | ExecutionPlan(PlaceHolder)               |
-|               |                                          |
-+---------------+------------------------------------------+
-
-explain select * from numbers order by number desc;
-
-+---------------+--------------------------------------------+
-| plan_type     | plan                                       |
-+---------------+--------------------------------------------+
-| logical_plan  | Sort: numbers.number DESC NULLS FIRST      |
-|               |   MergeScan [is_placeholder=false]         |
-|               |     TableScan: numbers projection=[number] |
-| physical_plan | SortExec: expr=[number@0 DESC]             |
-|               |   ExecutionPlan(PlaceHolder)               |
-|               |                                            |
-+---------------+--------------------------------------------+
-
-explain select * from numbers order by number asc;
-
-+---------------+--------------------------------------------+
-| plan_type     | plan                                       |
-+---------------+--------------------------------------------+
-| logical_plan  | Sort: numbers.number ASC NULLS LAST        |
-|               |   MergeScan [is_placeholder=false]         |
-|               |     TableScan: numbers projection=[number] |
-| physical_plan | SortExec: expr=[number@0 ASC NULLS LAST]   |
-|               |   ExecutionPlan(PlaceHolder)               |
-|               |                                            |
-+---------------+--------------------------------------------+
-
-explain select * from numbers order by number desc limit 10;
-
-+---------------+---------------------------------------------------+
-| plan_type     | plan                                              |
-+---------------+---------------------------------------------------+
-| logical_plan  | Limit: skip=0, fetch=10                           |
-|               |   Sort: numbers.number DESC NULLS FIRST, fetch=10 |
-|               |     MergeScan [is_placeholder=false]              |
-|               |       TableScan: numbers projection=[number]      |
-| physical_plan | GlobalLimitExec: skip=0, fetch=10                 |
-|               |   SortExec: fetch=10, expr=[number@0 DESC]        |
-|               |     ExecutionPlan(PlaceHolder)                    |
-|               |                                                   |
-+---------------+---------------------------------------------------+
-
-explain select * from numbers order by number asc limit 10;
-
-+---------------+------------------------------------------------------+
-| plan_type     | plan                                                 |
-+---------------+------------------------------------------------------+
-| logical_plan  | Limit: skip=0, fetch=10                              |
-|               |   Sort: numbers.number ASC NULLS LAST, fetch=10      |
-|               |     MergeScan [is_placeholder=false]                 |
-|               |       TableScan: numbers projection=[number]         |
-| physical_plan | GlobalLimitExec: skip=0, fetch=10                    |
-|               |   SortExec: fetch=10, expr=[number@0 ASC NULLS LAST] |
-|               |     ExecutionPlan(PlaceHolder)                       |
-|               |                                                      |
-+---------------+------------------------------------------------------+
->>>>>>> 5bd80a74
