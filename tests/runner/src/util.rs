--- conflicted
+++ resolved
@@ -80,7 +80,6 @@
     let bit_vec = BitVec::from_vec(null_mask);
     let null_iter = bit_vec.iter();
     match data_type {
-<<<<<<< HEAD
         ColumnDataType::Int64 => build_nullable_iter!(null_iter, values.i64_values.into_iter()),
         ColumnDataType::Float64 => build_nullable_iter!(null_iter, values.f64_values.into_iter()),
         ColumnDataType::String => build_nullable_iter!(null_iter, values.string_values.into_iter()),
@@ -102,102 +101,18 @@
         ),
         ColumnDataType::Datetime => build_nullable_iter!(null_iter, values.i64_values.into_iter()),
         ColumnDataType::Date => build_nullable_iter!(null_iter, values.i32_values.into_iter()),
-        ColumnDataType::Timestamp => {
-            build_nullable_iter!(null_iter, values.ts_millis_values.into_iter())
+        ColumnDataType::TimestampSecond => {
+            build_nullable_iter!(null_iter, values.ts_second_values.into_iter())
         }
-=======
-        ColumnDataType::Int64 => values
-            .i64_values
-            .into_iter()
-            .map(|val| val.to_string())
-            .collect(),
-        ColumnDataType::Float64 => values
-            .f64_values
-            .into_iter()
-            .map(|val| val.to_string())
-            .collect(),
-        ColumnDataType::String => values.string_values,
-        ColumnDataType::Boolean => values
-            .bool_values
-            .into_iter()
-            .map(|val| val.to_string())
-            .collect(),
-        ColumnDataType::Int8 => values
-            .i8_values
-            .into_iter()
-            .map(|val| val.to_string())
-            .collect(),
-        ColumnDataType::Int16 => values
-            .i16_values
-            .into_iter()
-            .map(|val| val.to_string())
-            .collect(),
-        ColumnDataType::Int32 => values
-            .i32_values
-            .into_iter()
-            .map(|val| val.to_string())
-            .collect(),
-        ColumnDataType::Uint8 => values
-            .u8_values
-            .into_iter()
-            .map(|val| val.to_string())
-            .collect(),
-        ColumnDataType::Uint16 => values
-            .u16_values
-            .into_iter()
-            .map(|val| val.to_string())
-            .collect(),
-        ColumnDataType::Uint32 => values
-            .u32_values
-            .into_iter()
-            .map(|val| val.to_string())
-            .collect(),
-        ColumnDataType::Uint64 => values
-            .u64_values
-            .into_iter()
-            .map(|val| val.to_string())
-            .collect(),
-        ColumnDataType::Float32 => values
-            .f32_values
-            .into_iter()
-            .map(|val| val.to_string())
-            .collect(),
-        ColumnDataType::Binary => values
-            .binary_values
-            .into_iter()
-            .map(|val| format!("{:?}", val))
-            .collect(),
-        ColumnDataType::Datetime => values
-            .i64_values
-            .into_iter()
-            .map(|v| v.to_string())
-            .collect(),
-        ColumnDataType::Date => values
-            .i32_values
-            .into_iter()
-            .map(|v| v.to_string())
-            .collect(),
-        ColumnDataType::TimestampSecond => values
-            .ts_second_values
-            .into_iter()
-            .map(|v| v.to_string())
-            .collect(),
-        ColumnDataType::TimestampMillisecond => values
-            .ts_millisecond_values
-            .into_iter()
-            .map(|v| v.to_string())
-            .collect(),
-        ColumnDataType::TimestampMicrosecond => values
-            .ts_microsecond_values
-            .into_iter()
-            .map(|v| v.to_string())
-            .collect(),
-        ColumnDataType::TimestampNanosecond => values
-            .ts_nanosecond_values
-            .into_iter()
-            .map(|v| v.to_string())
-            .collect(),
->>>>>>> afd88dd5
+        ColumnDataType::TimestampMillisecond => {
+            build_nullable_iter!(null_iter, values.ts_millisecond_values.into_iter())
+        }
+        ColumnDataType::TimestampMicrosecond => {
+            build_nullable_iter!(null_iter, values.ts_microsecond_values.into_iter())
+        }
+        ColumnDataType::TimestampNanosecond => {
+            build_nullable_iter!(null_iter, values.ts_nanosecond_values.into_iter())
+        }
     }
 }
 
