// Copyright 2023 Greptime Team
//
// Licensed under the Apache License, Version 2.0 (the "License");
// you may not use this file except in compliance with the License.
// You may obtain a copy of the License at
//
//     http://www.apache.org/licenses/LICENSE-2.0
//
// Unless required by applicable law or agreed to in writing, software
// distributed under the License is distributed on an "AS IS" BASIS,
// WITHOUT WARRANTIES OR CONDITIONS OF ANY KIND, either express or implied.
// See the License for the specific language governing permissions and
// limitations under the License.

use std::fmt::Display;
use std::fs::OpenOptions;
use std::path::Path;
use std::process::Stdio;
use std::time::Duration;

use async_trait::async_trait;
<<<<<<< HEAD
use client::{Client, Database as DB, Error as ClientError, RpcOutput};
use sqlness::{Database, EnvController};
=======
use client::{Client, Database as DB, Error as ClientError};
use common_query::Output;
use sqlness::{Database, Environment};
>>>>>>> 72f05a31
use tokio::process::{Child, Command};

use crate::util;

const SERVER_ADDR: &str = "127.0.0.1:4001";
const SERVER_LOG_FILE: &str = "/tmp/greptime-sqlness.log";

pub struct Env {}

#[async_trait]
impl EnvController for Env {
    type DB = GreptimeDB;

    async fn start(&self, mode: &str, _config: Option<&Path>) -> Self::DB {
        match mode {
            "standalone" => Self::start_standalone().await,
            "distributed" => Self::start_distributed().await,
            _ => panic!("Unexpected mode: {mode}"),
        }
    }

    /// Stop one [`Database`].
    async fn stop(&self, _mode: &str, mut database: Self::DB) {
        database.server_process.kill().await.unwrap()
    }
}

impl Env {
    #[allow(clippy::print_stdout)]
    pub async fn start_standalone() -> GreptimeDB {
        // Build the DB with `cargo build --bin greptime`
        println!("Going to build the DB...");
        let cargo_build_result = Command::new("cargo")
            .current_dir(util::get_workspace_root())
            .args(["build", "--bin", "greptime"])
            .stdout(Stdio::null())
            .output()
            .await
            .expect("Failed to start GreptimeDB")
            .status;
        if !cargo_build_result.success() {
            panic!("Failed to build GreptimeDB (`cargo build` fails)");
        }
        println!("Build finished, starting...");

        // Open log file (build logs will be truncated).
        let log_file = OpenOptions::new()
            .create(true)
            .write(true)
            .truncate(true)
            .open(SERVER_LOG_FILE)
            .unwrap_or_else(|_| panic!("Cannot open log file at {SERVER_LOG_FILE}"));
        // Start the DB
        let server_process = Command::new("./greptime")
            .current_dir(util::get_binary_dir("debug"))
            .args(["standalone", "start", "-m"])
            .stdout(log_file)
            .spawn()
            .expect("Failed to start the DB");

        let is_up = util::check_port(SERVER_ADDR.parse().unwrap(), Duration::from_secs(10)).await;
        if !is_up {
            panic!("Server doesn't up in 10 seconds, quit.")
        }
        println!("Started, going to test. Log will be write to {SERVER_LOG_FILE}");

        let client = Client::with_urls(vec![SERVER_ADDR]);
        let db = DB::new("greptime", client.clone());

        GreptimeDB {
            server_process,
            client,
            db,
        }
    }

    pub async fn start_distributed() -> GreptimeDB {
        todo!()
    }
}

pub struct GreptimeDB {
    server_process: Child,
    #[allow(dead_code)]
    client: Client,
    db: DB,
}

#[async_trait]
impl Database for GreptimeDB {
    async fn query(&self, query: String) -> Box<dyn Display> {
        let result = self.db.sql(&query).await;
        Box::new(ResultDisplayer { result }) as _
    }
}

struct ResultDisplayer {
    result: Result<Output, ClientError>,
}

impl Display for ResultDisplayer {
    fn fmt(&self, f: &mut std::fmt::Formatter<'_>) -> std::fmt::Result {
        match &self.result {
            Ok(result) => match result {
                Output::AffectedRows(rows) => {
                    write!(f, "Affected Rows: {rows}")
                }
                Output::RecordBatches(recordbatches) => {
                    let pretty = recordbatches.pretty_print().map_err(|e| e.to_string());
                    match pretty {
                        Ok(s) => write!(f, "{s}"),
                        Err(e) => {
                            write!(f, "Failed to pretty format {recordbatches:?}, error: {e}")
                        }
                    }
                }
                Output::Stream(_) => unreachable!(),
            },
            Err(e) => write!(f, "Failed to execute, error: {e:?}"),
        }
    }
}<|MERGE_RESOLUTION|>--- conflicted
+++ resolved
@@ -19,14 +19,9 @@
 use std::time::Duration;
 
 use async_trait::async_trait;
-<<<<<<< HEAD
-use client::{Client, Database as DB, Error as ClientError, RpcOutput};
-use sqlness::{Database, EnvController};
-=======
 use client::{Client, Database as DB, Error as ClientError};
 use common_query::Output;
-use sqlness::{Database, Environment};
->>>>>>> 72f05a31
+use sqlness::{Database, EnvController};
 use tokio::process::{Child, Command};
 
 use crate::util;
